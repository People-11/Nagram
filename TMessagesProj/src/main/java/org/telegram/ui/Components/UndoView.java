package org.telegram.ui.Components;

import android.animation.Animator;
import android.animation.AnimatorListenerAdapter;
import android.animation.AnimatorSet;
import android.animation.ObjectAnimator;
import android.content.Context;
import android.content.Intent;
import android.graphics.Canvas;
import android.graphics.Paint;
import android.graphics.PorterDuff;
import android.graphics.PorterDuffColorFilter;
import android.graphics.RectF;
import android.graphics.Typeface;
import android.graphics.drawable.Drawable;
import android.os.SystemClock;
import android.text.Layout;
import android.text.Selection;
import android.text.Spannable;
import android.text.SpannableStringBuilder;
import android.text.Spanned;
import android.text.StaticLayout;
import android.text.TextPaint;
import android.text.TextUtils;
import android.text.method.LinkMovementMethod;
import android.text.style.CharacterStyle;
import android.util.TypedValue;
import android.view.Gravity;
import android.view.HapticFeedbackConstants;
import android.view.MotionEvent;
import android.view.View;
import android.view.ViewGroup;
import android.view.animation.DecelerateInterpolator;
import android.widget.FrameLayout;
import android.widget.ImageView;
import android.widget.LinearLayout;
import android.widget.TextView;
import android.widget.Toast;

import com.jakewharton.processphoenix.ProcessPhoenix;

import androidx.annotation.DrawableRes;
import androidx.annotation.Keep;

import org.telegram.messenger.AndroidUtilities;
import org.telegram.messenger.ChatObject;
import org.telegram.messenger.ContactsController;
import org.telegram.messenger.DialogObject;
import org.telegram.messenger.Emoji;
import org.telegram.messenger.FileLog;
import org.telegram.messenger.LocaleController;
import org.telegram.messenger.MediaController;
import org.telegram.messenger.MessagesController;
import org.telegram.messenger.R;
import org.telegram.messenger.UserConfig;
import org.telegram.messenger.UserObject;
import org.telegram.tgnet.TLObject;
import org.telegram.tgnet.TLRPC;
import org.telegram.ui.ActionBar.BaseFragment;
import org.telegram.ui.ActionBar.Theme;
import org.telegram.ui.LaunchActivity;
import tw.nekomimi.nekogram.NekoConfig;

import java.util.ArrayList;

@SuppressWarnings("FieldCanBeLocal")
public class UndoView extends FrameLayout {

    private TextView infoTextView;
    private TextView subinfoTextView;
    private TextView undoTextView;
    private ImageView undoImageView;
    private RLottieImageView leftImageView;
    private BackupImageView avatarImageView;
    private LinearLayout undoButton;
    private int undoViewHeight;

    private BaseFragment parentFragment;

    private Object currentInfoObject;

    private int currentAccount = UserConfig.selectedAccount;

    private TextPaint textPaint;
    private Paint progressPaint;
    private RectF rect;

    private long timeLeft;
    private int prevSeconds;
    private String timeLeftString;
    private int textWidth;

    private int currentAction = -1;
    private ArrayList<Long> currentDialogIds;
    private Runnable currentActionRunnable;
    private Runnable currentCancelRunnable;

    private long lastUpdateTime;

    private float additionalTranslationY;

    private boolean isShown;

    private boolean fromTop;

    public final static int ACTION_CLEAR = 0;
    public final static int ACTION_DELETE = 1;
    public final static int ACTION_ARCHIVE = 2;
    public final static int ACTION_ARCHIVE_HINT = 3;
    public final static int ACTION_ARCHIVE_FEW = 4;
    public final static int ACTION_ARCHIVE_FEW_HINT = 5;
    public final static int ACTION_ARCHIVE_HIDDEN = 6;
    public final static int ACTION_ARCHIVE_PINNED = 7;
    public final static int ACTION_CONTACT_ADDED = 8;
    public final static int ACTION_OWNER_TRANSFERED_CHANNEL = 9;
    public final static int ACTION_OWNER_TRANSFERED_GROUP = 10;
    public final static int ACTION_QR_SESSION_ACCEPTED = 11;
    public final static int ACTION_THEME_CHANGED = 12;
    public final static int ACTION_QUIZ_CORRECT = 13;
    public final static int ACTION_QUIZ_INCORRECT = 14;
    public final static int ACTION_FILTERS_AVAILABLE = 15;
    public final static int ACTION_DICE_INFO = 16;
    public final static int ACTION_DICE_NO_SEND_INFO = 17;
    public final static int ACTION_TEXT_INFO = 18;
    public final static int ACTION_CACHE_WAS_CLEARED = 19;
    public final static int ACTION_ADDED_TO_FOLDER = 20;
    public final static int ACTION_REMOVED_FROM_FOLDER = 21;
    public final static int ACTION_PROFILE_PHOTO_CHANGED = 22;
    public final static int ACTION_CHAT_UNARCHIVED = 23;
    public final static int ACTION_PROXIMITY_SET = 24;
    public final static int ACTION_PROXIMITY_REMOVED = 25;
    public final static int ACTION_CLEAR_FEW = 26;
    public final static int ACTION_DELETE_FEW = 27;

    public final static int ACTION_VOIP_MUTED = 30;
    public final static int ACTION_VOIP_UNMUTED = 31;
    public final static int ACTION_VOIP_REMOVED = 32;
    public final static int ACTION_VOIP_LINK_COPIED = 33;
    public final static int ACTION_VOIP_INVITED = 34;
    public final static int ACTION_VOIP_MUTED_FOR_YOU = 35;
    public final static int ACTION_VOIP_UNMUTED_FOR_YOU = 36;
    public final static int ACTION_VOIP_USER_CHANGED = 37;
    public final static int ACTION_VOIP_CAN_NOW_SPEAK = 38;
    public final static int ACTION_VOIP_RECORDING_STARTED = 39;
    public final static int ACTION_VOIP_RECORDING_FINISHED = 40;
    public final static int ACTION_VOIP_INVITE_LINK_SENT = 41;
    public final static int ACTION_VOIP_SOUND_MUTED = 42;
    public final static int ACTION_VOIP_SOUND_UNMUTED = 43;
    public final static int ACTION_VOIP_USER_JOINED = 44;
    public final static int ACTION_VOIP_VIDEO_RECORDING_STARTED = 100;
    public final static int ACTION_VOIP_VIDEO_RECORDING_FINISHED = 101;

    public final static int ACTION_IMPORT_NOT_MUTUAL = 45;
    public final static int ACTION_IMPORT_GROUP_NOT_ADMIN = 46;
    public final static int ACTION_IMPORT_INFO = 47;

    public final static int ACTION_MESSAGE_COPIED = 52;
    public final static int ACTION_FWD_MESSAGES = 53;
    public final static int ACTION_NOTIFY_ON = 54;
    public final static int ACTION_NOTIFY_OFF = 55;
    public final static int ACTION_USERNAME_COPIED = 56;
    public final static int ACTION_HASHTAG_COPIED = 57;
    public final static int ACTION_TEXT_COPIED = 58;
    public final static int ACTION_LINK_COPIED = 59;
    public final static int ACTION_PHONE_COPIED = 60;
    public final static int ACTION_SHARE_BACKGROUND = 61;

    public final static int ACTION_AUTO_DELETE_ON = 70;
    public final static int ACTION_AUTO_DELETE_OFF = 71;
    public final static int ACTION_REPORT_SENT = 74;
    public final static int ACTION_GIGAGROUP_CANCEL = 75;
    public final static int ACTION_GIGAGROUP_SUCCESS = 76;

    public final static int ACTION_PAYMENT_SUCCESS = 77;
    public final static int ACTION_PIN_DIALOGS = 78;
    public final static int ACTION_UNPIN_DIALOGS = 79;
    public final static int ACTION_EMAIL_COPIED = 80;
    public final static int ACTION_CLEAR_DATES = 81;

    public final static int ACTION_NEED_RESATRT = 100;

    public final static int ACTION_PREVIEW_MEDIA_DESELECTED = 82;
    public static int ACTION_RINGTONE_ADDED = 83;
    public final static int ACTION_PREMIUM_TRANSCRIPTION = 84;
    public final static int ACTION_HINT_SWIPE_TO_REPLY = 85;
    public final static int ACTION_PREMIUM_ALL_FOLDER = 86;

    public final static int ACTION_PROXY_ADDED = 87;

    private CharSequence infoText;
    private int hideAnimationType = 1;
    Drawable backgroundDrawable;
    private final Theme.ResourcesProvider resourcesProvider;

    public class LinkMovementMethodMy extends LinkMovementMethod {
        @Override
        public boolean onTouchEvent(TextView widget, Spannable buffer, MotionEvent event) {
            try {
                boolean result;
                if (event.getAction() == MotionEvent.ACTION_DOWN) {
                    CharacterStyle[] links = buffer.getSpans(widget.getSelectionStart(), widget.getSelectionEnd(), CharacterStyle.class);
                    if (links == null || links.length == 0) {
                        return false;
                    }
                }
                if (event.getAction() == MotionEvent.ACTION_UP) {
                    CharacterStyle[] links = buffer.getSpans(widget.getSelectionStart(), widget.getSelectionEnd(), CharacterStyle.class);
                    if (links != null && links.length > 0) {
                        didPressUrl(links[0]);
                    }
                    Selection.removeSelection(buffer);
                    result = true;
                } else {
                    result = super.onTouchEvent(widget, buffer, event);
                }
                return result;
            } catch (Exception e) {
                FileLog.e(e);
            }
            return false;
        }
    }

    public UndoView(Context context) {
        this(context, null, false, null);
    }

    public UndoView(Context context, BaseFragment parent) {
        this(context, parent, false, null);
    }

    public UndoView(Context context, BaseFragment parent, boolean top, Theme.ResourcesProvider resourcesProvider) {
        super(context);
        this.resourcesProvider = resourcesProvider;
        parentFragment = parent;
        fromTop = top;

        infoTextView = new EmojiTextView(context);
        infoTextView.setTextSize(TypedValue.COMPLEX_UNIT_DIP, 15);
        infoTextView.setTextColor(getThemedColor(Theme.key_undo_infoColor));
        infoTextView.setLinkTextColor(getThemedColor(Theme.key_undo_cancelColor));
        infoTextView.setMovementMethod(new LinkMovementMethodMy());
        addView(infoTextView, LayoutHelper.createFrame(LayoutHelper.WRAP_CONTENT, LayoutHelper.WRAP_CONTENT, Gravity.TOP | Gravity.LEFT, 45, 13, 0, 0));

        subinfoTextView = new EmojiTextView(context);
        subinfoTextView.setTextSize(TypedValue.COMPLEX_UNIT_DIP, 13);
        subinfoTextView.setTextColor(getThemedColor(Theme.key_undo_infoColor));
        subinfoTextView.setLinkTextColor(getThemedColor(Theme.key_undo_cancelColor));
        subinfoTextView.setHighlightColor(0);
        subinfoTextView.setSingleLine(true);
        subinfoTextView.setEllipsize(TextUtils.TruncateAt.END);
        subinfoTextView.setMovementMethod(new AndroidUtilities.LinkMovementMethodMy());
        addView(subinfoTextView, LayoutHelper.createFrame(LayoutHelper.WRAP_CONTENT, LayoutHelper.WRAP_CONTENT, Gravity.TOP | Gravity.LEFT, 58, 27, 8, 0));

        leftImageView = new RLottieImageView(context);
        leftImageView.setScaleType(ImageView.ScaleType.CENTER);
        leftImageView.setLayerColor("info1.**", getThemedColor(Theme.key_undo_background) | 0xff000000);
        leftImageView.setLayerColor("info2.**", getThemedColor(Theme.key_undo_background) | 0xff000000);
        leftImageView.setLayerColor("luc12.**", getThemedColor(Theme.key_undo_infoColor));
        leftImageView.setLayerColor("luc11.**", getThemedColor(Theme.key_undo_infoColor));
        leftImageView.setLayerColor("luc10.**", getThemedColor(Theme.key_undo_infoColor));
        leftImageView.setLayerColor("luc9.**", getThemedColor(Theme.key_undo_infoColor));
        leftImageView.setLayerColor("luc8.**", getThemedColor(Theme.key_undo_infoColor));
        leftImageView.setLayerColor("luc7.**", getThemedColor(Theme.key_undo_infoColor));
        leftImageView.setLayerColor("luc6.**", getThemedColor(Theme.key_undo_infoColor));
        leftImageView.setLayerColor("luc5.**", getThemedColor(Theme.key_undo_infoColor));
        leftImageView.setLayerColor("luc4.**", getThemedColor(Theme.key_undo_infoColor));
        leftImageView.setLayerColor("luc3.**", getThemedColor(Theme.key_undo_infoColor));
        leftImageView.setLayerColor("luc2.**", getThemedColor(Theme.key_undo_infoColor));
        leftImageView.setLayerColor("luc1.**", getThemedColor(Theme.key_undo_infoColor));
        leftImageView.setLayerColor("Oval.**", getThemedColor(Theme.key_undo_infoColor));
        addView(leftImageView, LayoutHelper.createFrame(54, LayoutHelper.WRAP_CONTENT, Gravity.CENTER_VERTICAL | Gravity.LEFT, 3, 0, 0, 0));

        avatarImageView = new BackupImageView(context);
        avatarImageView.setRoundRadius(AndroidUtilities.dp(15));
        addView(avatarImageView, LayoutHelper.createFrame(30, 30, Gravity.CENTER_VERTICAL | Gravity.LEFT, 15, 0, 0, 0));

        undoButton = new LinearLayout(context);
        undoButton.setOrientation(LinearLayout.HORIZONTAL);
        undoButton.setBackground(Theme.createRadSelectorDrawable(getThemedColor(Theme.key_undo_cancelColor) & 0x22ffffff, AndroidUtilities.dp(2), AndroidUtilities.dp(2)));
        addView(undoButton, LayoutHelper.createFrame(LayoutHelper.WRAP_CONTENT, LayoutHelper.WRAP_CONTENT, Gravity.CENTER_VERTICAL | Gravity.RIGHT, 0, 0, 11, 0));
        undoButton.setOnClickListener(v -> {
            if (!canUndo()) {
                return;
            }
            hide(false, 1);
        });

        undoImageView = new ImageView(context);
        undoImageView.setImageResource(R.drawable.chats_undo);
        undoImageView.setColorFilter(new PorterDuffColorFilter(getThemedColor(Theme.key_undo_cancelColor), PorterDuff.Mode.SRC_IN));
        undoButton.addView(undoImageView, LayoutHelper.createLinear(LayoutHelper.WRAP_CONTENT, LayoutHelper.WRAP_CONTENT, Gravity.CENTER_VERTICAL | Gravity.LEFT, 4, 4, 0, 4));

        undoTextView = new TextView(context);
        undoTextView.setTextSize(TypedValue.COMPLEX_UNIT_DIP, 14);
        undoTextView.setTypeface(AndroidUtilities.getTypeface("fonts/rmedium.ttf"));
        undoTextView.setTextColor(getThemedColor(Theme.key_undo_cancelColor));
        undoTextView.setText(LocaleController.getString("Undo", R.string.Undo));
        undoButton.addView(undoTextView, LayoutHelper.createLinear(LayoutHelper.WRAP_CONTENT, LayoutHelper.WRAP_CONTENT, Gravity.CENTER_VERTICAL | Gravity.LEFT, 6, 4, 8, 4));

        rect = new RectF(AndroidUtilities.dp(15), AndroidUtilities.dp(15), AndroidUtilities.dp(15 + 18), AndroidUtilities.dp(15 + 18));

        progressPaint = new Paint(Paint.ANTI_ALIAS_FLAG);
        progressPaint.setStyle(Paint.Style.STROKE);
        progressPaint.setStrokeWidth(AndroidUtilities.dp(2));
        progressPaint.setStrokeCap(Paint.Cap.ROUND);
        progressPaint.setColor(getThemedColor(Theme.key_undo_infoColor));

        textPaint = new TextPaint(Paint.ANTI_ALIAS_FLAG);
        textPaint.setTextSize(AndroidUtilities.dp(12));
        textPaint.setTypeface(AndroidUtilities.getTypeface("fonts/rmedium.ttf"));
        textPaint.setColor(getThemedColor(Theme.key_undo_infoColor));

        setWillNotDraw(false);
        backgroundDrawable = Theme.createRoundRectDrawable(AndroidUtilities.dp(10), getThemedColor(Theme.key_undo_background));

        setOnTouchListener((v, event) -> true);

        setVisibility(INVISIBLE);
    }

    public void setColors(int background, int text) {
        Theme.setDrawableColor(backgroundDrawable, background);
        infoTextView.setTextColor(text);
        subinfoTextView.setTextColor(text);
        leftImageView.setLayerColor("info1.**", background | 0xff000000);
        leftImageView.setLayerColor("info2.**", background | 0xff000000);
    }

    private boolean isTooltipAction() {
        return currentAction == ACTION_ARCHIVE_HIDDEN || currentAction == ACTION_ARCHIVE_HINT || currentAction == ACTION_ARCHIVE_FEW_HINT ||
                currentAction == ACTION_ARCHIVE_PINNED || currentAction == ACTION_CONTACT_ADDED || currentAction == ACTION_PROXY_ADDED || currentAction == ACTION_OWNER_TRANSFERED_CHANNEL ||
                currentAction == ACTION_OWNER_TRANSFERED_GROUP || currentAction == ACTION_QUIZ_CORRECT || currentAction == ACTION_QUIZ_INCORRECT || currentAction == ACTION_CACHE_WAS_CLEARED ||
                currentAction == ACTION_ADDED_TO_FOLDER || currentAction == ACTION_REMOVED_FROM_FOLDER || currentAction == ACTION_PROFILE_PHOTO_CHANGED ||
                currentAction == ACTION_CHAT_UNARCHIVED || currentAction == ACTION_VOIP_MUTED || currentAction == ACTION_VOIP_UNMUTED || currentAction == ACTION_VOIP_REMOVED ||
                currentAction == ACTION_VOIP_LINK_COPIED || currentAction == ACTION_VOIP_INVITED || currentAction == ACTION_VOIP_MUTED_FOR_YOU || currentAction == ACTION_VOIP_UNMUTED_FOR_YOU ||
                currentAction == ACTION_REPORT_SENT || currentAction == ACTION_VOIP_USER_CHANGED || currentAction == ACTION_VOIP_CAN_NOW_SPEAK || currentAction == ACTION_VOIP_RECORDING_STARTED ||
                currentAction == ACTION_VOIP_RECORDING_FINISHED || currentAction == ACTION_VOIP_SOUND_MUTED || currentAction == ACTION_VOIP_SOUND_UNMUTED || currentAction == ACTION_PAYMENT_SUCCESS ||
                currentAction == ACTION_VOIP_USER_JOINED || currentAction == ACTION_PIN_DIALOGS || currentAction == ACTION_UNPIN_DIALOGS || currentAction == ACTION_VOIP_VIDEO_RECORDING_STARTED ||
                currentAction == ACTION_VOIP_VIDEO_RECORDING_FINISHED || currentAction == ACTION_RINGTONE_ADDED;
    }

    private boolean hasSubInfo() {
        return currentAction == ACTION_QR_SESSION_ACCEPTED || currentAction == ACTION_PROXIMITY_SET || currentAction == ACTION_ARCHIVE_HIDDEN || currentAction == ACTION_ARCHIVE_HINT || currentAction == ACTION_ARCHIVE_FEW_HINT ||
                currentAction == ACTION_QUIZ_CORRECT || currentAction == ACTION_QUIZ_INCORRECT ||
                currentAction == ACTION_REPORT_SENT || currentAction == ACTION_ARCHIVE_PINNED && MessagesController.getInstance(currentAccount).dialogFilters.isEmpty() || currentAction == ACTION_RINGTONE_ADDED || currentAction == ACTION_HINT_SWIPE_TO_REPLY;
    }

    public boolean isMultilineSubInfo() {
        return currentAction == ACTION_THEME_CHANGED || currentAction == ACTION_FILTERS_AVAILABLE || currentAction == ACTION_PROXIMITY_SET || currentAction == ACTION_REPORT_SENT
                || currentAction == ACTION_RINGTONE_ADDED;
    }

    public void setAdditionalTranslationY(float value) {
        if (additionalTranslationY != value) {
            additionalTranslationY = value;
            updatePosition();
        }
    }

    public Object getCurrentInfoObject() {
        return currentInfoObject;
    }

    public void hide(boolean apply, int animated) {
        if (getVisibility() != VISIBLE || !isShown) {
            return;
        }
        currentInfoObject = null;
        isShown = false;
        if (currentActionRunnable != null) {
            if (apply) {
                currentActionRunnable.run();
            }
            currentActionRunnable = null;
        }
        if (currentCancelRunnable != null) {
            if (!apply) {
                currentCancelRunnable.run();
            }
            currentCancelRunnable = null;
        }
        if (currentAction == ACTION_CLEAR || currentAction == ACTION_DELETE || currentAction == ACTION_CLEAR_FEW || currentAction == ACTION_DELETE_FEW) {
            for (int a = 0; a < currentDialogIds.size(); a++) {
                long did = currentDialogIds.get(a);
                MessagesController.getInstance(currentAccount).removeDialogAction(did, currentAction == ACTION_CLEAR || currentAction == ACTION_CLEAR_FEW, apply);
                onRemoveDialogAction(did, currentAction);
            }
        }
        if (animated != 0) {
            AnimatorSet animatorSet = new AnimatorSet();
            if (animated == 1) {
                animatorSet.playTogether(ObjectAnimator.ofFloat(this, "enterOffset", (fromTop ? -1.0f : 1.0f) * (enterOffsetMargin + undoViewHeight)));
                animatorSet.setDuration(250);
            } else {
                animatorSet.playTogether(
                        ObjectAnimator.ofFloat(this, View.SCALE_X, 0.8f),
                        ObjectAnimator.ofFloat(this, View.SCALE_Y, 0.8f),
                        ObjectAnimator.ofFloat(this, View.ALPHA, 0.0f));
                animatorSet.setDuration(180);
            }
            animatorSet.setInterpolator(new DecelerateInterpolator());
            animatorSet.addListener(new AnimatorListenerAdapter() {
                @Override
                public void onAnimationEnd(Animator animation) {
                    setVisibility(INVISIBLE);
                    setScaleX(1.0f);
                    setScaleY(1.0f);
                    setAlpha(1.0f);
                }
            });
            animatorSet.start();
        } else {
            setEnterOffset((fromTop ? -1.0f : 1.0f) * (enterOffsetMargin + undoViewHeight));
            setVisibility(INVISIBLE);
        }
    }

    protected void onRemoveDialogAction(long currentDialogId, int action) {

    }

    public void didPressUrl(CharacterStyle span) {

    }

    public void showWithAction(long did, int action, Runnable actionRunnable) {
        showWithAction(did, action, null, null, actionRunnable, null);
    }

    public void showWithAction(long did, int action, Object infoObject) {
        showWithAction(did, action, infoObject, null, null, null);
    }

    public void showWithAction(long did, int action, Runnable actionRunnable, Runnable cancelRunnable) {
        showWithAction(did, action, null, null, actionRunnable, cancelRunnable);
    }

    public void showWithAction(long did, int action, Object infoObject, Runnable actionRunnable, Runnable cancelRunnable) {
        showWithAction(did, action, infoObject, null, actionRunnable, cancelRunnable);
    }

    public void showWithAction(long did, int action, Object infoObject, Object infoObject2, Runnable actionRunnable, Runnable cancelRunnable) {
        ArrayList<Long> ids = new ArrayList<>();
        ids.add(did);
        showWithAction(ids, action, infoObject, infoObject2, actionRunnable, cancelRunnable);
    }

    public void showWithAction(ArrayList<Long> dialogIds, int action, Object infoObject, Object infoObject2, Runnable actionRunnable, Runnable cancelRunnable) {
        if (!AndroidUtilities.shouldShowClipboardToast() && (currentAction == ACTION_MESSAGE_COPIED || currentAction == ACTION_USERNAME_COPIED || currentAction == ACTION_HASHTAG_COPIED || currentAction == ACTION_TEXT_COPIED || currentAction == ACTION_LINK_COPIED || currentAction == ACTION_PHONE_COPIED || currentAction == ACTION_EMAIL_COPIED || currentAction == ACTION_VOIP_LINK_COPIED)) {
            return;
        }
        if (currentActionRunnable != null) {
            currentActionRunnable.run();
        }
        isShown = true;
        currentActionRunnable = actionRunnable;
        currentCancelRunnable = cancelRunnable;
        currentDialogIds = dialogIds;
        long did = dialogIds.get(0);
        currentAction = action;
        timeLeft = 5000;
        currentInfoObject = infoObject;

        if (NekoConfig.disableUndo.Bool() && !isTooltipAction()) {
            if (actionRunnable != null) actionRunnable.run();
            return;
        }

        lastUpdateTime = SystemClock.elapsedRealtime();
        undoTextView.setText(LocaleController.getString("Undo", R.string.Undo).toUpperCase());
        undoImageView.setVisibility(VISIBLE);
        leftImageView.setPadding(0, 0, 0, 0);
        leftImageView.setScaleX(1);
        leftImageView.setScaleY(1);
        infoTextView.setTextSize(TypedValue.COMPLEX_UNIT_DIP, 15);
        avatarImageView.setVisibility(GONE);

        infoTextView.setGravity(Gravity.LEFT | Gravity.TOP);
        FrameLayout.LayoutParams layoutParams = (FrameLayout.LayoutParams) infoTextView.getLayoutParams();
        layoutParams.height = LayoutHelper.WRAP_CONTENT;
        layoutParams.topMargin = AndroidUtilities.dp(13);
        layoutParams.bottomMargin = 0;

        leftImageView.setScaleType(ImageView.ScaleType.CENTER);
        FrameLayout.LayoutParams layoutParams2 = (FrameLayout.LayoutParams) leftImageView.getLayoutParams();
        layoutParams2.gravity = Gravity.CENTER_VERTICAL | Gravity.LEFT;
        layoutParams2.topMargin = layoutParams2.bottomMargin = 0;
        layoutParams2.leftMargin = AndroidUtilities.dp(3);
        layoutParams2.width = AndroidUtilities.dp(54);
        layoutParams2.height = LayoutHelper.WRAP_CONTENT;

        infoTextView.setMinHeight(0);
        boolean infoOnly = false;
        boolean reversedPlay = false;
        int reversedPlayEndFrame = 0;
        if ((actionRunnable == null && cancelRunnable == null) || action == ACTION_RINGTONE_ADDED) {
            setOnClickListener(view -> hide(false, 1));
            setOnTouchListener(null);
        } else {
            setOnClickListener(null);
            setOnTouchListener((v, event) -> true);
        }

        infoTextView.setMovementMethod(null);

        if (currentAction == ACTION_NEED_RESATRT) {
            infoTextView.setText(LocaleController.getString("RestartAppToTakeEffect", R.string.RestartAppToTakeEffect));

            layoutParams.leftMargin = AndroidUtilities.dp(58);
            layoutParams.topMargin = AndroidUtilities.dp(13);
            layoutParams.rightMargin = 0;

            infoTextView.setTextSize(TypedValue.COMPLEX_UNIT_DIP, 15);
            undoButton.setVisibility(VISIBLE);
            infoTextView.setTypeface(Typeface.DEFAULT);
            subinfoTextView.setVisibility(GONE);

            leftImageView.setVisibility(VISIBLE);
            leftImageView.setAnimation(R.raw.chats_infotip, 36, 36);
            leftImageView.setProgress(0);
            leftImageView.playAnimation();
            undoImageView.setVisibility(GONE);

            undoTextView.setText(LocaleController.getString("ApplyTheme", R.string.ApplyTheme));
            currentCancelRunnable = () -> ProcessPhoenix.triggerRebirth(getContext(), new Intent(getContext(), LaunchActivity.class));

        } else if (isTooltipAction()) {
            CharSequence infoText = "";
            CharSequence subInfoText = "";
            @DrawableRes
            int icon = 0;
            int size = 36;
            boolean iconIsDrawable = false;

            if (action == ACTION_RINGTONE_ADDED) {
                subinfoTextView.setSingleLine(false);
                infoText = LocaleController.getString("SoundAdded", R.string.SoundAdded);
                subInfoText = AndroidUtilities.replaceSingleTag(LocaleController.getString("SoundAddedSubtitle", R.string.SoundAddedSubtitle), actionRunnable);
                currentActionRunnable = null;
                icon = R.raw.sound_download;
                timeLeft = 4000;
            } else if (action == ACTION_REPORT_SENT) {
                subinfoTextView.setSingleLine(false);
                infoText = LocaleController.getString("ReportChatSent", R.string.ReportChatSent);
                subInfoText = LocaleController.formatString("ReportSentInfo", R.string.ReportSentInfo);
                icon = R.raw.ic_admin;
                timeLeft = 4000;
            } else if (action == ACTION_VOIP_INVITED) {
                TLRPC.User user = (TLRPC.User) infoObject;
                TLRPC.Chat chat = (TLRPC.Chat) infoObject2;
                if (ChatObject.isChannelOrGiga(chat)) {
                    infoText = AndroidUtilities.replaceTags(LocaleController.formatString("VoipChannelInvitedUser", R.string.VoipChannelInvitedUser, UserObject.getFirstName(user)));
                } else {
                    infoText = AndroidUtilities.replaceTags(LocaleController.formatString("VoipGroupInvitedUser", R.string.VoipGroupInvitedUser, UserObject.getFirstName(user)));
                }
                subInfoText = null;
                icon = 0;
                AvatarDrawable avatarDrawable = new AvatarDrawable();
                avatarDrawable.setTextSize(AndroidUtilities.dp(12));
                avatarDrawable.setInfo(user);
                avatarImageView.setForUserOrChat(user, avatarDrawable);
                avatarImageView.setVisibility(VISIBLE);
                timeLeft = 3000;
            } else if (action == ACTION_VOIP_USER_JOINED) {
                TLRPC.Chat currentChat = (TLRPC.Chat) infoObject2;
                if (infoObject instanceof TLRPC.User) {
                    TLRPC.User user = (TLRPC.User) infoObject;
                    if (ChatObject.isChannelOrGiga(currentChat)) {
                        infoText = AndroidUtilities.replaceTags(LocaleController.formatString("VoipChannelUserJoined", R.string.VoipChannelUserJoined, UserObject.getFirstName(user)));
                    } else {
                        infoText = AndroidUtilities.replaceTags(LocaleController.formatString("VoipChatUserJoined", R.string.VoipChatUserJoined, UserObject.getFirstName(user)));
                    }
                } else {
                    TLRPC.Chat chat = (TLRPC.Chat) infoObject;
                    if (ChatObject.isChannelOrGiga(currentChat)) {
                        infoText = AndroidUtilities.replaceTags(LocaleController.formatString("VoipChannelChatJoined", R.string.VoipChannelChatJoined, chat.title));
                    } else {
                        infoText = AndroidUtilities.replaceTags(LocaleController.formatString("VoipChatChatJoined", R.string.VoipChatChatJoined, chat.title));
                    }
                }
                subInfoText = null;
                icon = 0;
                AvatarDrawable avatarDrawable = new AvatarDrawable();
                avatarDrawable.setTextSize(AndroidUtilities.dp(12));
                avatarDrawable.setInfo((TLObject) infoObject);
                avatarImageView.setForUserOrChat((TLObject) infoObject, avatarDrawable);
                avatarImageView.setVisibility(VISIBLE);
                timeLeft = 3000;
            } else if (action == ACTION_VOIP_USER_CHANGED) {
                AvatarDrawable avatarDrawable = new AvatarDrawable();
                avatarDrawable.setTextSize(AndroidUtilities.dp(12));
                String name;
                if (infoObject instanceof TLRPC.User) {
                    TLRPC.User user = (TLRPC.User) infoObject;
                    avatarDrawable.setInfo(user);
                    avatarImageView.setForUserOrChat(user, avatarDrawable);
                    name = ContactsController.formatName(user.first_name, user.last_name);
                } else {
                    TLRPC.Chat chat = (TLRPC.Chat) infoObject;
                    avatarDrawable.setInfo(chat);
                    avatarImageView.setForUserOrChat(chat, avatarDrawable);
                    name = chat.title;
                }
                TLRPC.Chat currentChat = (TLRPC.Chat) infoObject2;
                if (ChatObject.isChannelOrGiga(currentChat)) {
                    infoText = AndroidUtilities.replaceTags(LocaleController.formatString("VoipChannelUserChanged", R.string.VoipChannelUserChanged, name));
                } else {
                    infoText = AndroidUtilities.replaceTags(LocaleController.formatString("VoipGroupUserChanged", R.string.VoipGroupUserChanged, name));
                }
                subInfoText = null;
                icon = 0;
                avatarImageView.setVisibility(VISIBLE);
                timeLeft = 3000;
            } else if (action == ACTION_VOIP_LINK_COPIED) {
                infoText = LocaleController.getString("VoipGroupCopyInviteLinkCopied", R.string.VoipGroupCopyInviteLinkCopied);
                subInfoText = null;
                icon = R.raw.voip_invite;
                timeLeft = 3000;
            } else if (action == ACTION_PAYMENT_SUCCESS) {
                Toast.makeText(getContext(), LocaleController.getString("nekoXPaymentRemovedToast", R.string.nekoXPaymentRemovedToast), Toast.LENGTH_LONG).show();
               /* infoText = (CharSequence) infoObject;
                subInfoText = null;
                icon = R.raw.payment_success;
                timeLeft = 5000;
                if (parentFragment != null && infoObject2 instanceof TLRPC.Message) {
                    TLRPC.Message message = (TLRPC.Message) infoObject2;
                    setOnTouchListener(null);
                    infoTextView.setMovementMethod(null);
                    setOnClickListener(v -> {
                        hide(true, 1);
                        TLRPC.TL_payments_getPaymentReceipt req = new TLRPC.TL_payments_getPaymentReceipt();
                        req.msg_id = message.id;
                        req.peer = parentFragment.getMessagesController().getInputPeer(message.peer_id);
                        parentFragment.getConnectionsManager().sendRequest(req, (response, error) -> AndroidUtilities.runOnUIThread(() -> {
                            if (response instanceof TLRPC.TL_payments_paymentReceipt) {
                                parentFragment.presentFragment(new PaymentFormActivity((TLRPC.TL_payments_paymentReceipt) response));
                            }
                        }), ConnectionsManager.RequestFlagFailOnServerErrors);
                    });
                }*/
            } else if (action == ACTION_VOIP_MUTED) {
                String name;
                if (infoObject instanceof TLRPC.User) {
                    TLRPC.User user = (TLRPC.User) infoObject;
                    name = UserObject.getFirstName(user);
                } else {
                    TLRPC.Chat chat = (TLRPC.Chat) infoObject;
                    name = chat.title;
                }
                infoText = AndroidUtilities.replaceTags(LocaleController.formatString("VoipGroupUserCantNowSpeak", R.string.VoipGroupUserCantNowSpeak, name));
                subInfoText = null;
                icon = R.raw.voip_muted;
                timeLeft = 3000;
            } else if (action == ACTION_VOIP_MUTED_FOR_YOU) {
                String name;
                if (infoObject instanceof TLRPC.User) {
                    TLRPC.User user = (TLRPC.User) infoObject;
                    name = UserObject.getFirstName(user);
                } else if (infoObject instanceof TLRPC.Chat) {
                    TLRPC.Chat chat = (TLRPC.Chat) infoObject;
                    name = chat.title;
                } else {
                    name = "";
                }
                infoText = AndroidUtilities.replaceTags(LocaleController.formatString("VoipGroupUserCantNowSpeakForYou", R.string.VoipGroupUserCantNowSpeakForYou, name));
                subInfoText = null;
                icon = R.raw.voip_muted;
                timeLeft = 3000;
            } else if (action == ACTION_VOIP_UNMUTED) {
                String name;
                if (infoObject instanceof TLRPC.User) {
                    TLRPC.User user = (TLRPC.User) infoObject;
                    name = UserObject.getFirstName(user);
                } else {
                    TLRPC.Chat chat = (TLRPC.Chat) infoObject;
                    name = chat.title;
                }
                infoText = AndroidUtilities.replaceTags(LocaleController.formatString("VoipGroupUserCanNowSpeak", R.string.VoipGroupUserCanNowSpeak, name));
                subInfoText = null;
                icon = R.raw.voip_unmuted;
                timeLeft = 3000;
            } else if (action == ACTION_VOIP_CAN_NOW_SPEAK) {
                if (infoObject instanceof TLRPC.Chat) {
                    TLRPC.Chat chat = (TLRPC.Chat) infoObject;
                    infoText = AndroidUtilities.replaceTags(LocaleController.formatString("VoipGroupYouCanNowSpeakIn", R.string.VoipGroupYouCanNowSpeakIn, chat.title));
                } else {
                    infoText = AndroidUtilities.replaceTags(LocaleController.getString("VoipGroupYouCanNowSpeak", R.string.VoipGroupYouCanNowSpeak));
                }
                subInfoText = null;
                icon = R.raw.voip_allow_talk;
                timeLeft = 3000;
            } else if (action == ACTION_VOIP_SOUND_MUTED) {
                TLRPC.Chat chat = (TLRPC.Chat) infoObject;
                if (ChatObject.isChannelOrGiga(chat)) {
                    infoText = AndroidUtilities.replaceTags(LocaleController.getString("VoipChannelSoundMuted", R.string.VoipChannelSoundMuted));
                } else {
                    infoText = AndroidUtilities.replaceTags(LocaleController.getString("VoipGroupSoundMuted", R.string.VoipGroupSoundMuted));
                }
                subInfoText = null;
                icon = R.raw.ic_mute;
                timeLeft = 3000;
            } else if (action == ACTION_VOIP_SOUND_UNMUTED) {
                TLRPC.Chat chat = (TLRPC.Chat) infoObject;
                if (ChatObject.isChannelOrGiga(chat)) {
                    infoText = AndroidUtilities.replaceTags(LocaleController.getString("VoipChannelSoundUnmuted", R.string.VoipChannelSoundUnmuted));
                } else {
                    infoText = AndroidUtilities.replaceTags(LocaleController.getString("VoipGroupSoundUnmuted", R.string.VoipGroupSoundUnmuted));
                }
                subInfoText = null;
                icon = R.raw.ic_unmute;
                timeLeft = 3000;
            } else if (currentAction == ACTION_VOIP_RECORDING_STARTED || currentAction == ACTION_VOIP_VIDEO_RECORDING_STARTED) {
                infoText = AndroidUtilities.replaceTags(currentAction == ACTION_VOIP_RECORDING_STARTED ? LocaleController.getString("VoipGroupAudioRecordStarted", R.string.VoipGroupAudioRecordStarted) : LocaleController.getString("VoipGroupVideoRecordStarted", R.string.VoipGroupVideoRecordStarted));
                subInfoText = null;
                icon = R.raw.voip_record_start;
                timeLeft = 3000;
            } else if (currentAction == ACTION_VOIP_RECORDING_FINISHED || currentAction == ACTION_VOIP_VIDEO_RECORDING_FINISHED) {
                String text = currentAction == ACTION_VOIP_RECORDING_FINISHED ? LocaleController.getString("VoipGroupAudioRecordSaved", R.string.VoipGroupAudioRecordSaved) : LocaleController.getString("VoipGroupVideoRecordSaved", R.string.VoipGroupVideoRecordSaved);
                subInfoText = null;
                icon = R.raw.voip_record_saved;
                timeLeft = 4000;
                infoTextView.setMovementMethod(new AndroidUtilities.LinkMovementMethodMy());
                SpannableStringBuilder builder = new SpannableStringBuilder(text);
                int index1 = text.indexOf("**");
                int index2 = text.lastIndexOf("**");
                if (index1 >= 0 && index2 >= 0 && index1 != index2) {
                    builder.replace(index2, index2 + 2, "");
                    builder.replace(index1, index1 + 2, "");
                    try {
                        builder.setSpan(new URLSpanNoUnderline("tg://openmessage?user_id=" + UserConfig.getInstance(currentAccount).getClientUserId()), index1, index2 - 2, Spanned.SPAN_EXCLUSIVE_EXCLUSIVE);
                    } catch (Exception e) {
                        FileLog.e(e);
                    }
                }
                infoText = builder;
            } else if (action == ACTION_VOIP_UNMUTED_FOR_YOU) {
                String name;
                if (infoObject instanceof TLRPC.User) {
                    TLRPC.User user = (TLRPC.User) infoObject;
                    name = UserObject.getFirstName(user);
                } else {
                    TLRPC.Chat chat = (TLRPC.Chat) infoObject;
                    name = chat.title;
                }
                infoText = AndroidUtilities.replaceTags(LocaleController.formatString("VoipGroupUserCanNowSpeakForYou", R.string.VoipGroupUserCanNowSpeakForYou, name));
                subInfoText = null;
                icon = R.raw.voip_unmuted;
                timeLeft = 3000;
            } else if (action == ACTION_VOIP_REMOVED) {
                String name;
                if (infoObject instanceof TLRPC.User) {
                    TLRPC.User user = (TLRPC.User) infoObject;
                    name = UserObject.getFirstName(user);
                } else {
                    TLRPC.Chat chat = (TLRPC.Chat) infoObject;
                    name = chat.title;
                }
                infoText = AndroidUtilities.replaceTags(LocaleController.formatString("VoipGroupRemovedFromGroup", R.string.VoipGroupRemovedFromGroup, name));
                subInfoText = null;
                icon = R.raw.voip_group_removed;
                timeLeft = 3000;
            } else if (action == ACTION_OWNER_TRANSFERED_CHANNEL || action == ACTION_OWNER_TRANSFERED_GROUP) {
                TLRPC.User user = (TLRPC.User) infoObject;
                if (action == ACTION_OWNER_TRANSFERED_CHANNEL) {
                    infoText = AndroidUtilities.replaceTags(LocaleController.formatString("EditAdminTransferChannelToast", R.string.EditAdminTransferChannelToast, UserObject.getFirstName(user)));
                } else {
                    infoText = AndroidUtilities.replaceTags(LocaleController.formatString("EditAdminTransferGroupToast", R.string.EditAdminTransferGroupToast, UserObject.getFirstName(user)));
                }
                subInfoText = null;
                icon = R.raw.contact_check;
            } else if (action == ACTION_CONTACT_ADDED) {
                TLRPC.User user = (TLRPC.User) infoObject;
                infoText = LocaleController.formatString("NowInContacts", R.string.NowInContacts, UserObject.getFirstName(user));
                subInfoText = null;
                icon = R.raw.contact_check;
            } else if (action == ACTION_PROXY_ADDED) {
                infoText = LocaleController.formatString(R.string.ProxyAddedSuccess);
                subInfoText = null;
                icon = R.raw.contact_check;
            } else if (action == ACTION_PROFILE_PHOTO_CHANGED) {
                if (DialogObject.isUserDialog(did)) {
                    if (infoObject == null) {
                        infoText = LocaleController.getString("MainProfilePhotoSetHint", R.string.MainProfilePhotoSetHint);
                    } else {
                        infoText = LocaleController.getString("MainProfileVideoSetHint", R.string.MainProfileVideoSetHint);
                    }
                } else {
                    TLRPC.Chat chat = MessagesController.getInstance(UserConfig.selectedAccount).getChat(-did);
                    if (ChatObject.isChannel(chat) && !chat.megagroup) {
                        if (infoObject == null) {
                            infoText = LocaleController.getString("MainChannelProfilePhotoSetHint", R.string.MainChannelProfilePhotoSetHint);
                        } else {
                            infoText = LocaleController.getString("MainChannelProfileVideoSetHint", R.string.MainChannelProfileVideoSetHint);
                        }
                    } else {
                        if (infoObject == null) {
                            infoText = LocaleController.getString("MainGroupProfilePhotoSetHint", R.string.MainGroupProfilePhotoSetHint);
                        } else {
                            infoText = LocaleController.getString("MainGroupProfileVideoSetHint", R.string.MainGroupProfileVideoSetHint);
                        }
                    }
                }
                subInfoText = null;
                icon = R.raw.contact_check;
            } else if (action == ACTION_CHAT_UNARCHIVED) {
                infoText = LocaleController.getString("ChatWasMovedToMainList", R.string.ChatWasMovedToMainList);
                subInfoText = null;
                icon = R.raw.contact_check;
            } else if (action == ACTION_ARCHIVE_HIDDEN) {
                infoText = LocaleController.getString("ArchiveHidden", R.string.ArchiveHidden);
                subInfoText = LocaleController.getString("ArchiveHiddenInfo", R.string.ArchiveHiddenInfo);
                icon = R.raw.chats_swipearchive;
                size = 48;
            } else if (currentAction == ACTION_QUIZ_CORRECT) {
                infoText = LocaleController.getString("QuizWellDone", R.string.QuizWellDone);
                subInfoText = LocaleController.getString("QuizWellDoneInfo", R.string.QuizWellDoneInfo);
                icon = R.raw.wallet_congrats;
                size = 44;
            } else if (currentAction == ACTION_QUIZ_INCORRECT) {
                infoText = LocaleController.getString("QuizWrongAnswer", R.string.QuizWrongAnswer);
                subInfoText = LocaleController.getString("QuizWrongAnswerInfo", R.string.QuizWrongAnswerInfo);
                icon = R.raw.wallet_science;
                size = 44;
            } else if (action == ACTION_ARCHIVE_PINNED) {
                infoText = LocaleController.getString("ArchivePinned", R.string.ArchivePinned);
                if (MessagesController.getInstance(currentAccount).dialogFilters.isEmpty()) {
                    subInfoText = LocaleController.getString("ArchivePinnedInfo", R.string.ArchivePinnedInfo);
                } else {
                    subInfoText = null;
                }
                icon = R.raw.chats_infotip;
            } else if (action == ACTION_ADDED_TO_FOLDER || action == ACTION_REMOVED_FROM_FOLDER) {
                MessagesController.DialogFilter filter = (MessagesController.DialogFilter) infoObject2;
                if (did != 0) {
                    long dialogId = did;
                    if (DialogObject.isEncryptedDialog(did)) {
                        TLRPC.EncryptedChat encryptedChat = MessagesController.getInstance(currentAccount).getEncryptedChat(DialogObject.getEncryptedChatId(dialogId));
                        dialogId = encryptedChat.user_id;
                    }
                    if (DialogObject.isUserDialog(dialogId)) {
                        TLRPC.User user = MessagesController.getInstance(currentAccount).getUser(dialogId);
                        if (action == ACTION_ADDED_TO_FOLDER) {
                            infoText = AndroidUtilities.replaceTags(LocaleController.formatString("FilterUserAddedToExisting", R.string.FilterUserAddedToExisting, UserObject.getFirstName(user), filter.name));
                        } else {
                            infoText = AndroidUtilities.replaceTags(LocaleController.formatString("FilterUserRemovedFrom", R.string.FilterUserRemovedFrom, UserObject.getFirstName(user), filter.name));
                        }
                    } else {
                        TLRPC.Chat chat = MessagesController.getInstance(currentAccount).getChat(-dialogId);
                        if (action == ACTION_ADDED_TO_FOLDER) {
                            infoText = AndroidUtilities.replaceTags(LocaleController.formatString("FilterChatAddedToExisting", R.string.FilterChatAddedToExisting, chat.title, filter.name));
                        } else {
                            infoText = AndroidUtilities.replaceTags(LocaleController.formatString("FilterChatRemovedFrom", R.string.FilterChatRemovedFrom, chat.title, filter.name));
                        }
                    }
                } else {
                    if (action == ACTION_ADDED_TO_FOLDER) {
                        infoText = AndroidUtilities.replaceTags(LocaleController.formatString("FilterChatsAddedToExisting", R.string.FilterChatsAddedToExisting, LocaleController.formatPluralString("ChatsSelected", (Integer) infoObject), filter.name));
                    } else {
                        infoText = AndroidUtilities.replaceTags(LocaleController.formatString("FilterChatsRemovedFrom", R.string.FilterChatsRemovedFrom, LocaleController.formatPluralString("ChatsSelected", (Integer) infoObject), filter.name));
                    }
                }
                subInfoText = null;
                icon = action == ACTION_ADDED_TO_FOLDER ? R.raw.folder_in : R.raw.folder_out;
            } else if (action == ACTION_CACHE_WAS_CLEARED) {
                infoText = this.infoText;
                subInfoText = null;
                icon = R.raw.ic_delete;
            } else if (action == ACTION_PREVIEW_MEDIA_DESELECTED) {
                MediaController.PhotoEntry photo = (MediaController.PhotoEntry) infoObject;
                infoText = photo.isVideo ? LocaleController.getString("AttachMediaVideoDeselected", R.string.AttachMediaVideoDeselected) : LocaleController.getString("AttachMediaPhotoDeselected", R.string.AttachMediaPhotoDeselected);
                subInfoText = null;
                icon = 0;
            } else if (action == ACTION_PIN_DIALOGS || action == ACTION_UNPIN_DIALOGS) {
                int count = (Integer) infoObject;
                if (action == ACTION_PIN_DIALOGS) {
                    infoText = LocaleController.formatPluralString("PinnedDialogsCount", count);
                } else {
                    infoText = LocaleController.formatPluralString("UnpinnedDialogsCount", count);
                }
                subInfoText = null;
                icon = currentAction == ACTION_PIN_DIALOGS ? R.raw.ic_pin :  R.raw.ic_unpin;
                if (infoObject2 instanceof Integer) {
                    timeLeft = (int) infoObject2;
                }
            } else {
                if (action == ACTION_ARCHIVE_HINT) {
                    infoText = LocaleController.getString("ChatArchived", R.string.ChatArchived);
                } else {
                    infoText = LocaleController.getString("ChatsArchived", R.string.ChatsArchived);
                }
                if (MessagesController.getInstance(currentAccount).dialogFilters.isEmpty()) {
                    subInfoText = LocaleController.getString("ChatArchivedInfo", R.string.ChatArchivedInfo);
                } else {
                    subInfoText = null;
                }
                icon = R.raw.chats_infotip;
            }

            infoTextView.setText(infoText);
            if (icon != 0) {
                if (iconIsDrawable) {
                    leftImageView.setImageResource(icon);
                } else {
                    leftImageView.setAnimation(icon, size, size);
                    RLottieDrawable drawable = leftImageView.getAnimatedDrawable();
                    drawable.setPlayInDirectionOfCustomEndFrame(reversedPlay);
                    drawable.setCustomEndFrame(reversedPlay ? reversedPlayEndFrame : drawable.getFramesCount());
                }
                leftImageView.setVisibility(VISIBLE);
                if (!iconIsDrawable) {
                    leftImageView.setProgress(reversedPlay ? 1 : 0);
                    leftImageView.playAnimation();
                }
            } else {
                leftImageView.setVisibility(GONE);
            }

            if (subInfoText != null) {
                layoutParams.leftMargin = AndroidUtilities.dp(58);
                layoutParams.topMargin = AndroidUtilities.dp(6);
                layoutParams.rightMargin = AndroidUtilities.dp(8);
                layoutParams = (FrameLayout.LayoutParams) subinfoTextView.getLayoutParams();
                layoutParams.rightMargin = AndroidUtilities.dp(8);
                subinfoTextView.setText(subInfoText);
                subinfoTextView.setVisibility(VISIBLE);
                infoTextView.setTextSize(TypedValue.COMPLEX_UNIT_DIP, 14);
                infoTextView.setTypeface(AndroidUtilities.getTypeface("fonts/rmedium.ttf"));
            } else {
                layoutParams.leftMargin = AndroidUtilities.dp(58);
                layoutParams.topMargin = AndroidUtilities.dp(13);
                layoutParams.rightMargin = AndroidUtilities.dp(8);
                subinfoTextView.setVisibility(GONE);
                infoTextView.setTextSize(TypedValue.COMPLEX_UNIT_DIP, 15);
                infoTextView.setTypeface(Typeface.DEFAULT);
            }

            undoButton.setVisibility(GONE);
        } else if (currentAction == ACTION_IMPORT_NOT_MUTUAL || currentAction == ACTION_IMPORT_GROUP_NOT_ADMIN || currentAction == ACTION_IMPORT_INFO ||
                currentAction == ACTION_MESSAGE_COPIED ||
                currentAction == ACTION_FWD_MESSAGES || currentAction == ACTION_NOTIFY_ON || currentAction == ACTION_NOTIFY_OFF || currentAction == ACTION_USERNAME_COPIED ||
                currentAction == ACTION_HASHTAG_COPIED || currentAction == ACTION_TEXT_COPIED || currentAction == ACTION_LINK_COPIED || currentAction == ACTION_PHONE_COPIED ||
                currentAction == ACTION_AUTO_DELETE_OFF || currentAction == ACTION_AUTO_DELETE_ON || currentAction == ACTION_GIGAGROUP_CANCEL || currentAction == ACTION_GIGAGROUP_SUCCESS ||
                currentAction == ACTION_VOIP_INVITE_LINK_SENT || currentAction == ACTION_PIN_DIALOGS || currentAction == ACTION_UNPIN_DIALOGS || currentAction == ACTION_SHARE_BACKGROUND || currentAction == ACTION_EMAIL_COPIED) {
            undoImageView.setVisibility(GONE);
            leftImageView.setVisibility(VISIBLE);

            infoTextView.setTypeface(Typeface.DEFAULT);
            long hapticDelay = -1;
            if (currentAction == ACTION_GIGAGROUP_SUCCESS) {
                infoTextView.setText(LocaleController.getString("BroadcastGroupConvertSuccess", R.string.BroadcastGroupConvertSuccess));
                leftImageView.setAnimation(R.raw.gigagroup_convert, 36, 36);
                infoOnly = true;
                layoutParams.topMargin = AndroidUtilities.dp(9);
                infoTextView.setTextSize(TypedValue.COMPLEX_UNIT_DIP, 14);
            } else if (currentAction == ACTION_GIGAGROUP_CANCEL) {
                infoTextView.setText(LocaleController.getString("GigagroupConvertCancelHint", R.string.GigagroupConvertCancelHint));
                leftImageView.setAnimation(R.raw.chats_infotip, 36, 36);
                infoOnly = true;
                layoutParams.topMargin = AndroidUtilities.dp(9);
                infoTextView.setTextSize(TypedValue.COMPLEX_UNIT_DIP, 14);
            } else if (action == ACTION_AUTO_DELETE_ON) {
                TLRPC.User user = (TLRPC.User) infoObject;
                int ttl = (Integer) infoObject2;
                subinfoTextView.setSingleLine(false);
                String time = LocaleController.formatTTLString(ttl);
                infoTextView.setText(LocaleController.formatString("AutoDeleteHintOnText", R.string.AutoDeleteHintOnText, time));
                leftImageView.setAnimation(R.raw.fire_on, 36, 36);
                layoutParams.topMargin = AndroidUtilities.dp(9);
                timeLeft = 4000;
                infoOnly = true;
                leftImageView.setPadding(0, 0, 0, AndroidUtilities.dp(3));
            } else if (currentAction == ACTION_AUTO_DELETE_OFF) {
                infoTextView.setText(LocaleController.getString("AutoDeleteHintOffText", R.string.AutoDeleteHintOffText));
                leftImageView.setAnimation(R.raw.fire_off, 36, 36);
                infoTextView.setTextSize(TypedValue.COMPLEX_UNIT_DIP, 14);
                timeLeft = 3000;
                leftImageView.setPadding(0, 0, 0, AndroidUtilities.dp(4));
            } else if (currentAction == ACTION_IMPORT_NOT_MUTUAL) {
                infoTextView.setText(LocaleController.getString("ImportMutualError", R.string.ImportMutualError));
                leftImageView.setAnimation(R.raw.error, 36, 36);
                infoOnly = true;
                layoutParams.topMargin = AndroidUtilities.dp(9);
                infoTextView.setTextSize(TypedValue.COMPLEX_UNIT_DIP, 14);
            } else if (currentAction == ACTION_IMPORT_GROUP_NOT_ADMIN) {
                infoTextView.setText(LocaleController.getString("ImportNotAdmin", R.string.ImportNotAdmin));
                leftImageView.setAnimation(R.raw.error, 36, 36);
                infoOnly = true;
                layoutParams.topMargin = AndroidUtilities.dp(9);
                infoTextView.setTextSize(TypedValue.COMPLEX_UNIT_DIP, 14);
            } else if (currentAction == ACTION_IMPORT_INFO) {
                infoTextView.setText(LocaleController.getString("ImportedInfo", R.string.ImportedInfo));
                leftImageView.setAnimation(R.raw.imported, 36, 36);
                leftImageView.setPadding(0, 0, 0, AndroidUtilities.dp(5));
                infoOnly = true;
                layoutParams.topMargin = AndroidUtilities.dp(9);
                infoTextView.setTextSize(TypedValue.COMPLEX_UNIT_DIP, 14);
            } else if (currentAction == ACTION_MESSAGE_COPIED || currentAction == ACTION_USERNAME_COPIED || currentAction == ACTION_HASHTAG_COPIED || currentAction == ACTION_TEXT_COPIED || currentAction == ACTION_LINK_COPIED || currentAction == ACTION_PHONE_COPIED || currentAction == ACTION_EMAIL_COPIED) {
                if (!AndroidUtilities.shouldShowClipboardToast()) {
                    return;
                }
                int iconRawId = R.raw.copy;
                if (currentAction == ACTION_EMAIL_COPIED) {
                    infoTextView.setText(LocaleController.getString("EmailCopied", R.string.EmailCopied));
                } else if (currentAction == ACTION_PHONE_COPIED) {
                    infoTextView.setText(LocaleController.getString("PhoneCopied", R.string.PhoneCopied));
                } else if (currentAction == ACTION_USERNAME_COPIED) {
                    infoTextView.setText(LocaleController.getString("UsernameCopied", R.string.UsernameCopied));
                } else if (currentAction == ACTION_HASHTAG_COPIED) {
                    infoTextView.setText(LocaleController.getString("HashtagCopied", R.string.HashtagCopied));
                } else if (currentAction == ACTION_MESSAGE_COPIED) {
                    infoTextView.setText(LocaleController.getString("MessageCopied", R.string.MessageCopied));
                } else if (currentAction == ACTION_LINK_COPIED) {
                    iconRawId = R.raw.voip_invite;
                    infoTextView.setText(LocaleController.getString("LinkCopied", R.string.LinkCopied));
                } else {
                    infoTextView.setText(LocaleController.getString("TextCopied", R.string.TextCopied));
                }
                leftImageView.setAnimation(iconRawId, 30, 30);
                timeLeft = 3000;
                infoTextView.setTextSize(TypedValue.COMPLEX_UNIT_DIP, 15);
            } else if (currentAction == ACTION_NOTIFY_ON) {
                infoTextView.setText(LocaleController.getString("ChannelNotifyMembersInfoOn", R.string.ChannelNotifyMembersInfoOn));
                leftImageView.setAnimation(R.raw.silent_unmute, 30, 30);
                timeLeft = 3000;
                infoTextView.setTextSize(TypedValue.COMPLEX_UNIT_DIP, 15);
            } else if (currentAction == ACTION_NOTIFY_OFF) {
                infoTextView.setText(LocaleController.getString("ChannelNotifyMembersInfoOff", R.string.ChannelNotifyMembersInfoOff));
                leftImageView.setAnimation(R.raw.silent_mute, 30, 30);
                timeLeft = 3000;
                infoTextView.setTextSize(TypedValue.COMPLEX_UNIT_DIP, 15);
            } else if (currentAction == ACTION_VOIP_INVITE_LINK_SENT) {
                if (infoObject2 == null) {
                    if (did == UserConfig.getInstance(currentAccount).clientUserId) {
                        infoTextView.setText(AndroidUtilities.replaceTags(LocaleController.getString("InvLinkToSavedMessages", R.string.InvLinkToSavedMessages)));
                    } else {
                        if (DialogObject.isChatDialog(did)) {
                            TLRPC.Chat chat = MessagesController.getInstance(currentAccount).getChat(-did);
                            infoTextView.setText(AndroidUtilities.replaceTags(LocaleController.formatString("InvLinkToGroup", R.string.InvLinkToGroup, chat.title)));
                        } else {
                            TLRPC.User user = MessagesController.getInstance(currentAccount).getUser(did);
                            infoTextView.setText(AndroidUtilities.replaceTags(LocaleController.formatString("InvLinkToUser", R.string.InvLinkToUser, UserObject.getFirstName(user))));
                        }
                    }
                } else {
                    int amount = (Integer) infoObject2;
                    infoTextView.setText(AndroidUtilities.replaceTags(LocaleController.formatString("InvLinkToChats", R.string.InvLinkToChats, LocaleController.formatPluralString("Chats", amount))));
                }
                leftImageView.setAnimation(R.raw.contact_check, 36, 36);
                timeLeft = 3000;
            } else if (currentAction == ACTION_FWD_MESSAGES) {
                Integer count = (Integer) infoObject;
                if (infoObject2 == null || infoObject2 instanceof TLRPC.TL_forumTopic) {
                    if (did == UserConfig.getInstance(currentAccount).clientUserId) {
                        if (count == 1) {
                            infoTextView.setText(AndroidUtilities.replaceTags(LocaleController.getString("FwdMessageToSavedMessages", R.string.FwdMessageToSavedMessages)));
                        } else {
                            infoTextView.setText(AndroidUtilities.replaceTags(LocaleController.getString("FwdMessagesToSavedMessages", R.string.FwdMessagesToSavedMessages)));
                        }
                        leftImageView.setAnimation(R.raw.saved_messages, 30, 30);
                    } else {
                        if (DialogObject.isChatDialog(did)) {
                            TLRPC.Chat chat = MessagesController.getInstance(currentAccount).getChat(-did);
                            TLRPC.TL_forumTopic topic = (TLRPC.TL_forumTopic) infoObject2;
                            if (count == 1) {
                                infoTextView.setText(AndroidUtilities.replaceTags(LocaleController.formatString("FwdMessageToGroup", R.string.FwdMessageToGroup, topic != null ? topic.title : chat.title)));
                            } else {
                                infoTextView.setText(AndroidUtilities.replaceTags(LocaleController.formatString("FwdMessagesToGroup", R.string.FwdMessagesToGroup, topic != null ? topic.title : chat.title)));
                            }
                        } else {
                            TLRPC.User user = MessagesController.getInstance(currentAccount).getUser(did);
                            if (count == 1) {
                                infoTextView.setText(AndroidUtilities.replaceTags(LocaleController.formatString("FwdMessageToUser", R.string.FwdMessageToUser, UserObject.getFirstName(user))));
                            } else {
                                infoTextView.setText(AndroidUtilities.replaceTags(LocaleController.formatString("FwdMessagesToUser", R.string.FwdMessagesToUser, UserObject.getFirstName(user))));
                            }
                        }
                        leftImageView.setAnimation(R.raw.forward, 30, 30);
                        hapticDelay = 300;
                    }
                } else {
                    int amount = (Integer) infoObject2;
                    if (count == 1) {
                        infoTextView.setText(AndroidUtilities.replaceTags(LocaleController.formatPluralString("FwdMessageToManyChats", amount)));
                    } else {
                        infoTextView.setText(AndroidUtilities.replaceTags(LocaleController.formatPluralString("FwdMessagesToManyChats", amount)));
                    }
                    leftImageView.setAnimation(R.raw.forward, 30, 30);
                    hapticDelay = 300;
                }
                timeLeft = 3000;
            } else if (currentAction == ACTION_SHARE_BACKGROUND) {
                Integer count = (Integer) infoObject;
                if (infoObject2 == null) {
                    if (did == UserConfig.getInstance(currentAccount).clientUserId) {
                        infoTextView.setText(AndroidUtilities.replaceTags(LocaleController.getString("BackgroundToSavedMessages", R.string.BackgroundToSavedMessages)));
                        leftImageView.setAnimation(R.raw.saved_messages, 30, 30);
                    } else {
                        if (DialogObject.isChatDialog(did)) {
                            TLRPC.Chat chat = MessagesController.getInstance(currentAccount).getChat(-did);
                            infoTextView.setText(AndroidUtilities.replaceTags(LocaleController.formatString("BackgroundToGroup", R.string.BackgroundToGroup, chat.title)));
                        } else {
                            TLRPC.User user = MessagesController.getInstance(currentAccount).getUser(did);
                            infoTextView.setText(AndroidUtilities.replaceTags(LocaleController.formatString("BackgroundToUser", R.string.BackgroundToUser, UserObject.getFirstName(user))));
                        }
                        leftImageView.setAnimation(R.raw.forward, 30, 30);
                    }
                } else {
                    int amount = (Integer) infoObject2;
                    infoTextView.setText(AndroidUtilities.replaceTags(LocaleController.formatString("BackgroundToChats", R.string.BackgroundToChats, LocaleController.formatPluralString("Chats", amount))));
                    leftImageView.setAnimation(R.raw.forward, 30, 30);
                }
                timeLeft = 3000;
            }
            subinfoTextView.setVisibility(GONE);
            undoTextView.setTextColor(getThemedColor(Theme.key_undo_cancelColor));
            undoButton.setVisibility(GONE);

            layoutParams.leftMargin = AndroidUtilities.dp(58);
            layoutParams.rightMargin = AndroidUtilities.dp(8);

            leftImageView.setProgress(0);
            leftImageView.playAnimation();
            if (hapticDelay > 0) {
                leftImageView.postDelayed(() -> {
<<<<<<< HEAD
                    if (!NekoConfig.disableVibration.Bool()) {
                        leftImageView.performHapticFeedback(HapticFeedbackConstants.KEYBOARD_TAP, HapticFeedbackConstants.FLAG_IGNORE_GLOBAL_SETTING);
                    }
=======
                    if (!NekoConfig.disableVibration.Bool())
                        leftImageView.performHapticFeedback(HapticFeedbackConstants.KEYBOARD_TAP, HapticFeedbackConstants.FLAG_IGNORE_GLOBAL_SETTING);
>>>>>>> b93a338a
                }, hapticDelay);
            }
        } else if (currentAction == ACTION_PROXIMITY_SET || currentAction == ACTION_PROXIMITY_REMOVED) {
            int radius = (Integer) infoObject;
            TLRPC.User user = (TLRPC.User) infoObject2;

            undoImageView.setVisibility(GONE);
            leftImageView.setVisibility(VISIBLE);

            if (radius != 0) {
                infoTextView.setTypeface(AndroidUtilities.getTypeface("fonts/rmedium.ttf"));
                infoTextView.setTextSize(TypedValue.COMPLEX_UNIT_DIP, 14);
                leftImageView.clearLayerColors();
                leftImageView.setLayerColor("BODY.**", getThemedColor(Theme.key_undo_infoColor));
                leftImageView.setLayerColor("Wibe Big.**", getThemedColor(Theme.key_undo_infoColor));
                leftImageView.setLayerColor("Wibe Big 3.**", getThemedColor(Theme.key_undo_infoColor));
                leftImageView.setLayerColor("Wibe Small.**", getThemedColor(Theme.key_undo_infoColor));

                infoTextView.setText(LocaleController.getString("ProximityAlertSet", R.string.ProximityAlertSet));
                leftImageView.setAnimation(R.raw.ic_unmute, 28, 28);
                subinfoTextView.setVisibility(VISIBLE);
                subinfoTextView.setSingleLine(false);
                subinfoTextView.setMaxLines(3);

                if (user != null) {
                    subinfoTextView.setText(LocaleController.formatString("ProximityAlertSetInfoUser", R.string.ProximityAlertSetInfoUser, UserObject.getFirstName(user), LocaleController.formatDistance(radius, 2)));
                } else {
                    subinfoTextView.setText(LocaleController.formatString("ProximityAlertSetInfoGroup2", R.string.ProximityAlertSetInfoGroup2, LocaleController.formatDistance(radius, 2)));
                }
                undoButton.setVisibility(GONE);

                layoutParams.topMargin = AndroidUtilities.dp(6);
            } else {
                infoTextView.setTypeface(Typeface.DEFAULT);
                infoTextView.setTextSize(TypedValue.COMPLEX_UNIT_DIP, 15);
                leftImageView.clearLayerColors();
                leftImageView.setLayerColor("Body Main.**", getThemedColor(Theme.key_undo_infoColor));
                leftImageView.setLayerColor("Body Top.**", getThemedColor(Theme.key_undo_infoColor));
                leftImageView.setLayerColor("Line.**", getThemedColor(Theme.key_undo_infoColor));
                leftImageView.setLayerColor("Curve Big.**", getThemedColor(Theme.key_undo_infoColor));
                leftImageView.setLayerColor("Curve Small.**", getThemedColor(Theme.key_undo_infoColor));

                layoutParams.topMargin = AndroidUtilities.dp(14);

                infoTextView.setText(LocaleController.getString("ProximityAlertCancelled", R.string.ProximityAlertCancelled));
                leftImageView.setAnimation(R.raw.ic_mute, 28, 28);
                subinfoTextView.setVisibility(GONE);
                undoTextView.setTextColor(getThemedColor(Theme.key_undo_cancelColor));
                undoButton.setVisibility(VISIBLE);
            }

            layoutParams.leftMargin = AndroidUtilities.dp(58);

            leftImageView.setProgress(0);
            leftImageView.playAnimation();
        } else if (currentAction == ACTION_QR_SESSION_ACCEPTED) {
            TLRPC.TL_authorization authorization = (TLRPC.TL_authorization) infoObject;

            infoTextView.setText(LocaleController.getString("AuthAnotherClientOk", R.string.AuthAnotherClientOk));
            leftImageView.setAnimation(R.raw.contact_check, 36, 36);

            layoutParams.leftMargin = AndroidUtilities.dp(58);
            layoutParams.topMargin = AndroidUtilities.dp(6);
            subinfoTextView.setText(authorization.app_name);
            subinfoTextView.setVisibility(VISIBLE);
            infoTextView.setTextSize(TypedValue.COMPLEX_UNIT_DIP, 14);
            infoTextView.setTypeface(AndroidUtilities.getTypeface("fonts/rmedium.ttf"));

            undoTextView.setTextColor(getThemedColor(Theme.key_windowBackgroundWhiteRedText2));
            undoImageView.setVisibility(GONE);
            undoButton.setVisibility(VISIBLE);
            leftImageView.setVisibility(VISIBLE);

            leftImageView.setProgress(0);
            leftImageView.playAnimation();
        } else if (currentAction == ACTION_FILTERS_AVAILABLE) {
            timeLeft = 10000;
            undoTextView.setText(LocaleController.getString("Open", R.string.Open));
            infoTextView.setText(LocaleController.getString("FilterAvailableTitle", R.string.FilterAvailableTitle));
            leftImageView.setAnimation(R.raw.filter_new, 36, 36);
            int margin = (int) Math.ceil(undoTextView.getPaint().measureText(undoTextView.getText().toString())) + AndroidUtilities.dp(26);

            layoutParams.leftMargin = AndroidUtilities.dp(58);
            layoutParams.rightMargin = margin;
            layoutParams.topMargin = AndroidUtilities.dp(6);

            layoutParams = (FrameLayout.LayoutParams) subinfoTextView.getLayoutParams();
            layoutParams.rightMargin = margin;

            String text = LocaleController.getString("FilterAvailableText", R.string.FilterAvailableText);
            SpannableStringBuilder builder = new SpannableStringBuilder(text);
            int index1 = text.indexOf('*');
            int index2 = text.lastIndexOf('*');
            if (index1 >= 0 && index2 >= 0 && index1 != index2) {
                builder.replace(index2, index2 + 1, "");
                builder.replace(index1, index1 + 1, "");
                builder.setSpan(new URLSpanNoUnderline("tg://settings/folders"), index1, index2 - 1, Spanned.SPAN_EXCLUSIVE_EXCLUSIVE);
            }
            subinfoTextView.setText(builder);
            subinfoTextView.setVisibility(VISIBLE);
            subinfoTextView.setSingleLine(false);
            subinfoTextView.setMaxLines(2);
            undoButton.setVisibility(VISIBLE);
            undoImageView.setVisibility(GONE);
            leftImageView.setVisibility(VISIBLE);

            leftImageView.setProgress(0);
            leftImageView.playAnimation();
        } else if (currentAction == ACTION_DICE_INFO || currentAction == ACTION_DICE_NO_SEND_INFO) {
            timeLeft = 4000;
            infoTextView.setTextSize(TypedValue.COMPLEX_UNIT_DIP, 14);
            infoTextView.setGravity(Gravity.CENTER_VERTICAL);
            infoTextView.setMinHeight(AndroidUtilities.dp(30));
            String emoji = (String) infoObject;
            if ("\uD83C\uDFB2".equals(emoji)) {
                infoTextView.setText(AndroidUtilities.replaceTags(LocaleController.getString("DiceInfo2", R.string.DiceInfo2)));
                leftImageView.setImageResource(R.drawable.dice);
            } else {
                if ("\uD83C\uDFAF".equals(emoji)) {
                    infoTextView.setText(AndroidUtilities.replaceTags(LocaleController.getString("DartInfo", R.string.DartInfo)));
                } else {
                    String info = LocaleController.getServerString("DiceEmojiInfo_" + emoji);
                    if (!TextUtils.isEmpty(info)) {
                        infoTextView.setText(info);
                    } else {
                        infoTextView.setText(LocaleController.formatString("DiceEmojiInfo", R.string.DiceEmojiInfo, emoji));
                    }
                }
                leftImageView.setImageDrawable(Emoji.getEmojiDrawable(emoji));
                leftImageView.setScaleType(ImageView.ScaleType.FIT_XY);
                layoutParams.topMargin = AndroidUtilities.dp(14);
                layoutParams.bottomMargin = AndroidUtilities.dp(14);
                layoutParams2.leftMargin = AndroidUtilities.dp(14);
                layoutParams2.width = AndroidUtilities.dp(26);
                layoutParams2.height = AndroidUtilities.dp(26);
            }
            undoTextView.setText(LocaleController.getString("SendDice", R.string.SendDice));

            int margin;
            if (currentAction == ACTION_DICE_INFO) {
                margin = (int) Math.ceil(undoTextView.getPaint().measureText(undoTextView.getText().toString())) + AndroidUtilities.dp(26);
                undoTextView.setVisibility(VISIBLE);
                undoTextView.setTextColor(getThemedColor(Theme.key_undo_cancelColor));
                undoImageView.setVisibility(GONE);
                undoButton.setVisibility(VISIBLE);
            } else {
                margin = AndroidUtilities.dp(8);
                undoTextView.setVisibility(GONE);
                undoButton.setVisibility(GONE);
            }

            layoutParams.leftMargin = AndroidUtilities.dp(58);
            layoutParams.rightMargin = margin;
            layoutParams.topMargin = AndroidUtilities.dp(6);
            layoutParams.bottomMargin = AndroidUtilities.dp(7);
            layoutParams.height = TableLayout.LayoutParams.MATCH_PARENT;

            subinfoTextView.setVisibility(GONE);
            leftImageView.setVisibility(VISIBLE);
        } else if (currentAction == ACTION_TEXT_INFO) {
            CharSequence info = (CharSequence) infoObject;
            timeLeft = Math.max(4000, Math.min(info.length() / 50 * 1600, 10000));
            infoTextView.setTextSize(TypedValue.COMPLEX_UNIT_DIP, 14);
            infoTextView.setGravity(Gravity.CENTER_VERTICAL);
            infoTextView.setText(info);

            undoTextView.setVisibility(GONE);
            undoButton.setVisibility(GONE);
            layoutParams.leftMargin = AndroidUtilities.dp(58);
            layoutParams.rightMargin = AndroidUtilities.dp(8);
            layoutParams.topMargin = AndroidUtilities.dp(6);
            layoutParams.bottomMargin = AndroidUtilities.dp(7);
            layoutParams.height = TableLayout.LayoutParams.MATCH_PARENT;

            layoutParams2.gravity = Gravity.TOP | Gravity.LEFT;
            layoutParams2.topMargin = layoutParams2.bottomMargin = AndroidUtilities.dp(8);

            leftImageView.setVisibility(VISIBLE);
            leftImageView.setAnimation(R.raw.chats_infotip, 36, 36);
            leftImageView.setProgress(0);
            leftImageView.playAnimation();

            infoTextView.setMovementMethod(new AndroidUtilities.LinkMovementMethodMy());
        } else if (currentAction == ACTION_THEME_CHANGED) {
            infoTextView.setText(LocaleController.getString("ColorThemeChanged", R.string.ColorThemeChanged));
            leftImageView.setImageResource(R.drawable.toast_pallete);

            layoutParams.leftMargin = AndroidUtilities.dp(58);
            layoutParams.rightMargin = AndroidUtilities.dp(48);
            layoutParams.topMargin = AndroidUtilities.dp(6);

            layoutParams = (FrameLayout.LayoutParams) subinfoTextView.getLayoutParams();
            layoutParams.rightMargin = AndroidUtilities.dp(48);

            String text = LocaleController.getString("ColorThemeChangedInfo", R.string.ColorThemeChangedInfo);
            SpannableStringBuilder builder = new SpannableStringBuilder(text);
            int index1 = text.indexOf('*');
            int index2 = text.lastIndexOf('*');
            if (index1 >= 0 && index2 >= 0 && index1 != index2) {
                builder.replace(index2, index2 + 1, "");
                builder.replace(index1, index1 + 1, "");
                builder.setSpan(new URLSpanNoUnderline("tg://settings/themes"), index1, index2 - 1, Spanned.SPAN_EXCLUSIVE_EXCLUSIVE);
            }
            subinfoTextView.setText(builder);
            subinfoTextView.setVisibility(VISIBLE);
            subinfoTextView.setSingleLine(false);
            subinfoTextView.setMaxLines(2);
            undoTextView.setVisibility(GONE);
            undoButton.setVisibility(VISIBLE);
            leftImageView.setVisibility(VISIBLE);
        } else if (currentAction == ACTION_PREMIUM_TRANSCRIPTION) {
            infoTextView.setVisibility(VISIBLE);
            infoTextView.setTextSize(TypedValue.COMPLEX_UNIT_DIP, 15);
            infoTextView.setTypeface(Typeface.DEFAULT);
            infoTextView.setText(AndroidUtilities.replaceTags(LocaleController.getString("UnlockPremiumTranscriptionHint", R.string.UnlockPremiumTranscriptionHint)));
            leftImageView.setVisibility(VISIBLE);
            leftImageView.setAnimation(R.raw.voice_to_text, 36, 36);
            leftImageView.setProgress(0);
            leftImageView.playAnimation();

            undoTextView.setText(LocaleController.getString("PremiumMore", R.string.PremiumMore));
            layoutParams.leftMargin = AndroidUtilities.dp(58);
            layoutParams.rightMargin = (int) Math.ceil(undoTextView.getPaint().measureText(undoTextView.getText().toString())) + AndroidUtilities.dp(26);
            layoutParams.topMargin = layoutParams.bottomMargin = AndroidUtilities.dp(6);
            layoutParams.height = TableLayout.LayoutParams.WRAP_CONTENT;

            avatarImageView.setVisibility(GONE);
            subinfoTextView.setVisibility(GONE);
            undoTextView.setVisibility(VISIBLE);
            undoButton.setVisibility(VISIBLE);
            undoImageView.setVisibility(GONE);
        } else if (currentAction == ACTION_HINT_SWIPE_TO_REPLY) {
            infoTextView.setVisibility(VISIBLE);
            infoTextView.setTextSize(TypedValue.COMPLEX_UNIT_DIP, 15);
            infoTextView.setTypeface(AndroidUtilities.getTypeface("fonts/rmedium.ttf"));
            infoTextView.setText(LocaleController.getString("SwipeToReplyHint", R.string.SwipeToReplyHint));
            leftImageView.setVisibility(VISIBLE);
            leftImageView.setAnimation(R.raw.hint_swipe_reply, (int) (36 * 1.8f), (int) (36 * 1.8f));
            leftImageView.setProgress(0);
            leftImageView.playAnimation();

            subinfoTextView.setVisibility(VISIBLE);
            subinfoTextView.setText(LocaleController.getString("SwipeToReplyHintMessage", R.string.SwipeToReplyHintMessage));

            layoutParams.leftMargin = AndroidUtilities.dp(58);
            layoutParams.rightMargin = (int) Math.ceil(undoTextView.getPaint().measureText(undoTextView.getText().toString())) + AndroidUtilities.dp(26);
            layoutParams.topMargin = AndroidUtilities.dp(6);
            layoutParams.height = TableLayout.LayoutParams.WRAP_CONTENT;

            avatarImageView.setVisibility(GONE);
            undoButton.setVisibility(GONE);
        } else if (currentAction == ACTION_ARCHIVE || currentAction == ACTION_ARCHIVE_FEW) {
            if (action == ACTION_ARCHIVE) {
                infoTextView.setText(LocaleController.getString("ChatArchived", R.string.ChatArchived));
            } else {
                infoTextView.setText(LocaleController.getString("ChatsArchived", R.string.ChatsArchived));
            }

            layoutParams.leftMargin = AndroidUtilities.dp(58);
            layoutParams.topMargin = AndroidUtilities.dp(13);
            layoutParams.rightMargin = 0;

            infoTextView.setTextSize(TypedValue.COMPLEX_UNIT_DIP, 15);
            undoButton.setVisibility(VISIBLE);
            infoTextView.setTypeface(Typeface.DEFAULT);
            subinfoTextView.setVisibility(GONE);

            leftImageView.setVisibility(VISIBLE);
            leftImageView.setAnimation(R.raw.chats_archived, 36, 36);
            leftImageView.setProgress(0);
            leftImageView.playAnimation();
        } else if (action == ACTION_PREVIEW_MEDIA_DESELECTED) {
            layoutParams.leftMargin = AndroidUtilities.dp(58);

            MediaController.PhotoEntry photoEntry = (MediaController.PhotoEntry) infoObject;
            infoTextView.setText(photoEntry.isVideo ? LocaleController.getString("AttachMediaVideoDeselected", R.string.AttachMediaVideoDeselected) : LocaleController.getString("AttachMediaPhotoDeselected", R.string.AttachMediaPhotoDeselected));
            undoButton.setVisibility(VISIBLE);
            infoTextView.setTextSize(TypedValue.COMPLEX_UNIT_DIP, 15);
            infoTextView.setTypeface(Typeface.DEFAULT);
            subinfoTextView.setVisibility(GONE);

            avatarImageView.setVisibility(VISIBLE);
            avatarImageView.setRoundRadius(AndroidUtilities.dp(2));
            if (photoEntry.thumbPath != null) {
                avatarImageView.setImage(photoEntry.thumbPath, null, Theme.chat_attachEmptyDrawable);
            } else if (photoEntry.path != null) {
                avatarImageView.setOrientation(photoEntry.orientation, true);
                if (photoEntry.isVideo) {
                    avatarImageView.setImage("vthumb://" + photoEntry.imageId + ":" + photoEntry.path, null, Theme.chat_attachEmptyDrawable);
                } else {
                    avatarImageView.setImage("thumb://" + photoEntry.imageId + ":" + photoEntry.path, null, Theme.chat_attachEmptyDrawable);
                }
            } else {
                avatarImageView.setImageDrawable(Theme.chat_attachEmptyDrawable);
            }
        } else {
            layoutParams.leftMargin = AndroidUtilities.dp(45);
            layoutParams.topMargin = AndroidUtilities.dp(13);
            layoutParams.rightMargin = 0;

            infoTextView.setTextSize(TypedValue.COMPLEX_UNIT_DIP, 15);
            undoButton.setVisibility(VISIBLE);
            infoTextView.setTypeface(Typeface.DEFAULT);
            subinfoTextView.setVisibility(GONE);
            leftImageView.setVisibility(GONE);

            if (currentAction == ACTION_CLEAR_DATES || currentAction == ACTION_CLEAR || currentAction == ACTION_CLEAR_FEW) {
                infoTextView.setText(LocaleController.getString("HistoryClearedUndo", R.string.HistoryClearedUndo));
            } else if (currentAction == ACTION_DELETE_FEW) {
                infoTextView.setText(LocaleController.getString("ChatsDeletedUndo", R.string.ChatsDeletedUndo));
            } else {
                if (DialogObject.isChatDialog(did)) {
                    TLRPC.Chat chat = MessagesController.getInstance(currentAccount).getChat(-did);
                    if (ChatObject.isChannel(chat) && !chat.megagroup) {
                        infoTextView.setText(LocaleController.getString("ChannelDeletedUndo", R.string.ChannelDeletedUndo));
                    } else {
                        infoTextView.setText(LocaleController.getString("GroupDeletedUndo", R.string.GroupDeletedUndo));
                    }
                } else {
                    infoTextView.setText(LocaleController.getString("ChatDeletedUndo", R.string.ChatDeletedUndo));
                }
            }
            if (currentAction != ACTION_CLEAR_DATES) {
                for (int a = 0; a < dialogIds.size(); a++) {
                    MessagesController.getInstance(currentAccount).addDialogAction(dialogIds.get(a), currentAction == ACTION_CLEAR || currentAction == ACTION_CLEAR_FEW);
                }
            }
        }

        AndroidUtilities.makeAccessibilityAnnouncement(infoTextView.getText() + (subinfoTextView.getVisibility() == VISIBLE ? ". " + subinfoTextView.getText() : ""));

        if (isMultilineSubInfo()) {
            ViewGroup parent = (ViewGroup) getParent();
            int width = parent.getMeasuredWidth();
            if (width == 0) {
                width = AndroidUtilities.displaySize.x;
            }
            width -= AndroidUtilities.dp(16);
            measureChildWithMargins(subinfoTextView, MeasureSpec.makeMeasureSpec(width, MeasureSpec.EXACTLY), 0, MeasureSpec.makeMeasureSpec(0, MeasureSpec.UNSPECIFIED), 0);
            undoViewHeight = subinfoTextView.getMeasuredHeight() + AndroidUtilities.dp(27 + 10);
        } else if (hasSubInfo()) {
            undoViewHeight = AndroidUtilities.dp(52);
        } else if (getParent() instanceof ViewGroup) {
            ViewGroup parent = (ViewGroup) getParent();
            int width = parent.getMeasuredWidth() - parent.getPaddingLeft() - parent.getPaddingRight();
            if (width <= 0) {
                width = AndroidUtilities.displaySize.x;
            }
            width -= AndroidUtilities.dp(16);
            measureChildWithMargins(infoTextView, MeasureSpec.makeMeasureSpec(width, MeasureSpec.EXACTLY), 0, MeasureSpec.makeMeasureSpec(0, MeasureSpec.UNSPECIFIED), 0);
            undoViewHeight = infoTextView.getMeasuredHeight() + AndroidUtilities.dp(currentAction == ACTION_DICE_INFO || currentAction == ACTION_DICE_NO_SEND_INFO || currentAction == ACTION_TEXT_INFO || currentAction == ACTION_PREMIUM_TRANSCRIPTION || currentAction == ACTION_PREMIUM_ALL_FOLDER ? 14 : 28);
            if (currentAction == ACTION_TEXT_INFO) {
                undoViewHeight = Math.max(undoViewHeight, AndroidUtilities.dp(52));
            } else if (currentAction == ACTION_PROXIMITY_REMOVED) {
                undoViewHeight = Math.max(undoViewHeight, AndroidUtilities.dp(50));
            } else if (infoOnly) {
                undoViewHeight -= AndroidUtilities.dp(8);
            }
        }

        if (getVisibility() != VISIBLE) {
            setVisibility(VISIBLE);
            setEnterOffset((fromTop ? -1.0f : 1.0f) * (enterOffsetMargin + undoViewHeight));
            AnimatorSet animatorSet = new AnimatorSet();
            animatorSet.playTogether(ObjectAnimator.ofFloat(this, "enterOffset", (fromTop ? -1.0f : 1.0f) * (enterOffsetMargin + undoViewHeight), (fromTop ? 1.0f : -1.0f)));
            animatorSet.setInterpolator(new DecelerateInterpolator());
            animatorSet.setDuration(180);
            animatorSet.start();
        }
    }

    private int enterOffsetMargin = AndroidUtilities.dp(8);

    public void setEnterOffsetMargin(int enterOffsetMargin) {
        this.enterOffsetMargin = enterOffsetMargin;
    }

    protected boolean canUndo() {
        return true;
    }

    @Override
    protected void onMeasure(int widthMeasureSpec, int heightMeasureSpec) {
        super.onMeasure(MeasureSpec.makeMeasureSpec(MeasureSpec.getSize(widthMeasureSpec), MeasureSpec.EXACTLY), MeasureSpec.makeMeasureSpec(undoViewHeight, MeasureSpec.EXACTLY));
        backgroundDrawable.setBounds(0, 0, getMeasuredWidth(), getMeasuredHeight());
    }

    StaticLayout timeLayout;
    StaticLayout timeLayoutOut;
    int textWidthOut;

    float timeReplaceProgress = 1f;

    @Override
    protected void dispatchDraw(Canvas canvas) {
        if (additionalTranslationY != 0) {
            canvas.save();

            float bottom = getMeasuredHeight() - enterOffset + AndroidUtilities.dp(9);
            if (bottom > 0) {
                canvas.clipRect(0, 0, getMeasuredWidth(), bottom);
                super.dispatchDraw(canvas);
            }
            canvas.restore();
        } else {
            super.dispatchDraw(canvas);
        }
    }

    @Override
    protected void onDraw(Canvas canvas) {
        if (additionalTranslationY != 0) {
            canvas.save();

            float bottom = getMeasuredHeight() - enterOffset + enterOffsetMargin + AndroidUtilities.dp(1);
            if (bottom > 0) {
                canvas.clipRect(0, 0, getMeasuredWidth(), bottom);
                super.dispatchDraw(canvas);
            }
            backgroundDrawable.draw(canvas);
            canvas.restore();
        } else {
            backgroundDrawable.draw(canvas);
        }

        if (currentAction == ACTION_DELETE || currentAction == ACTION_CLEAR || currentAction == ACTION_DELETE_FEW || currentAction == ACTION_CLEAR_FEW || currentAction == ACTION_CLEAR_DATES) {
            int newSeconds = timeLeft > 0 ? (int) Math.ceil(timeLeft / 1000.0f) : 0;
            if (prevSeconds != newSeconds) {
                prevSeconds = newSeconds;
                timeLeftString = String.format("%d", Math.max(1, newSeconds));
                if (timeLayout != null) {
                    timeLayoutOut = timeLayout;
                    timeReplaceProgress = 0;
                    textWidthOut = textWidth;
                }
                textWidth = (int) Math.ceil(textPaint.measureText(timeLeftString));
                timeLayout = new StaticLayout(timeLeftString, textPaint, Integer.MAX_VALUE, Layout.Alignment.ALIGN_NORMAL, 1.0f, 0.0f, false);
            }

            if (timeReplaceProgress < 1f) {
                timeReplaceProgress += 16f / 150f;
                if (timeReplaceProgress > 1f) {
                    timeReplaceProgress = 1f;
                } else {
                    invalidate();
                }
            }

            int alpha = textPaint.getAlpha();

            if (timeLayoutOut != null && timeReplaceProgress < 1f) {
                textPaint.setAlpha((int) (alpha * (1f - timeReplaceProgress)));
                canvas.save();
                canvas.translate(rect.centerX() - textWidth / 2, AndroidUtilities.dp(17.2f) + AndroidUtilities.dp(10) * timeReplaceProgress);
                timeLayoutOut.draw(canvas);
                textPaint.setAlpha(alpha);
                canvas.restore();
            }

            if (timeLayout != null) {
                if (timeReplaceProgress != 1f) {
                    textPaint.setAlpha((int) (alpha * timeReplaceProgress));
                }
                canvas.save();
                canvas.translate(rect.centerX() - textWidth / 2, AndroidUtilities.dp(17.2f) - AndroidUtilities.dp(10) * (1f - timeReplaceProgress));
                timeLayout.draw(canvas);
                if (timeReplaceProgress != 1f) {
                    textPaint.setAlpha(alpha);
                }
                canvas.restore();
            }

            // canvas.drawText(timeLeftString, rect.centerX() - textWidth / 2, AndroidUtilities.dp(28.2f), textPaint);
            // canvas.drawText(timeLeftString, , textPaint);
            canvas.drawArc(rect, -90, -360 * (timeLeft / 5000.0f), false, progressPaint);
        }

        long newTime = SystemClock.elapsedRealtime();
        long dt = newTime - lastUpdateTime;
        timeLeft -= dt;
        lastUpdateTime = newTime;
        if (timeLeft <= 0) {
            hide(true, hideAnimationType);
        }

        if (currentAction != ACTION_PREVIEW_MEDIA_DESELECTED) {
            invalidate();
        }
    }

    @Override
    public void invalidate() {
        super.invalidate();
        infoTextView.invalidate();
        leftImageView.invalidate();
    }

    public void setInfoText(CharSequence text) {
        infoText = text;
    }

    public void setHideAnimationType(int hideAnimationType) {
        this.hideAnimationType = hideAnimationType;
    }

    float enterOffset;


    @Keep
    public float getEnterOffset() {
        return enterOffset;
    }

    @Keep
    public void setEnterOffset(float enterOffset) {
        if (this.enterOffset != enterOffset) {
            this.enterOffset = enterOffset;
            updatePosition();
        }
    }

    private void updatePosition() {
        setTranslationY(enterOffset - enterOffsetMargin + AndroidUtilities.dp(8) - additionalTranslationY);
        invalidate();
    }

    @Override
    public Drawable getBackground() {
        return backgroundDrawable;
    }

    private int getThemedColor(String key) {
        Integer color = resourcesProvider != null ? resourcesProvider.getColor(key) : null;
        return color != null ? color : Theme.getColor(key);
    }
}<|MERGE_RESOLUTION|>--- conflicted
+++ resolved
@@ -1123,14 +1123,8 @@
             leftImageView.playAnimation();
             if (hapticDelay > 0) {
                 leftImageView.postDelayed(() -> {
-<<<<<<< HEAD
-                    if (!NekoConfig.disableVibration.Bool()) {
-                        leftImageView.performHapticFeedback(HapticFeedbackConstants.KEYBOARD_TAP, HapticFeedbackConstants.FLAG_IGNORE_GLOBAL_SETTING);
-                    }
-=======
                     if (!NekoConfig.disableVibration.Bool())
                         leftImageView.performHapticFeedback(HapticFeedbackConstants.KEYBOARD_TAP, HapticFeedbackConstants.FLAG_IGNORE_GLOBAL_SETTING);
->>>>>>> b93a338a
                 }, hapticDelay);
             }
         } else if (currentAction == ACTION_PROXIMITY_SET || currentAction == ACTION_PROXIMITY_REMOVED) {
