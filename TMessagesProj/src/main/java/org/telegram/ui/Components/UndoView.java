--- conflicted
+++ resolved
@@ -504,7 +504,6 @@
 
         infoTextView.setMovementMethod(null);
 
-<<<<<<< HEAD
         if (currentAction == ACTION_NEED_RESATRT) {
             infoTextView.setText(LocaleController.getString("RestartAppToTakeEffect", R.string.RestartAppToTakeEffect));
 
@@ -529,14 +528,8 @@
         } else if (isTooltipAction()) {
             CharSequence infoText = "";
             CharSequence subInfoText = "";
+            @DrawableRes
             int icon = 0;
-=======
-        if (isTooltipAction()) {
-            CharSequence infoText;
-            CharSequence subInfoText;
-            @DrawableRes
-            int icon;
->>>>>>> 23118a4a
             int size = 36;
             boolean iconIsDrawable = false;
 
