package org.telegram.ui.Components;

import android.animation.Animator;
import android.animation.AnimatorListenerAdapter;
import android.animation.AnimatorSet;
import android.animation.ObjectAnimator;
import android.content.Context;
import android.content.Intent;
import android.graphics.Canvas;
import android.graphics.Paint;
import android.graphics.PorterDuff;
import android.graphics.PorterDuffColorFilter;
import android.graphics.RectF;
import android.graphics.Typeface;
import android.graphics.drawable.Drawable;
import android.os.SystemClock;
import android.text.Layout;
import android.text.Selection;
import android.text.Spannable;
import android.text.SpannableStringBuilder;
import android.text.Spanned;
import android.text.StaticLayout;
import android.text.TextPaint;
import android.text.TextUtils;
import android.text.method.LinkMovementMethod;
import android.text.style.CharacterStyle;
import android.util.TypedValue;
import android.view.Gravity;
import android.view.HapticFeedbackConstants;
import android.view.MotionEvent;
import android.view.View;
import android.view.ViewGroup;
import android.view.animation.DecelerateInterpolator;
import android.widget.FrameLayout;
import android.widget.ImageView;
import android.widget.LinearLayout;
import android.widget.TextView;
import android.widget.Toast;

import com.jakewharton.processphoenix.ProcessPhoenix;

import androidx.annotation.DrawableRes;
import androidx.annotation.Keep;

import org.telegram.messenger.AndroidUtilities;
import org.telegram.messenger.ChatObject;
import org.telegram.messenger.ContactsController;
import org.telegram.messenger.DialogObject;
import org.telegram.messenger.Emoji;
import org.telegram.messenger.FileLog;
import org.telegram.messenger.LocaleController;
import org.telegram.messenger.MediaController;
import org.telegram.messenger.MessagesController;
import org.telegram.messenger.R;
import org.telegram.messenger.SavedMessagesController;
import org.telegram.messenger.UserConfig;
import org.telegram.messenger.UserObject;
import org.telegram.tgnet.TLObject;
import org.telegram.tgnet.TLRPC;
import org.telegram.ui.ActionBar.BaseFragment;
import org.telegram.ui.ActionBar.Theme;
<<<<<<< HEAD
import org.telegram.ui.LaunchActivity;
import tw.nekomimi.nekogram.NekoConfig;
import org.telegram.ui.Components.Premium.boosts.BoostRepository;
=======
import org.telegram.ui.ChatActivity;
import org.telegram.ui.Components.Premium.boosts.BoostRepository;
import org.telegram.ui.LaunchActivity;
import org.telegram.ui.PaymentFormActivity;
>>>>>>> 928146c3

import java.util.ArrayList;

@SuppressWarnings("FieldCanBeLocal")
@Deprecated // use Bulletin instead
public class UndoView extends FrameLayout {

    private LinkSpanDrawable.LinksTextView infoTextView;
    private TextView subinfoTextView;
    private TextView undoTextView;
    private ImageView undoImageView;
    private RLottieImageView leftImageView;
    private BackupImageView avatarImageView;
    private LinearLayout undoButton;
    private int undoViewHeight;

    private BaseFragment parentFragment;

    private Object currentInfoObject;
    private Object currentInfoObject2;

    private int currentAccount = UserConfig.selectedAccount;

    private TextPaint textPaint;
    private Paint progressPaint;
    private RectF rect;

    private long timeLeft;
    private int prevSeconds;
    private String timeLeftString;
    private int textWidth;

    private int currentAction = -1;
    private ArrayList<Long> currentDialogIds;
    private Runnable currentActionRunnable;
    private Runnable currentCancelRunnable;

    private long lastUpdateTime;

    private float additionalTranslationY;

    private boolean isShown;

    private boolean fromTop;

    public final static int ACTION_CLEAR = 0;
    public final static int ACTION_DELETE = 1;
    public final static int ACTION_ARCHIVE = 2;
    public final static int ACTION_ARCHIVE_HINT = 3;
    public final static int ACTION_ARCHIVE_FEW = 4;
    public final static int ACTION_ARCHIVE_FEW_HINT = 5;
    public final static int ACTION_ARCHIVE_HIDDEN = 6;
    public final static int ACTION_ARCHIVE_PINNED = 7;
    public final static int ACTION_CONTACT_ADDED = 8;
    public final static int ACTION_OWNER_TRANSFERED_CHANNEL = 9;
    public final static int ACTION_OWNER_TRANSFERED_GROUP = 10;
    public final static int ACTION_QR_SESSION_ACCEPTED = 11;
    public final static int ACTION_THEME_CHANGED = 12;
    public final static int ACTION_QUIZ_CORRECT = 13;
    public final static int ACTION_QUIZ_INCORRECT = 14;
    public final static int ACTION_FILTERS_AVAILABLE = 15;
    public final static int ACTION_DICE_INFO = 16;
    public final static int ACTION_DICE_NO_SEND_INFO = 17;
    public final static int ACTION_TEXT_INFO = 18;
    public final static int ACTION_CACHE_WAS_CLEARED = 19;
    public final static int ACTION_ADDED_TO_FOLDER = 20;
    public final static int ACTION_REMOVED_FROM_FOLDER = 21;
    public final static int ACTION_PROFILE_PHOTO_CHANGED = 22;
    public final static int ACTION_CHAT_UNARCHIVED = 23;
    public final static int ACTION_PROXIMITY_SET = 24;
    public final static int ACTION_PROXIMITY_REMOVED = 25;
    public final static int ACTION_CLEAR_FEW = 26;
    public final static int ACTION_DELETE_FEW = 27;

    public final static int ACTION_VOIP_MUTED = 30;
    public final static int ACTION_VOIP_UNMUTED = 31;
    public final static int ACTION_VOIP_REMOVED = 32;
    public final static int ACTION_VOIP_LINK_COPIED = 33;
    public final static int ACTION_VOIP_INVITED = 34;
    public final static int ACTION_VOIP_MUTED_FOR_YOU = 35;
    public final static int ACTION_VOIP_UNMUTED_FOR_YOU = 36;
    public final static int ACTION_VOIP_USER_CHANGED = 37;
    public final static int ACTION_VOIP_CAN_NOW_SPEAK = 38;
    public final static int ACTION_VOIP_RECORDING_STARTED = 39;
    public final static int ACTION_VOIP_RECORDING_FINISHED = 40;
    public final static int ACTION_VOIP_INVITE_LINK_SENT = 41;
    public final static int ACTION_VOIP_SOUND_MUTED = 42;
    public final static int ACTION_VOIP_SOUND_UNMUTED = 43;
    public final static int ACTION_VOIP_USER_JOINED = 44;
    public final static int ACTION_VOIP_VIDEO_RECORDING_STARTED = 100;
    public final static int ACTION_VOIP_VIDEO_RECORDING_FINISHED = 101;

    public final static int ACTION_IMPORT_NOT_MUTUAL = 45;
    public final static int ACTION_IMPORT_GROUP_NOT_ADMIN = 46;
    public final static int ACTION_IMPORT_INFO = 47;

    public final static int ACTION_MESSAGE_COPIED = 52;
    public final static int ACTION_FWD_MESSAGES = 53;
    public final static int ACTION_NOTIFY_ON = 54;
    public final static int ACTION_NOTIFY_OFF = 55;
    public final static int ACTION_USERNAME_COPIED = 56;
    public final static int ACTION_HASHTAG_COPIED = 57;
    public final static int ACTION_TEXT_COPIED = 58;
    public final static int ACTION_LINK_COPIED = 59;
    public final static int ACTION_PHONE_COPIED = 60;
    public final static int ACTION_SHARE_BACKGROUND = 61;

    public final static int ACTION_AUTO_DELETE_ON = 70;
    public final static int ACTION_AUTO_DELETE_OFF = 71;
    public final static int ACTION_REPORT_SENT = 74;
    public final static int ACTION_GIGAGROUP_CANCEL = 75;
    public final static int ACTION_GIGAGROUP_SUCCESS = 76;

    public final static int ACTION_PAYMENT_SUCCESS = 77;
    public final static int ACTION_PIN_DIALOGS = 78;
    public final static int ACTION_UNPIN_DIALOGS = 79;
    public final static int ACTION_EMAIL_COPIED = 80;
    public final static int ACTION_CLEAR_DATES = 81;

    public final static int ACTION_NEED_RESATRT = 100;

    public final static int ACTION_PREVIEW_MEDIA_DESELECTED = 82;
    public static int ACTION_RINGTONE_ADDED = 83;
    public final static int ACTION_PREMIUM_TRANSCRIPTION = 84;
    public final static int ACTION_HINT_SWIPE_TO_REPLY = 85;
    public final static int ACTION_PREMIUM_ALL_FOLDER = 86;

    public final static int ACTION_PROXY_ADDED = 87;
    public final static int ACTION_SHARED_FOLDER_DELETED = 88;

    public final static int ACTION_BOOSTING_SELECTOR_WARNING_CHANNEL = 90;
    public final static int ACTION_BOOSTING_SELECTOR_WARNING_USERS = 91;
    public final static int ACTION_BOOSTING_SELECTOR_WARNING_COUNTRY = 92;
    public final static int ACTION_BOOSTING_AWAIT = 93;
    public final static int ACTION_BOOSTING_ONLY_RECIPIENT_CODE = 94;

    private CharSequence infoText;
    private int hideAnimationType = 1;
    Drawable backgroundDrawable;
    private final Theme.ResourcesProvider resourcesProvider;

    public class LinkMovementMethodMy extends LinkMovementMethod {
        @Override
        public boolean onTouchEvent(TextView widget, Spannable buffer, MotionEvent event) {
            try {
                boolean result;
                if (event.getAction() == MotionEvent.ACTION_DOWN) {
                    CharacterStyle[] links = buffer.getSpans(widget.getSelectionStart(), widget.getSelectionEnd(), CharacterStyle.class);
                    if (links == null || links.length == 0) {
                        return false;
                    }
                }
                if (event.getAction() == MotionEvent.ACTION_UP) {
                    CharacterStyle[] links = buffer.getSpans(widget.getSelectionStart(), widget.getSelectionEnd(), CharacterStyle.class);
                    if (links != null && links.length > 0) {
                        didPressUrl(links[0]);
                    }
                    Selection.removeSelection(buffer);
                    result = true;
                } else {
                    result = super.onTouchEvent(widget, buffer, event);
                }
                return result;
            } catch (Exception e) {
                FileLog.e(e);
            }
            return false;
        }
    }

    public UndoView(Context context) {
        this(context, null, false, null);
    }

    public UndoView(Context context, BaseFragment parent) {
        this(context, parent, false, null);
    }

    public UndoView(Context context, BaseFragment parent, boolean top, Theme.ResourcesProvider resourcesProvider) {
        super(context);
        this.resourcesProvider = resourcesProvider;
        parentFragment = parent;
        fromTop = top;

<<<<<<< HEAD
        infoTextView = new EmojiTextView(context);
=======
        infoTextView = new LinkSpanDrawable.LinksTextView(context, resourcesProvider);
>>>>>>> 928146c3
        infoTextView.setTextSize(TypedValue.COMPLEX_UNIT_DIP, 15);
        infoTextView.setTextColor(getThemedColor(Theme.key_undo_infoColor));
        infoTextView.setLinkTextColor(getThemedColor(Theme.key_undo_cancelColor));
        infoTextView.setMovementMethod(new LinkMovementMethodMy());
        addView(infoTextView, LayoutHelper.createFrame(LayoutHelper.WRAP_CONTENT, LayoutHelper.WRAP_CONTENT, Gravity.TOP | Gravity.LEFT, 45, 13, 0, 0));

        subinfoTextView = new EmojiTextView(context);
        subinfoTextView.setTextSize(TypedValue.COMPLEX_UNIT_DIP, 13);
        subinfoTextView.setTextColor(getThemedColor(Theme.key_undo_infoColor));
        subinfoTextView.setLinkTextColor(getThemedColor(Theme.key_undo_cancelColor));
        subinfoTextView.setHighlightColor(0);
        subinfoTextView.setSingleLine(true);
        subinfoTextView.setEllipsize(TextUtils.TruncateAt.END);
        subinfoTextView.setMovementMethod(new AndroidUtilities.LinkMovementMethodMy());
        addView(subinfoTextView, LayoutHelper.createFrame(LayoutHelper.WRAP_CONTENT, LayoutHelper.WRAP_CONTENT, Gravity.TOP | Gravity.LEFT, 58, 27, 8, 0));

        leftImageView = new RLottieImageView(context);
        leftImageView.setScaleType(ImageView.ScaleType.CENTER);
        leftImageView.setLayerColor("info1.**", getThemedColor(Theme.key_undo_background) | 0xff000000);
        leftImageView.setLayerColor("info2.**", getThemedColor(Theme.key_undo_background) | 0xff000000);
        leftImageView.setLayerColor("luc12.**", getThemedColor(Theme.key_undo_infoColor));
        leftImageView.setLayerColor("luc11.**", getThemedColor(Theme.key_undo_infoColor));
        leftImageView.setLayerColor("luc10.**", getThemedColor(Theme.key_undo_infoColor));
        leftImageView.setLayerColor("luc9.**", getThemedColor(Theme.key_undo_infoColor));
        leftImageView.setLayerColor("luc8.**", getThemedColor(Theme.key_undo_infoColor));
        leftImageView.setLayerColor("luc7.**", getThemedColor(Theme.key_undo_infoColor));
        leftImageView.setLayerColor("luc6.**", getThemedColor(Theme.key_undo_infoColor));
        leftImageView.setLayerColor("luc5.**", getThemedColor(Theme.key_undo_infoColor));
        leftImageView.setLayerColor("luc4.**", getThemedColor(Theme.key_undo_infoColor));
        leftImageView.setLayerColor("luc3.**", getThemedColor(Theme.key_undo_infoColor));
        leftImageView.setLayerColor("luc2.**", getThemedColor(Theme.key_undo_infoColor));
        leftImageView.setLayerColor("luc1.**", getThemedColor(Theme.key_undo_infoColor));
        leftImageView.setLayerColor("Oval.**", getThemedColor(Theme.key_undo_infoColor));
        addView(leftImageView, LayoutHelper.createFrame(54, LayoutHelper.WRAP_CONTENT, Gravity.CENTER_VERTICAL | Gravity.LEFT, 3, 0, 0, 0));

        avatarImageView = new BackupImageView(context);
        avatarImageView.setRoundRadius(AndroidUtilities.dp(15));
        addView(avatarImageView, LayoutHelper.createFrame(30, 30, Gravity.CENTER_VERTICAL | Gravity.LEFT, 15, 0, 0, 0));

        undoButton = new LinearLayout(context);
        undoButton.setOrientation(LinearLayout.HORIZONTAL);
        undoButton.setBackground(Theme.createRadSelectorDrawable(getThemedColor(Theme.key_undo_cancelColor) & 0x22ffffff, AndroidUtilities.dp(2), AndroidUtilities.dp(2)));
        addView(undoButton, LayoutHelper.createFrame(LayoutHelper.WRAP_CONTENT, LayoutHelper.WRAP_CONTENT, Gravity.CENTER_VERTICAL | Gravity.RIGHT, 0, 0, 11, 0));
        undoButton.setOnClickListener(v -> {
            if (!canUndo()) {
                return;
            }
            hide(false, 1);
        });

        undoImageView = new ImageView(context);
        undoImageView.setImageResource(R.drawable.chats_undo);
        undoImageView.setColorFilter(new PorterDuffColorFilter(getThemedColor(Theme.key_undo_cancelColor), PorterDuff.Mode.SRC_IN));
        undoButton.addView(undoImageView, LayoutHelper.createLinear(LayoutHelper.WRAP_CONTENT, LayoutHelper.WRAP_CONTENT, Gravity.CENTER_VERTICAL | Gravity.LEFT, 4, 4, 0, 4));

        undoTextView = new TextView(context);
        undoTextView.setTextSize(TypedValue.COMPLEX_UNIT_DIP, 14);
        undoTextView.setTypeface(AndroidUtilities.getTypeface("fonts/rmedium.ttf"));
        undoTextView.setTextColor(getThemedColor(Theme.key_undo_cancelColor));
        undoTextView.setText(LocaleController.getString("Undo", R.string.Undo));
        undoButton.addView(undoTextView, LayoutHelper.createLinear(LayoutHelper.WRAP_CONTENT, LayoutHelper.WRAP_CONTENT, Gravity.CENTER_VERTICAL | Gravity.LEFT, 6, 4, 8, 4));

        rect = new RectF(AndroidUtilities.dp(15), AndroidUtilities.dp(15), AndroidUtilities.dp(15 + 18), AndroidUtilities.dp(15 + 18));

        progressPaint = new Paint(Paint.ANTI_ALIAS_FLAG);
        progressPaint.setStyle(Paint.Style.STROKE);
        progressPaint.setStrokeWidth(AndroidUtilities.dp(2));
        progressPaint.setStrokeCap(Paint.Cap.ROUND);
        progressPaint.setColor(getThemedColor(Theme.key_undo_infoColor));

        textPaint = new TextPaint(Paint.ANTI_ALIAS_FLAG);
        textPaint.setTextSize(AndroidUtilities.dp(12));
        textPaint.setTypeface(AndroidUtilities.getTypeface("fonts/rmedium.ttf"));
        textPaint.setColor(getThemedColor(Theme.key_undo_infoColor));

        setWillNotDraw(false);
        backgroundDrawable = Theme.createRoundRectDrawable(AndroidUtilities.dp(10), getThemedColor(Theme.key_undo_background));

        setOnTouchListener((v, event) -> true);

        setVisibility(INVISIBLE);
    }

    public void setColors(int background, int text) {
        Theme.setDrawableColor(backgroundDrawable, background);
        infoTextView.setTextColor(text);
        subinfoTextView.setTextColor(text);
        leftImageView.setLayerColor("info1.**", background | 0xff000000);
        leftImageView.setLayerColor("info2.**", background | 0xff000000);
    }

    private boolean isTooltipAction() {
        return currentAction == ACTION_ARCHIVE_HIDDEN || currentAction == ACTION_ARCHIVE_HINT || currentAction == ACTION_ARCHIVE_FEW_HINT ||
                currentAction == ACTION_ARCHIVE_PINNED || currentAction == ACTION_CONTACT_ADDED || currentAction == ACTION_PROXY_ADDED || currentAction == ACTION_OWNER_TRANSFERED_CHANNEL ||
                currentAction == ACTION_OWNER_TRANSFERED_GROUP || currentAction == ACTION_QUIZ_CORRECT || currentAction == ACTION_QUIZ_INCORRECT || currentAction == ACTION_CACHE_WAS_CLEARED ||
                currentAction == ACTION_ADDED_TO_FOLDER || currentAction == ACTION_REMOVED_FROM_FOLDER || currentAction == ACTION_PROFILE_PHOTO_CHANGED ||
                currentAction == ACTION_CHAT_UNARCHIVED || currentAction == ACTION_VOIP_MUTED || currentAction == ACTION_VOIP_UNMUTED || currentAction == ACTION_VOIP_REMOVED ||
                currentAction == ACTION_VOIP_LINK_COPIED || currentAction == ACTION_VOIP_INVITED || currentAction == ACTION_VOIP_MUTED_FOR_YOU || currentAction == ACTION_VOIP_UNMUTED_FOR_YOU ||
                currentAction == ACTION_REPORT_SENT || currentAction == ACTION_VOIP_USER_CHANGED || currentAction == ACTION_VOIP_CAN_NOW_SPEAK || currentAction == ACTION_VOIP_RECORDING_STARTED ||
                currentAction == ACTION_VOIP_RECORDING_FINISHED || currentAction == ACTION_VOIP_SOUND_MUTED || currentAction == ACTION_VOIP_SOUND_UNMUTED || currentAction == ACTION_PAYMENT_SUCCESS ||
                currentAction == ACTION_VOIP_USER_JOINED || currentAction == ACTION_PIN_DIALOGS || currentAction == ACTION_UNPIN_DIALOGS || currentAction == ACTION_VOIP_VIDEO_RECORDING_STARTED ||
                currentAction == ACTION_VOIP_VIDEO_RECORDING_FINISHED || currentAction == ACTION_RINGTONE_ADDED;
    }

    private boolean hasSubInfo() {
        return currentAction == ACTION_QR_SESSION_ACCEPTED || currentAction == ACTION_PROXIMITY_SET || currentAction == ACTION_ARCHIVE_HIDDEN || currentAction == ACTION_ARCHIVE_HINT || currentAction == ACTION_ARCHIVE_FEW_HINT ||
                currentAction == ACTION_QUIZ_CORRECT || currentAction == ACTION_QUIZ_INCORRECT ||
                currentAction == ACTION_REPORT_SENT || currentAction == ACTION_ARCHIVE_PINNED && MessagesController.getInstance(currentAccount).dialogFilters.isEmpty() || currentAction == ACTION_RINGTONE_ADDED || currentAction == ACTION_HINT_SWIPE_TO_REPLY ||
                currentAction == ACTION_SHARED_FOLDER_DELETED && currentInfoObject2 != null && ((Integer) currentInfoObject2) > 0;
    }

    public boolean isMultilineSubInfo() {
        return currentAction == ACTION_THEME_CHANGED || currentAction == ACTION_FILTERS_AVAILABLE || currentAction == ACTION_PROXIMITY_SET || currentAction == ACTION_REPORT_SENT
                || currentAction == ACTION_RINGTONE_ADDED;
    }

    public void setAdditionalTranslationY(float value) {
        if (additionalTranslationY != value) {
            additionalTranslationY = value;
            updatePosition();
        }
    }

    public Object getCurrentInfoObject() {
        return currentInfoObject;
    }

    public void hide(boolean apply, int animated) {
        if (getVisibility() != VISIBLE || !isShown) {
            return;
        }
        currentInfoObject = null;
        currentInfoObject2 = null;
        isShown = false;
        if (currentActionRunnable != null) {
            if (apply) {
                currentActionRunnable.run();
            }
            currentActionRunnable = null;
        }
        if (currentCancelRunnable != null) {
            if (!apply) {
                currentCancelRunnable.run();
            }
            currentCancelRunnable = null;
        }
        if (currentAction == ACTION_CLEAR || currentAction == ACTION_DELETE || currentAction == ACTION_CLEAR_FEW || currentAction == ACTION_DELETE_FEW) {
            for (int a = 0; a < currentDialogIds.size(); a++) {
                long did = currentDialogIds.get(a);
                MessagesController.getInstance(currentAccount).removeDialogAction(did, currentAction == ACTION_CLEAR || currentAction == ACTION_CLEAR_FEW, apply);
                onRemoveDialogAction(did, currentAction);
            }
        }
        if (animated != 0) {
            AnimatorSet animatorSet = new AnimatorSet();
            if (animated == 1) {
                animatorSet.playTogether(ObjectAnimator.ofFloat(this, "enterOffset", (fromTop ? -1.0f : 1.0f) * (enterOffsetMargin + undoViewHeight)));
                animatorSet.setDuration(250);
            } else {
                animatorSet.playTogether(
                        ObjectAnimator.ofFloat(this, View.SCALE_X, 0.8f),
                        ObjectAnimator.ofFloat(this, View.SCALE_Y, 0.8f),
                        ObjectAnimator.ofFloat(this, View.ALPHA, 0.0f));
                animatorSet.setDuration(180);
            }
            animatorSet.setInterpolator(new DecelerateInterpolator());
            animatorSet.addListener(new AnimatorListenerAdapter() {
                @Override
                public void onAnimationEnd(Animator animation) {
                    setVisibility(INVISIBLE);
                    setScaleX(1.0f);
                    setScaleY(1.0f);
                    setAlpha(1.0f);
                }
            });
            animatorSet.start();
        } else {
            setEnterOffset((fromTop ? -1.0f : 1.0f) * (enterOffsetMargin + undoViewHeight));
            setVisibility(INVISIBLE);
        }
    }

    protected void onRemoveDialogAction(long currentDialogId, int action) {

    }

    public void didPressUrl(CharacterStyle span) {

    }

    public void showWithAction(long did, int action, Runnable actionRunnable) {
        showWithAction(did, action, null, null, actionRunnable, null);
    }

    public void showWithAction(long did, int action, Object infoObject) {
        showWithAction(did, action, infoObject, null, null, null);
    }

    public void showWithAction(long did, int action, Runnable actionRunnable, Runnable cancelRunnable) {
        showWithAction(did, action, null, null, actionRunnable, cancelRunnable);
    }

    public void showWithAction(long did, int action, Object infoObject, Runnable actionRunnable, Runnable cancelRunnable) {
        showWithAction(did, action, infoObject, null, actionRunnable, cancelRunnable);
    }

    public void showWithAction(long did, int action, Object infoObject, Object infoObject2, Runnable actionRunnable, Runnable cancelRunnable) {
        ArrayList<Long> ids = new ArrayList<>();
        ids.add(did);
        showWithAction(ids, action, infoObject, infoObject2, actionRunnable, cancelRunnable);
    }

    public void showWithAction(ArrayList<Long> dialogIds, int action, Object infoObject, Object infoObject2, Runnable actionRunnable, Runnable cancelRunnable) {
        if (!AndroidUtilities.shouldShowClipboardToast() && (currentAction == ACTION_MESSAGE_COPIED || currentAction == ACTION_USERNAME_COPIED || currentAction == ACTION_HASHTAG_COPIED || currentAction == ACTION_TEXT_COPIED || currentAction == ACTION_LINK_COPIED || currentAction == ACTION_PHONE_COPIED || currentAction == ACTION_EMAIL_COPIED || currentAction == ACTION_VOIP_LINK_COPIED)) {
            return;
        }
        if (currentActionRunnable != null) {
            currentActionRunnable.run();
        }
        isShown = true;
        currentActionRunnable = actionRunnable;
        currentCancelRunnable = cancelRunnable;
        currentDialogIds = dialogIds;
        long did = dialogIds.get(0);
        currentAction = action;
        timeLeft = 5000;
        currentInfoObject = infoObject;

        if (NekoConfig.disableUndo.Bool() && !isTooltipAction()) {
            if (actionRunnable != null) actionRunnable.run();
            return;
        }

        currentInfoObject2 = infoObject2;
        lastUpdateTime = SystemClock.elapsedRealtime();
        undoTextView.setText(LocaleController.getString("Undo", R.string.Undo));
        undoImageView.setVisibility(VISIBLE);
        leftImageView.setPadding(0, 0, 0, 0);
        leftImageView.setScaleX(1);
        leftImageView.setScaleY(1);
        infoTextView.setTextSize(TypedValue.COMPLEX_UNIT_DIP, 15);
        avatarImageView.setVisibility(GONE);

        infoTextView.setGravity(Gravity.LEFT | Gravity.TOP);
        FrameLayout.LayoutParams layoutParams;

        layoutParams = (FrameLayout.LayoutParams) subinfoTextView.getLayoutParams();
        layoutParams.leftMargin = AndroidUtilities.dp(58);

        layoutParams = (FrameLayout.LayoutParams) infoTextView.getLayoutParams();
        layoutParams.height = LayoutHelper.WRAP_CONTENT;
        layoutParams.topMargin = AndroidUtilities.dp(13);
        layoutParams.bottomMargin = 0;

        leftImageView.setScaleType(ImageView.ScaleType.CENTER);
        FrameLayout.LayoutParams layoutParams2 = (FrameLayout.LayoutParams) leftImageView.getLayoutParams();
        layoutParams2.gravity = Gravity.CENTER_VERTICAL | Gravity.LEFT;
        layoutParams2.topMargin = layoutParams2.bottomMargin = 0;
        layoutParams2.leftMargin = AndroidUtilities.dp(3);
        layoutParams2.width = AndroidUtilities.dp(54);
        layoutParams2.height = LayoutHelper.WRAP_CONTENT;

        infoTextView.setMinHeight(0);
        boolean infoOnly = false;
        boolean reversedPlay = false;
        int reversedPlayEndFrame = 0;
        if ((actionRunnable == null && cancelRunnable == null) || action == ACTION_RINGTONE_ADDED) {
            setOnClickListener(view -> hide(false, 1));
            setOnTouchListener(null);
        } else {
            setOnClickListener(null);
            setOnTouchListener((v, event) -> true);
        }

        infoTextView.setMovementMethod(null);

        if (currentAction == ACTION_NEED_RESATRT) {
            infoTextView.setText(LocaleController.getString("RestartAppToTakeEffect", R.string.RestartAppToTakeEffect));

            layoutParams.leftMargin = AndroidUtilities.dp(58);
            layoutParams.topMargin = AndroidUtilities.dp(13);
            layoutParams.rightMargin = 0;

            infoTextView.setTextSize(TypedValue.COMPLEX_UNIT_DIP, 15);
            undoButton.setVisibility(VISIBLE);
            infoTextView.setTypeface(Typeface.DEFAULT);
            subinfoTextView.setVisibility(GONE);

            leftImageView.setVisibility(VISIBLE);
            leftImageView.setAnimation(R.raw.chats_infotip, 36, 36);
            leftImageView.setProgress(0);
            leftImageView.playAnimation();
            undoImageView.setVisibility(GONE);

            undoTextView.setText(LocaleController.getString("ApplyTheme", R.string.ApplyTheme));
            currentCancelRunnable = () -> ProcessPhoenix.triggerRebirth(getContext(), new Intent(getContext(), LaunchActivity.class));

        } else if (isTooltipAction()) {
            CharSequence infoText = "";
            CharSequence subInfoText = "";
            @DrawableRes
            int icon = 0;
            int size = 36;
            boolean iconIsDrawable = false;

            if (action == ACTION_RINGTONE_ADDED) {
                subinfoTextView.setSingleLine(false);
                infoText = LocaleController.getString("SoundAdded", R.string.SoundAdded);
                subInfoText = AndroidUtilities.replaceSingleTag(LocaleController.getString("SoundAddedSubtitle", R.string.SoundAddedSubtitle), actionRunnable);
                currentActionRunnable = null;
                icon = R.raw.sound_download;
                timeLeft = 4000;
            } else if (action == ACTION_REPORT_SENT) {
                subinfoTextView.setSingleLine(false);
                infoText = LocaleController.getString("ReportChatSent", R.string.ReportChatSent);
                subInfoText = LocaleController.formatString("ReportSentInfo", R.string.ReportSentInfo);
                icon = R.raw.ic_admin;
                timeLeft = 4000;
            } else if (action == ACTION_VOIP_INVITED) {
                TLRPC.User user = (TLRPC.User) infoObject;
                TLRPC.Chat chat = (TLRPC.Chat) infoObject2;
                if (ChatObject.isChannelOrGiga(chat)) {
                    infoText = AndroidUtilities.replaceTags(LocaleController.formatString("VoipChannelInvitedUser", R.string.VoipChannelInvitedUser, UserObject.getFirstName(user)));
                } else {
                    infoText = AndroidUtilities.replaceTags(LocaleController.formatString("VoipGroupInvitedUser", R.string.VoipGroupInvitedUser, UserObject.getFirstName(user)));
                }
                subInfoText = null;
                icon = 0;
                AvatarDrawable avatarDrawable = new AvatarDrawable();
                avatarDrawable.setTextSize(AndroidUtilities.dp(12));
                avatarDrawable.setInfo(currentAccount, user);
                avatarImageView.setForUserOrChat(user, avatarDrawable);
                avatarImageView.setVisibility(VISIBLE);
                timeLeft = 3000;
            } else if (action == ACTION_VOIP_USER_JOINED) {
                TLRPC.Chat currentChat = (TLRPC.Chat) infoObject2;
                if (infoObject instanceof TLRPC.User) {
                    TLRPC.User user = (TLRPC.User) infoObject;
                    if (ChatObject.isChannelOrGiga(currentChat)) {
                        infoText = AndroidUtilities.replaceTags(LocaleController.formatString("VoipChannelUserJoined", R.string.VoipChannelUserJoined, UserObject.getFirstName(user)));
                    } else {
                        infoText = AndroidUtilities.replaceTags(LocaleController.formatString("VoipChatUserJoined", R.string.VoipChatUserJoined, UserObject.getFirstName(user)));
                    }
                } else {
                    TLRPC.Chat chat = (TLRPC.Chat) infoObject;
                    if (ChatObject.isChannelOrGiga(currentChat)) {
                        infoText = AndroidUtilities.replaceTags(LocaleController.formatString("VoipChannelChatJoined", R.string.VoipChannelChatJoined, chat.title));
                    } else {
                        infoText = AndroidUtilities.replaceTags(LocaleController.formatString("VoipChatChatJoined", R.string.VoipChatChatJoined, chat.title));
                    }
                }
                subInfoText = null;
                icon = 0;
                AvatarDrawable avatarDrawable = new AvatarDrawable();
                avatarDrawable.setTextSize(AndroidUtilities.dp(12));
                avatarDrawable.setInfo(currentAccount, (TLObject) infoObject);
                avatarImageView.setForUserOrChat((TLObject) infoObject, avatarDrawable);
                avatarImageView.setVisibility(VISIBLE);
                timeLeft = 3000;
            } else if (action == ACTION_VOIP_USER_CHANGED) {
                AvatarDrawable avatarDrawable = new AvatarDrawable();
                avatarDrawable.setTextSize(AndroidUtilities.dp(12));
                String name;
                if (infoObject instanceof TLRPC.User) {
                    TLRPC.User user = (TLRPC.User) infoObject;
                    avatarDrawable.setInfo(currentAccount, user);
                    avatarImageView.setForUserOrChat(user, avatarDrawable);
                    name = ContactsController.formatName(user.first_name, user.last_name);
                } else {
                    TLRPC.Chat chat = (TLRPC.Chat) infoObject;
                    avatarDrawable.setInfo(currentAccount, chat);
                    avatarImageView.setForUserOrChat(chat, avatarDrawable);
                    name = chat.title;
                }
                TLRPC.Chat currentChat = (TLRPC.Chat) infoObject2;
                if (ChatObject.isChannelOrGiga(currentChat)) {
                    infoText = AndroidUtilities.replaceTags(LocaleController.formatString("VoipChannelUserChanged", R.string.VoipChannelUserChanged, name));
                } else {
                    infoText = AndroidUtilities.replaceTags(LocaleController.formatString("VoipGroupUserChanged", R.string.VoipGroupUserChanged, name));
                }
                subInfoText = null;
                icon = 0;
                avatarImageView.setVisibility(VISIBLE);
                timeLeft = 3000;
            } else if (action == ACTION_VOIP_LINK_COPIED) {
                infoText = LocaleController.getString("VoipGroupCopyInviteLinkCopied", R.string.VoipGroupCopyInviteLinkCopied);
                subInfoText = null;
                icon = R.raw.voip_invite;
                timeLeft = 3000;
            } else if (action == ACTION_PAYMENT_SUCCESS) {
                Toast.makeText(getContext(), LocaleController.getString("nekoXPaymentRemovedToast", R.string.nekoXPaymentRemovedToast), Toast.LENGTH_LONG).show();
               /* infoText = (CharSequence) infoObject;
                subInfoText = null;
                icon = R.raw.payment_success;
                timeLeft = 5000;
                if (parentFragment != null && infoObject2 instanceof TLRPC.Message) {
                    TLRPC.Message message = (TLRPC.Message) infoObject2;
                    setOnTouchListener(null);
                    infoTextView.setMovementMethod(null);
                    setOnClickListener(v -> {
                        hide(true, 1);
                        TLRPC.TL_payments_getPaymentReceipt req = new TLRPC.TL_payments_getPaymentReceipt();
                        req.msg_id = message.id;
                        req.peer = parentFragment.getMessagesController().getInputPeer(message.peer_id);
                        parentFragment.getConnectionsManager().sendRequest(req, (response, error) -> AndroidUtilities.runOnUIThread(() -> {
                            if (response instanceof TLRPC.TL_payments_paymentReceipt) {
                                parentFragment.presentFragment(new PaymentFormActivity((TLRPC.TL_payments_paymentReceipt) response));
                            }
                        }), ConnectionsManager.RequestFlagFailOnServerErrors);
                    });
                }*/
            } else if (action == ACTION_VOIP_MUTED) {
                String name;
                if (infoObject instanceof TLRPC.User) {
                    TLRPC.User user = (TLRPC.User) infoObject;
                    name = UserObject.getFirstName(user);
                } else {
                    TLRPC.Chat chat = (TLRPC.Chat) infoObject;
                    name = chat.title;
                }
                infoText = AndroidUtilities.replaceTags(LocaleController.formatString("VoipGroupUserCantNowSpeak", R.string.VoipGroupUserCantNowSpeak, name));
                subInfoText = null;
                icon = R.raw.voip_muted;
                timeLeft = 3000;
            } else if (action == ACTION_VOIP_MUTED_FOR_YOU) {
                String name;
                if (infoObject instanceof TLRPC.User) {
                    TLRPC.User user = (TLRPC.User) infoObject;
                    name = UserObject.getFirstName(user);
                } else if (infoObject instanceof TLRPC.Chat) {
                    TLRPC.Chat chat = (TLRPC.Chat) infoObject;
                    name = chat.title;
                } else {
                    name = "";
                }
                infoText = AndroidUtilities.replaceTags(LocaleController.formatString("VoipGroupUserCantNowSpeakForYou", R.string.VoipGroupUserCantNowSpeakForYou, name));
                subInfoText = null;
                icon = R.raw.voip_muted;
                timeLeft = 3000;
            } else if (action == ACTION_VOIP_UNMUTED) {
                String name;
                if (infoObject instanceof TLRPC.User) {
                    TLRPC.User user = (TLRPC.User) infoObject;
                    name = UserObject.getFirstName(user);
                } else {
                    TLRPC.Chat chat = (TLRPC.Chat) infoObject;
                    name = chat.title;
                }
                infoText = AndroidUtilities.replaceTags(LocaleController.formatString("VoipGroupUserCanNowSpeak", R.string.VoipGroupUserCanNowSpeak, name));
                subInfoText = null;
                icon = R.raw.voip_unmuted;
                timeLeft = 3000;
            } else if (action == ACTION_VOIP_CAN_NOW_SPEAK) {
                if (infoObject instanceof TLRPC.Chat) {
                    TLRPC.Chat chat = (TLRPC.Chat) infoObject;
                    infoText = AndroidUtilities.replaceTags(LocaleController.formatString("VoipGroupYouCanNowSpeakIn", R.string.VoipGroupYouCanNowSpeakIn, chat.title));
                } else {
                    infoText = AndroidUtilities.replaceTags(LocaleController.getString("VoipGroupYouCanNowSpeak", R.string.VoipGroupYouCanNowSpeak));
                }
                subInfoText = null;
                icon = R.raw.voip_allow_talk;
                timeLeft = 3000;
            } else if (action == ACTION_VOIP_SOUND_MUTED) {
                TLRPC.Chat chat = (TLRPC.Chat) infoObject;
                if (ChatObject.isChannelOrGiga(chat)) {
                    infoText = AndroidUtilities.replaceTags(LocaleController.getString("VoipChannelSoundMuted", R.string.VoipChannelSoundMuted));
                } else {
                    infoText = AndroidUtilities.replaceTags(LocaleController.getString("VoipGroupSoundMuted", R.string.VoipGroupSoundMuted));
                }
                subInfoText = null;
                icon = R.raw.ic_mute;
                timeLeft = 3000;
            } else if (action == ACTION_VOIP_SOUND_UNMUTED) {
                TLRPC.Chat chat = (TLRPC.Chat) infoObject;
                if (ChatObject.isChannelOrGiga(chat)) {
                    infoText = AndroidUtilities.replaceTags(LocaleController.getString("VoipChannelSoundUnmuted", R.string.VoipChannelSoundUnmuted));
                } else {
                    infoText = AndroidUtilities.replaceTags(LocaleController.getString("VoipGroupSoundUnmuted", R.string.VoipGroupSoundUnmuted));
                }
                subInfoText = null;
                icon = R.raw.ic_unmute;
                timeLeft = 3000;
            } else if (currentAction == ACTION_VOIP_RECORDING_STARTED || currentAction == ACTION_VOIP_VIDEO_RECORDING_STARTED) {
                infoText = AndroidUtilities.replaceTags(currentAction == ACTION_VOIP_RECORDING_STARTED ? LocaleController.getString("VoipGroupAudioRecordStarted", R.string.VoipGroupAudioRecordStarted) : LocaleController.getString("VoipGroupVideoRecordStarted", R.string.VoipGroupVideoRecordStarted));
                subInfoText = null;
                icon = R.raw.voip_record_start;
                timeLeft = 3000;
            } else if (currentAction == ACTION_VOIP_RECORDING_FINISHED || currentAction == ACTION_VOIP_VIDEO_RECORDING_FINISHED) {
                String text = currentAction == ACTION_VOIP_RECORDING_FINISHED ? LocaleController.getString("VoipGroupAudioRecordSaved", R.string.VoipGroupAudioRecordSaved) : LocaleController.getString("VoipGroupVideoRecordSaved", R.string.VoipGroupVideoRecordSaved);
                subInfoText = null;
                icon = R.raw.voip_record_saved;
                timeLeft = 4000;
                infoTextView.setMovementMethod(new AndroidUtilities.LinkMovementMethodMy());
                SpannableStringBuilder builder = new SpannableStringBuilder(text);
                int index1 = text.indexOf("**");
                int index2 = text.lastIndexOf("**");
                if (index1 >= 0 && index2 >= 0 && index1 != index2) {
                    builder.replace(index2, index2 + 2, "");
                    builder.replace(index1, index1 + 2, "");
                    try {
                        builder.setSpan(new URLSpanNoUnderline("tg://openmessage?user_id=" + UserConfig.getInstance(currentAccount).getClientUserId()), index1, index2 - 2, Spanned.SPAN_EXCLUSIVE_EXCLUSIVE);
                    } catch (Exception e) {
                        FileLog.e(e);
                    }
                }
                infoText = builder;
            } else if (action == ACTION_VOIP_UNMUTED_FOR_YOU) {
                String name;
                if (infoObject instanceof TLRPC.User) {
                    TLRPC.User user = (TLRPC.User) infoObject;
                    name = UserObject.getFirstName(user);
                } else {
                    TLRPC.Chat chat = (TLRPC.Chat) infoObject;
                    name = chat.title;
                }
                infoText = AndroidUtilities.replaceTags(LocaleController.formatString("VoipGroupUserCanNowSpeakForYou", R.string.VoipGroupUserCanNowSpeakForYou, name));
                subInfoText = null;
                icon = R.raw.voip_unmuted;
                timeLeft = 3000;
            } else if (action == ACTION_VOIP_REMOVED) {
                String name;
                if (infoObject instanceof TLRPC.User) {
                    TLRPC.User user = (TLRPC.User) infoObject;
                    name = UserObject.getFirstName(user);
                } else {
                    TLRPC.Chat chat = (TLRPC.Chat) infoObject;
                    name = chat.title;
                }
                infoText = AndroidUtilities.replaceTags(LocaleController.formatString("VoipGroupRemovedFromGroup", R.string.VoipGroupRemovedFromGroup, name));
                subInfoText = null;
                icon = R.raw.voip_group_removed;
                timeLeft = 3000;
            } else if (action == ACTION_OWNER_TRANSFERED_CHANNEL || action == ACTION_OWNER_TRANSFERED_GROUP) {
                TLRPC.User user = (TLRPC.User) infoObject;
                if (action == ACTION_OWNER_TRANSFERED_CHANNEL) {
                    infoText = AndroidUtilities.replaceTags(LocaleController.formatString("EditAdminTransferChannelToast", R.string.EditAdminTransferChannelToast, UserObject.getFirstName(user)));
                } else {
                    infoText = AndroidUtilities.replaceTags(LocaleController.formatString("EditAdminTransferGroupToast", R.string.EditAdminTransferGroupToast, UserObject.getFirstName(user)));
                }
                subInfoText = null;
                icon = R.raw.contact_check;
            } else if (action == ACTION_CONTACT_ADDED) {
                TLRPC.User user = (TLRPC.User) infoObject;
                infoText = LocaleController.formatString("NowInContacts", R.string.NowInContacts, UserObject.getFirstName(user));
                subInfoText = null;
                icon = R.raw.contact_check;
            } else if (action == ACTION_PROXY_ADDED) {
                infoText = LocaleController.formatString(R.string.ProxyAddedSuccess);
                subInfoText = null;
                icon = R.raw.contact_check;
            } else if (action == ACTION_PROFILE_PHOTO_CHANGED) {
                if (DialogObject.isUserDialog(did)) {
                    if (infoObject == null) {
                        infoText = LocaleController.getString("MainProfilePhotoSetHint", R.string.MainProfilePhotoSetHint);
                    } else {
                        infoText = LocaleController.getString("MainProfileVideoSetHint", R.string.MainProfileVideoSetHint);
                    }
                } else {
                    TLRPC.Chat chat = MessagesController.getInstance(UserConfig.selectedAccount).getChat(-did);
                    if (ChatObject.isChannel(chat) && !chat.megagroup) {
                        if (infoObject == null) {
                            infoText = LocaleController.getString("MainChannelProfilePhotoSetHint", R.string.MainChannelProfilePhotoSetHint);
                        } else {
                            infoText = LocaleController.getString("MainChannelProfileVideoSetHint", R.string.MainChannelProfileVideoSetHint);
                        }
                    } else {
                        if (infoObject == null) {
                            infoText = LocaleController.getString("MainGroupProfilePhotoSetHint", R.string.MainGroupProfilePhotoSetHint);
                        } else {
                            infoText = LocaleController.getString("MainGroupProfileVideoSetHint", R.string.MainGroupProfileVideoSetHint);
                        }
                    }
                }
                subInfoText = null;
                icon = R.raw.contact_check;
            } else if (action == ACTION_CHAT_UNARCHIVED) {
                infoText = LocaleController.getString("ChatWasMovedToMainList", R.string.ChatWasMovedToMainList);
                subInfoText = null;
                icon = R.raw.contact_check;
            } else if (action == ACTION_ARCHIVE_HIDDEN) {
                infoText = LocaleController.getString("ArchiveHidden", R.string.ArchiveHidden);
                subInfoText = LocaleController.getString("ArchiveHiddenInfo", R.string.ArchiveHiddenInfo);
                icon = R.raw.chats_swipearchive;
                size = 48;
            } else if (currentAction == ACTION_QUIZ_CORRECT) {
                infoText = LocaleController.getString("QuizWellDone", R.string.QuizWellDone);
                subInfoText = LocaleController.getString("QuizWellDoneInfo", R.string.QuizWellDoneInfo);
                icon = R.raw.wallet_congrats;
                size = 44;
            } else if (currentAction == ACTION_QUIZ_INCORRECT) {
                infoText = LocaleController.getString("QuizWrongAnswer", R.string.QuizWrongAnswer);
                subInfoText = LocaleController.getString("QuizWrongAnswerInfo", R.string.QuizWrongAnswerInfo);
                icon = R.raw.wallet_science;
                size = 44;
            } else if (action == ACTION_ARCHIVE_PINNED) {
                infoText = LocaleController.getString("ArchivePinned", R.string.ArchivePinned);
                if (MessagesController.getInstance(currentAccount).dialogFilters.isEmpty()) {
                    subInfoText = LocaleController.getString("ArchivePinnedInfo", R.string.ArchivePinnedInfo);
                } else {
                    subInfoText = null;
                }
                icon = R.raw.chats_infotip;
            } else if (action == ACTION_ADDED_TO_FOLDER || action == ACTION_REMOVED_FROM_FOLDER) {
                MessagesController.DialogFilter filter = (MessagesController.DialogFilter) infoObject2;
                if (did != 0) {
                    long dialogId = did;
                    if (DialogObject.isEncryptedDialog(did)) {
                        TLRPC.EncryptedChat encryptedChat = MessagesController.getInstance(currentAccount).getEncryptedChat(DialogObject.getEncryptedChatId(dialogId));
                        dialogId = encryptedChat.user_id;
                    }
                    if (DialogObject.isUserDialog(dialogId)) {
                        TLRPC.User user = MessagesController.getInstance(currentAccount).getUser(dialogId);
                        if (action == ACTION_ADDED_TO_FOLDER) {
                            infoText = AndroidUtilities.replaceTags(LocaleController.formatString("FilterUserAddedToExisting", R.string.FilterUserAddedToExisting, UserObject.getFirstName(user), filter.name));
                        } else {
                            infoText = AndroidUtilities.replaceTags(LocaleController.formatString("FilterUserRemovedFrom", R.string.FilterUserRemovedFrom, UserObject.getFirstName(user), filter.name));
                        }
                    } else {
                        TLRPC.Chat chat = MessagesController.getInstance(currentAccount).getChat(-dialogId);
                        if (action == ACTION_ADDED_TO_FOLDER) {
                            infoText = AndroidUtilities.replaceTags(LocaleController.formatString("FilterChatAddedToExisting", R.string.FilterChatAddedToExisting, chat.title, filter.name));
                        } else {
                            infoText = AndroidUtilities.replaceTags(LocaleController.formatString("FilterChatRemovedFrom", R.string.FilterChatRemovedFrom, chat.title, filter.name));
                        }
                    }
                } else {
                    if (action == ACTION_ADDED_TO_FOLDER) {
                        infoText = AndroidUtilities.replaceTags(LocaleController.formatString("FilterChatsAddedToExisting", R.string.FilterChatsAddedToExisting, LocaleController.formatPluralString("ChatsSelected", (Integer) infoObject), filter.name));
                    } else {
                        infoText = AndroidUtilities.replaceTags(LocaleController.formatString("FilterChatsRemovedFrom", R.string.FilterChatsRemovedFrom, LocaleController.formatPluralString("ChatsSelected", (Integer) infoObject), filter.name));
                    }
                }
                subInfoText = null;
                icon = action == ACTION_ADDED_TO_FOLDER ? R.raw.folder_in : R.raw.folder_out;
            } else if (action == ACTION_CACHE_WAS_CLEARED) {
                infoText = this.infoText;
                subInfoText = null;
                icon = R.raw.ic_delete;
            } else if (action == ACTION_PREVIEW_MEDIA_DESELECTED) {
                MediaController.PhotoEntry photo = (MediaController.PhotoEntry) infoObject;
                infoText = photo.isVideo ? LocaleController.getString("AttachMediaVideoDeselected", R.string.AttachMediaVideoDeselected) : LocaleController.getString("AttachMediaPhotoDeselected", R.string.AttachMediaPhotoDeselected);
                subInfoText = null;
                icon = 0;
            } else if (action == ACTION_PIN_DIALOGS || action == ACTION_UNPIN_DIALOGS) {
                int count = (Integer) infoObject;
                if (action == ACTION_PIN_DIALOGS) {
                    infoText = LocaleController.formatPluralString("PinnedDialogsCount", count);
                } else {
                    infoText = LocaleController.formatPluralString("UnpinnedDialogsCount", count);
                }
                subInfoText = null;
                icon = currentAction == ACTION_PIN_DIALOGS ? R.raw.ic_pin :  R.raw.ic_unpin;
                if (infoObject2 instanceof Integer) {
                    timeLeft = (int) infoObject2;
                }
            } else {
                if (action == ACTION_ARCHIVE_HINT) {
                    infoText = LocaleController.getString("ChatArchived", R.string.ChatArchived);
                } else {
                    infoText = LocaleController.getString("ChatsArchived", R.string.ChatsArchived);
                }
                if (MessagesController.getInstance(currentAccount).dialogFilters.isEmpty()) {
                    subInfoText = LocaleController.getString("ChatArchivedInfo", R.string.ChatArchivedInfo);
                } else {
                    subInfoText = null;
                }
                icon = R.raw.chats_infotip;
            }

            infoTextView.setText(infoText);
            if (icon != 0) {
                if (iconIsDrawable) {
                    leftImageView.setImageResource(icon);
                } else {
                    leftImageView.setAnimation(icon, size, size);
                    RLottieDrawable drawable = leftImageView.getAnimatedDrawable();
                    drawable.setPlayInDirectionOfCustomEndFrame(reversedPlay);
                    drawable.setCustomEndFrame(reversedPlay ? reversedPlayEndFrame : drawable.getFramesCount());
                }
                leftImageView.setVisibility(VISIBLE);
                if (!iconIsDrawable) {
                    leftImageView.setProgress(reversedPlay ? 1 : 0);
                    leftImageView.playAnimation();
                }
            } else {
                leftImageView.setVisibility(GONE);
            }

            if (subInfoText != null) {
                layoutParams.leftMargin = AndroidUtilities.dp(58);
                layoutParams.topMargin = AndroidUtilities.dp(6);
                layoutParams.rightMargin = AndroidUtilities.dp(8);
                layoutParams = (FrameLayout.LayoutParams) subinfoTextView.getLayoutParams();
                layoutParams.rightMargin = AndroidUtilities.dp(8);
                subinfoTextView.setText(subInfoText);
                subinfoTextView.setVisibility(VISIBLE);
                infoTextView.setTextSize(TypedValue.COMPLEX_UNIT_DIP, 14);
                infoTextView.setTypeface(AndroidUtilities.getTypeface("fonts/rmedium.ttf"));
            } else {
                layoutParams.leftMargin = AndroidUtilities.dp(58);
                layoutParams.topMargin = AndroidUtilities.dp(13);
                layoutParams.rightMargin = AndroidUtilities.dp(8);
                subinfoTextView.setVisibility(GONE);
                infoTextView.setTextSize(TypedValue.COMPLEX_UNIT_DIP, 15);
                infoTextView.setTypeface(Typeface.DEFAULT);
            }

            undoButton.setVisibility(GONE);
        } else if (currentAction == ACTION_IMPORT_NOT_MUTUAL || currentAction == ACTION_IMPORT_GROUP_NOT_ADMIN || currentAction == ACTION_IMPORT_INFO ||
                currentAction == ACTION_MESSAGE_COPIED ||
                currentAction == ACTION_FWD_MESSAGES || currentAction == ACTION_NOTIFY_ON || currentAction == ACTION_NOTIFY_OFF || currentAction == ACTION_USERNAME_COPIED ||
                currentAction == ACTION_HASHTAG_COPIED || currentAction == ACTION_TEXT_COPIED || currentAction == ACTION_LINK_COPIED || currentAction == ACTION_PHONE_COPIED ||
                currentAction == ACTION_AUTO_DELETE_OFF || currentAction == ACTION_AUTO_DELETE_ON || currentAction == ACTION_GIGAGROUP_CANCEL || currentAction == ACTION_GIGAGROUP_SUCCESS ||
                currentAction == ACTION_VOIP_INVITE_LINK_SENT || currentAction == ACTION_PIN_DIALOGS || currentAction == ACTION_UNPIN_DIALOGS || currentAction == ACTION_SHARE_BACKGROUND || currentAction == ACTION_EMAIL_COPIED) {
            undoImageView.setVisibility(GONE);
            leftImageView.setVisibility(VISIBLE);

            infoTextView.setTypeface(Typeface.DEFAULT);
            long hapticDelay = -1;
            if (currentAction == ACTION_GIGAGROUP_SUCCESS) {
                infoTextView.setText(LocaleController.getString("BroadcastGroupConvertSuccess", R.string.BroadcastGroupConvertSuccess));
                leftImageView.setAnimation(R.raw.gigagroup_convert, 36, 36);
                infoOnly = true;
                layoutParams.topMargin = AndroidUtilities.dp(9);
                infoTextView.setTextSize(TypedValue.COMPLEX_UNIT_DIP, 14);
            } else if (currentAction == ACTION_GIGAGROUP_CANCEL) {
                infoTextView.setText(LocaleController.getString("GigagroupConvertCancelHint", R.string.GigagroupConvertCancelHint));
                leftImageView.setAnimation(R.raw.chats_infotip, 36, 36);
                infoOnly = true;
                layoutParams.topMargin = AndroidUtilities.dp(9);
                infoTextView.setTextSize(TypedValue.COMPLEX_UNIT_DIP, 14);
            } else if (action == ACTION_AUTO_DELETE_ON) {
                TLRPC.User user = (TLRPC.User) infoObject;
                int ttl = (Integer) infoObject2;
                subinfoTextView.setSingleLine(false);
                String time = LocaleController.formatTTLString(ttl);
                infoTextView.setText(LocaleController.formatString("AutoDeleteHintOnText", R.string.AutoDeleteHintOnText, time));
                leftImageView.setAnimation(R.raw.fire_on, 36, 36);
                layoutParams.topMargin = AndroidUtilities.dp(9);
                timeLeft = 4000;
                infoOnly = true;
                leftImageView.setPadding(0, 0, 0, AndroidUtilities.dp(3));
            } else if (currentAction == ACTION_AUTO_DELETE_OFF) {
                infoTextView.setText(LocaleController.getString("AutoDeleteHintOffText", R.string.AutoDeleteHintOffText));
                leftImageView.setAnimation(R.raw.fire_off, 36, 36);
                infoTextView.setTextSize(TypedValue.COMPLEX_UNIT_DIP, 14);
                timeLeft = 3000;
                leftImageView.setPadding(0, 0, 0, AndroidUtilities.dp(4));
            } else if (currentAction == ACTION_IMPORT_NOT_MUTUAL) {
                infoTextView.setText(LocaleController.getString("ImportMutualError", R.string.ImportMutualError));
                leftImageView.setAnimation(R.raw.error, 36, 36);
                infoOnly = true;
                layoutParams.topMargin = AndroidUtilities.dp(9);
                infoTextView.setTextSize(TypedValue.COMPLEX_UNIT_DIP, 14);
            } else if (currentAction == ACTION_IMPORT_GROUP_NOT_ADMIN) {
                infoTextView.setText(LocaleController.getString("ImportNotAdmin", R.string.ImportNotAdmin));
                leftImageView.setAnimation(R.raw.error, 36, 36);
                infoOnly = true;
                layoutParams.topMargin = AndroidUtilities.dp(9);
                infoTextView.setTextSize(TypedValue.COMPLEX_UNIT_DIP, 14);
            } else if (currentAction == ACTION_IMPORT_INFO) {
                infoTextView.setText(LocaleController.getString("ImportedInfo", R.string.ImportedInfo));
                leftImageView.setAnimation(R.raw.imported, 36, 36);
                leftImageView.setPadding(0, 0, 0, AndroidUtilities.dp(5));
                infoOnly = true;
                layoutParams.topMargin = AndroidUtilities.dp(9);
                infoTextView.setTextSize(TypedValue.COMPLEX_UNIT_DIP, 14);
            } else if (currentAction == ACTION_MESSAGE_COPIED || currentAction == ACTION_USERNAME_COPIED || currentAction == ACTION_HASHTAG_COPIED || currentAction == ACTION_TEXT_COPIED || currentAction == ACTION_LINK_COPIED || currentAction == ACTION_PHONE_COPIED || currentAction == ACTION_EMAIL_COPIED) {
                if (!AndroidUtilities.shouldShowClipboardToast()) {
                    return;
                }
                int iconRawId = R.raw.copy;
                if (currentAction == ACTION_EMAIL_COPIED) {
                    infoTextView.setText(LocaleController.getString("EmailCopied", R.string.EmailCopied));
                } else if (currentAction == ACTION_PHONE_COPIED) {
                    infoTextView.setText(LocaleController.getString("PhoneCopied", R.string.PhoneCopied));
                } else if (currentAction == ACTION_USERNAME_COPIED) {
                    infoTextView.setText(LocaleController.getString("UsernameCopied", R.string.UsernameCopied));
                } else if (currentAction == ACTION_HASHTAG_COPIED) {
                    infoTextView.setText(LocaleController.getString("HashtagCopied", R.string.HashtagCopied));
                } else if (currentAction == ACTION_MESSAGE_COPIED) {
                    infoTextView.setText(LocaleController.getString("MessageCopied", R.string.MessageCopied));
                } else if (currentAction == ACTION_LINK_COPIED) {
                    iconRawId = R.raw.voip_invite;
                    infoTextView.setText(LocaleController.getString("LinkCopied", R.string.LinkCopied));
                } else {
                    infoTextView.setText(LocaleController.getString("TextCopied", R.string.TextCopied));
                }
                leftImageView.setAnimation(iconRawId, 30, 30);
                timeLeft = 3000;
                infoTextView.setTextSize(TypedValue.COMPLEX_UNIT_DIP, 15);
            } else if (currentAction == ACTION_NOTIFY_ON) {
                infoTextView.setText(LocaleController.getString("ChannelNotifyMembersInfoOn", R.string.ChannelNotifyMembersInfoOn));
                leftImageView.setAnimation(R.raw.silent_unmute, 30, 30);
                timeLeft = 3000;
                infoTextView.setTextSize(TypedValue.COMPLEX_UNIT_DIP, 15);
            } else if (currentAction == ACTION_NOTIFY_OFF) {
                infoTextView.setText(LocaleController.getString("ChannelNotifyMembersInfoOff", R.string.ChannelNotifyMembersInfoOff));
                leftImageView.setAnimation(R.raw.silent_mute, 30, 30);
                timeLeft = 3000;
                infoTextView.setTextSize(TypedValue.COMPLEX_UNIT_DIP, 15);
            } else if (currentAction == ACTION_VOIP_INVITE_LINK_SENT) {
                if (infoObject2 == null) {
                    if (did == UserConfig.getInstance(currentAccount).clientUserId) {
                        infoTextView.setText(AndroidUtilities.replaceTags(LocaleController.getString("InvLinkToSavedMessages", R.string.InvLinkToSavedMessages)));
                    } else {
                        if (DialogObject.isChatDialog(did)) {
                            TLRPC.Chat chat = MessagesController.getInstance(currentAccount).getChat(-did);
                            infoTextView.setText(AndroidUtilities.replaceTags(LocaleController.formatString("InvLinkToGroup", R.string.InvLinkToGroup, chat.title)));
                        } else {
                            TLRPC.User user = MessagesController.getInstance(currentAccount).getUser(did);
                            infoTextView.setText(AndroidUtilities.replaceTags(LocaleController.formatString("InvLinkToUser", R.string.InvLinkToUser, UserObject.getFirstName(user))));
                        }
                    }
                } else {
                    int amount = (Integer) infoObject2;
                    infoTextView.setText(AndroidUtilities.replaceTags(LocaleController.formatString("InvLinkToChats", R.string.InvLinkToChats, LocaleController.formatPluralString("Chats", amount))));
                }
                leftImageView.setAnimation(R.raw.contact_check, 36, 36);
                timeLeft = 3000;
            } else if (currentAction == ACTION_FWD_MESSAGES) {
                Integer count = (Integer) infoObject;
                if (infoObject2 == null || infoObject2 instanceof TLRPC.TL_forumTopic) {
                    if (did == UserConfig.getInstance(currentAccount).clientUserId) {
                        if (count == 1) {
                            infoTextView.setText(AndroidUtilities.replaceSingleTag(LocaleController.getString("FwdMessageToSavedMessages", R.string.FwdMessageToSavedMessages), SavedMessagesController::openSavedMessages));
                        } else {
                            infoTextView.setText(AndroidUtilities.replaceSingleTag(LocaleController.getString("FwdMessagesToSavedMessages", R.string.FwdMessagesToSavedMessages), SavedMessagesController::openSavedMessages));
                        }
                        leftImageView.setAnimation(R.raw.saved_messages, 30, 30);
                    } else {
                        if (DialogObject.isChatDialog(did)) {
                            TLRPC.Chat chat = MessagesController.getInstance(currentAccount).getChat(-did);
                            TLRPC.TL_forumTopic topic = (TLRPC.TL_forumTopic) infoObject2;
                            if (count == 1) {
                                infoTextView.setText(AndroidUtilities.replaceTags(LocaleController.formatString("FwdMessageToGroup", R.string.FwdMessageToGroup, topic != null ? topic.title : chat.title)));
                            } else {
                                infoTextView.setText(AndroidUtilities.replaceTags(LocaleController.formatString("FwdMessagesToGroup", R.string.FwdMessagesToGroup, topic != null ? topic.title : chat.title)));
                            }
                        } else {
                            TLRPC.User user = MessagesController.getInstance(currentAccount).getUser(did);
                            if (count == 1) {
                                infoTextView.setText(AndroidUtilities.replaceTags(LocaleController.formatString("FwdMessageToUser", R.string.FwdMessageToUser, UserObject.getFirstName(user))));
                            } else {
                                infoTextView.setText(AndroidUtilities.replaceTags(LocaleController.formatString("FwdMessagesToUser", R.string.FwdMessagesToUser, UserObject.getFirstName(user))));
                            }
                        }
                        leftImageView.setAnimation(R.raw.forward, 30, 30);
                        hapticDelay = 300;
                    }
                } else {
                    int amount = (Integer) infoObject2;
                    if (count == 1) {
                        infoTextView.setText(AndroidUtilities.replaceTags(LocaleController.formatPluralString("FwdMessageToManyChats", amount)));
                    } else {
                        infoTextView.setText(AndroidUtilities.replaceTags(LocaleController.formatPluralString("FwdMessagesToManyChats", amount)));
                    }
                    leftImageView.setAnimation(R.raw.forward, 30, 30);
                    hapticDelay = 300;
                }
                timeLeft = 3000;
            } else if (currentAction == ACTION_SHARE_BACKGROUND) {
                Integer count = (Integer) infoObject;
                if (infoObject2 == null) {
                    if (did == UserConfig.getInstance(currentAccount).clientUserId) {
                        infoTextView.setText(AndroidUtilities.replaceTags(LocaleController.getString("BackgroundToSavedMessages", R.string.BackgroundToSavedMessages)));
                        leftImageView.setAnimation(R.raw.saved_messages, 30, 30);
                    } else {
                        if (DialogObject.isChatDialog(did)) {
                            TLRPC.Chat chat = MessagesController.getInstance(currentAccount).getChat(-did);
                            infoTextView.setText(AndroidUtilities.replaceTags(LocaleController.formatString("BackgroundToGroup", R.string.BackgroundToGroup, chat.title)));
                        } else {
                            TLRPC.User user = MessagesController.getInstance(currentAccount).getUser(did);
                            infoTextView.setText(AndroidUtilities.replaceTags(LocaleController.formatString("BackgroundToUser", R.string.BackgroundToUser, UserObject.getFirstName(user))));
                        }
                        leftImageView.setAnimation(R.raw.forward, 30, 30);
                    }
                } else {
                    int amount = (Integer) infoObject2;
                    infoTextView.setText(AndroidUtilities.replaceTags(LocaleController.formatString("BackgroundToChats", R.string.BackgroundToChats, LocaleController.formatPluralString("Chats", amount))));
                    leftImageView.setAnimation(R.raw.forward, 30, 30);
                }
                timeLeft = 3000;
            }
            subinfoTextView.setVisibility(GONE);
            undoTextView.setTextColor(getThemedColor(Theme.key_undo_cancelColor));
            undoButton.setVisibility(GONE);

            layoutParams.leftMargin = AndroidUtilities.dp(58);
            layoutParams.rightMargin = AndroidUtilities.dp(8);

            leftImageView.setProgress(0);
            leftImageView.playAnimation();
            if (hapticDelay > 0) {
                leftImageView.postDelayed(() -> {
                    if (!NekoConfig.disableVibration.Bool())
                        leftImageView.performHapticFeedback(HapticFeedbackConstants.KEYBOARD_TAP, HapticFeedbackConstants.FLAG_IGNORE_GLOBAL_SETTING);
                }, hapticDelay);
            }
        } else if (currentAction == ACTION_PROXIMITY_SET || currentAction == ACTION_PROXIMITY_REMOVED) {
            int radius = (Integer) infoObject;
            TLRPC.User user = (TLRPC.User) infoObject2;

            undoImageView.setVisibility(GONE);
            leftImageView.setVisibility(VISIBLE);

            if (radius != 0) {
                infoTextView.setTypeface(AndroidUtilities.getTypeface("fonts/rmedium.ttf"));
                infoTextView.setTextSize(TypedValue.COMPLEX_UNIT_DIP, 14);
                leftImageView.clearLayerColors();
                leftImageView.setLayerColor("BODY.**", getThemedColor(Theme.key_undo_infoColor));
                leftImageView.setLayerColor("Wibe Big.**", getThemedColor(Theme.key_undo_infoColor));
                leftImageView.setLayerColor("Wibe Big 3.**", getThemedColor(Theme.key_undo_infoColor));
                leftImageView.setLayerColor("Wibe Small.**", getThemedColor(Theme.key_undo_infoColor));

                infoTextView.setText(LocaleController.getString("ProximityAlertSet", R.string.ProximityAlertSet));
                leftImageView.setAnimation(R.raw.ic_unmute, 28, 28);
                subinfoTextView.setVisibility(VISIBLE);
                subinfoTextView.setSingleLine(false);
                subinfoTextView.setMaxLines(3);

                if (user != null) {
                    subinfoTextView.setText(LocaleController.formatString("ProximityAlertSetInfoUser", R.string.ProximityAlertSetInfoUser, UserObject.getFirstName(user), LocaleController.formatDistance(radius, 2)));
                } else {
                    subinfoTextView.setText(LocaleController.formatString("ProximityAlertSetInfoGroup2", R.string.ProximityAlertSetInfoGroup2, LocaleController.formatDistance(radius, 2)));
                }
                undoButton.setVisibility(GONE);

                layoutParams.topMargin = AndroidUtilities.dp(6);
            } else {
                infoTextView.setTypeface(Typeface.DEFAULT);
                infoTextView.setTextSize(TypedValue.COMPLEX_UNIT_DIP, 15);
                leftImageView.clearLayerColors();
                leftImageView.setLayerColor("Body Main.**", getThemedColor(Theme.key_undo_infoColor));
                leftImageView.setLayerColor("Body Top.**", getThemedColor(Theme.key_undo_infoColor));
                leftImageView.setLayerColor("Line.**", getThemedColor(Theme.key_undo_infoColor));
                leftImageView.setLayerColor("Curve Big.**", getThemedColor(Theme.key_undo_infoColor));
                leftImageView.setLayerColor("Curve Small.**", getThemedColor(Theme.key_undo_infoColor));

                layoutParams.topMargin = AndroidUtilities.dp(14);

                infoTextView.setText(LocaleController.getString("ProximityAlertCancelled", R.string.ProximityAlertCancelled));
                leftImageView.setAnimation(R.raw.ic_mute, 28, 28);
                subinfoTextView.setVisibility(GONE);
                undoTextView.setTextColor(getThemedColor(Theme.key_undo_cancelColor));
                undoButton.setVisibility(VISIBLE);
            }

            layoutParams.leftMargin = AndroidUtilities.dp(58);

            leftImageView.setProgress(0);
            leftImageView.playAnimation();
        } else if (currentAction == ACTION_QR_SESSION_ACCEPTED) {
            TLRPC.TL_authorization authorization = (TLRPC.TL_authorization) infoObject;

            infoTextView.setText(LocaleController.getString("AuthAnotherClientOk", R.string.AuthAnotherClientOk));
            leftImageView.setAnimation(R.raw.contact_check, 36, 36);

            layoutParams.leftMargin = AndroidUtilities.dp(58);
            layoutParams.topMargin = AndroidUtilities.dp(6);
            subinfoTextView.setText(authorization.app_name);
            subinfoTextView.setVisibility(VISIBLE);
            infoTextView.setTextSize(TypedValue.COMPLEX_UNIT_DIP, 14);
            infoTextView.setTypeface(AndroidUtilities.getTypeface("fonts/rmedium.ttf"));

            undoTextView.setTextColor(getThemedColor(Theme.key_text_RedRegular));
            undoImageView.setVisibility(GONE);
            undoButton.setVisibility(VISIBLE);
            leftImageView.setVisibility(VISIBLE);

            leftImageView.setProgress(0);
            leftImageView.playAnimation();
        } else if (currentAction == ACTION_FILTERS_AVAILABLE) {
            timeLeft = 10000;
            undoTextView.setText(LocaleController.getString("Open", R.string.Open));
            infoTextView.setText(LocaleController.getString("FilterAvailableTitle", R.string.FilterAvailableTitle));
            leftImageView.setAnimation(R.raw.filter_new, 36, 36);
            int margin = (int) Math.ceil(undoTextView.getPaint().measureText(undoTextView.getText().toString())) + AndroidUtilities.dp(26);

            layoutParams.leftMargin = AndroidUtilities.dp(58);
            layoutParams.rightMargin = margin;
            layoutParams.topMargin = AndroidUtilities.dp(6);

            layoutParams = (FrameLayout.LayoutParams) subinfoTextView.getLayoutParams();
            layoutParams.rightMargin = margin;

            String text = LocaleController.getString("FilterAvailableText", R.string.FilterAvailableText);
            SpannableStringBuilder builder = new SpannableStringBuilder(text);
            int index1 = text.indexOf('*');
            int index2 = text.lastIndexOf('*');
            if (index1 >= 0 && index2 >= 0 && index1 != index2) {
                builder.replace(index2, index2 + 1, "");
                builder.replace(index1, index1 + 1, "");
                builder.setSpan(new URLSpanNoUnderline("tg://settings/folders"), index1, index2 - 1, Spanned.SPAN_EXCLUSIVE_EXCLUSIVE);
            }
            subinfoTextView.setText(builder);
            subinfoTextView.setVisibility(VISIBLE);
            subinfoTextView.setSingleLine(false);
            subinfoTextView.setMaxLines(2);
            undoButton.setVisibility(VISIBLE);
            undoImageView.setVisibility(GONE);
            leftImageView.setVisibility(VISIBLE);

            leftImageView.setProgress(0);
            leftImageView.playAnimation();
        } else if (currentAction == ACTION_DICE_INFO || currentAction == ACTION_DICE_NO_SEND_INFO) {
            timeLeft = 4000;
            infoTextView.setTextSize(TypedValue.COMPLEX_UNIT_DIP, 14);
            infoTextView.setGravity(Gravity.CENTER_VERTICAL);
            infoTextView.setMinHeight(AndroidUtilities.dp(30));
            String emoji = (String) infoObject;
            if ("\uD83C\uDFB2".equals(emoji)) {
                infoTextView.setText(AndroidUtilities.replaceTags(LocaleController.getString("DiceInfo2", R.string.DiceInfo2)));
                leftImageView.setImageResource(R.drawable.dice);
            } else {
                if ("\uD83C\uDFAF".equals(emoji)) {
                    infoTextView.setText(AndroidUtilities.replaceTags(LocaleController.getString("DartInfo", R.string.DartInfo)));
                } else {
                    String info = LocaleController.getServerString("DiceEmojiInfo_" + emoji);
                    if (!TextUtils.isEmpty(info)) {
                        infoTextView.setText(info);
                    } else {
                        infoTextView.setText(LocaleController.formatString("DiceEmojiInfo", R.string.DiceEmojiInfo, emoji));
                    }
                }
                leftImageView.setImageDrawable(Emoji.getEmojiDrawable(emoji));
                leftImageView.setScaleType(ImageView.ScaleType.FIT_XY);
                layoutParams.topMargin = AndroidUtilities.dp(14);
                layoutParams.bottomMargin = AndroidUtilities.dp(14);
                layoutParams2.leftMargin = AndroidUtilities.dp(14);
                layoutParams2.width = AndroidUtilities.dp(26);
                layoutParams2.height = AndroidUtilities.dp(26);
            }
            undoTextView.setText(LocaleController.getString("SendDice", R.string.SendDice));

            int margin;
            if (currentAction == ACTION_DICE_INFO) {
                margin = (int) Math.ceil(undoTextView.getPaint().measureText(undoTextView.getText().toString())) + AndroidUtilities.dp(26);
                undoTextView.setVisibility(VISIBLE);
                undoTextView.setTextColor(getThemedColor(Theme.key_undo_cancelColor));
                undoImageView.setVisibility(GONE);
                undoButton.setVisibility(VISIBLE);
            } else {
                margin = AndroidUtilities.dp(8);
                undoTextView.setVisibility(GONE);
                undoButton.setVisibility(GONE);
            }

            layoutParams.leftMargin = AndroidUtilities.dp(58);
            layoutParams.rightMargin = margin;
            layoutParams.topMargin = AndroidUtilities.dp(6);
            layoutParams.bottomMargin = AndroidUtilities.dp(7);
            layoutParams.height = TableLayout.LayoutParams.MATCH_PARENT;

            subinfoTextView.setVisibility(GONE);
            leftImageView.setVisibility(VISIBLE);
        } else if (currentAction == ACTION_TEXT_INFO) {
            CharSequence info = (CharSequence) infoObject;
            timeLeft = Math.max(4000, Math.min(info.length() / 50 * 1600, 10000));
            infoTextView.setTextSize(TypedValue.COMPLEX_UNIT_DIP, 14);
            infoTextView.setGravity(Gravity.CENTER_VERTICAL);
            infoTextView.setText(info);

            undoTextView.setVisibility(GONE);
            undoButton.setVisibility(GONE);
            layoutParams.leftMargin = AndroidUtilities.dp(58);
            layoutParams.rightMargin = AndroidUtilities.dp(8);
            layoutParams.topMargin = AndroidUtilities.dp(6);
            layoutParams.bottomMargin = AndroidUtilities.dp(7);
            layoutParams.height = TableLayout.LayoutParams.MATCH_PARENT;

            layoutParams2.gravity = Gravity.TOP | Gravity.LEFT;
            layoutParams2.topMargin = layoutParams2.bottomMargin = AndroidUtilities.dp(8);

            leftImageView.setVisibility(VISIBLE);
            leftImageView.setAnimation(R.raw.chats_infotip, 36, 36);
            leftImageView.setProgress(0);
            leftImageView.playAnimation();

            infoTextView.setMovementMethod(new AndroidUtilities.LinkMovementMethodMy());
        } else if (currentAction == ACTION_THEME_CHANGED) {
            infoTextView.setText(LocaleController.getString("ColorThemeChanged", R.string.ColorThemeChanged));
            leftImageView.setImageResource(R.drawable.toast_pallete);

            layoutParams.leftMargin = AndroidUtilities.dp(58);
            layoutParams.rightMargin = AndroidUtilities.dp(48);
            layoutParams.topMargin = AndroidUtilities.dp(6);

            layoutParams = (FrameLayout.LayoutParams) subinfoTextView.getLayoutParams();
            layoutParams.rightMargin = AndroidUtilities.dp(48);

            String text = LocaleController.getString("ColorThemeChangedInfo", R.string.ColorThemeChangedInfo);
            SpannableStringBuilder builder = new SpannableStringBuilder(text);
            int index1 = text.indexOf('*');
            int index2 = text.lastIndexOf('*');
            if (index1 >= 0 && index2 >= 0 && index1 != index2) {
                builder.replace(index2, index2 + 1, "");
                builder.replace(index1, index1 + 1, "");
                builder.setSpan(new URLSpanNoUnderline("tg://settings/themes"), index1, index2 - 1, Spanned.SPAN_EXCLUSIVE_EXCLUSIVE);
            }
            subinfoTextView.setText(builder);
            subinfoTextView.setVisibility(VISIBLE);
            subinfoTextView.setSingleLine(false);
            subinfoTextView.setMaxLines(2);
            undoTextView.setVisibility(GONE);
            undoButton.setVisibility(VISIBLE);
            leftImageView.setVisibility(VISIBLE);
        } else if (currentAction == ACTION_PREMIUM_TRANSCRIPTION) {
            infoTextView.setVisibility(VISIBLE);
            infoTextView.setTextSize(TypedValue.COMPLEX_UNIT_DIP, 15);
            infoTextView.setTypeface(Typeface.DEFAULT);
            infoTextView.setText(AndroidUtilities.replaceTags(LocaleController.getString("UnlockPremiumTranscriptionHint", R.string.UnlockPremiumTranscriptionHint)));
            leftImageView.setVisibility(VISIBLE);
            leftImageView.setAnimation(R.raw.voice_to_text, 36, 36);
            leftImageView.setProgress(0);
            leftImageView.playAnimation();

            undoTextView.setText(LocaleController.getString("PremiumMore", R.string.PremiumMore));
            layoutParams.leftMargin = AndroidUtilities.dp(58);
            layoutParams.rightMargin = (int) Math.ceil(undoTextView.getPaint().measureText(undoTextView.getText().toString())) + AndroidUtilities.dp(26);
            layoutParams.topMargin = layoutParams.bottomMargin = AndroidUtilities.dp(6);
            layoutParams.height = TableLayout.LayoutParams.WRAP_CONTENT;

            avatarImageView.setVisibility(GONE);
            subinfoTextView.setVisibility(GONE);
            undoTextView.setVisibility(VISIBLE);
            undoButton.setVisibility(VISIBLE);
            undoImageView.setVisibility(GONE);
        } else if (currentAction == ACTION_HINT_SWIPE_TO_REPLY) {
            infoTextView.setVisibility(VISIBLE);
            infoTextView.setTextSize(TypedValue.COMPLEX_UNIT_DIP, 15);
            infoTextView.setTypeface(AndroidUtilities.getTypeface("fonts/rmedium.ttf"));
            infoTextView.setText(LocaleController.getString("SwipeToReplyHint", R.string.SwipeToReplyHint));
            leftImageView.setVisibility(VISIBLE);
            leftImageView.setAnimation(R.raw.hint_swipe_reply, (int) (36 * 1.8f), (int) (36 * 1.8f));
            leftImageView.setProgress(0);
            leftImageView.playAnimation();

            subinfoTextView.setVisibility(VISIBLE);
            subinfoTextView.setText(LocaleController.getString("SwipeToReplyHintMessage", R.string.SwipeToReplyHintMessage));

            layoutParams.leftMargin = AndroidUtilities.dp(58);
            layoutParams.rightMargin = (int) Math.ceil(undoTextView.getPaint().measureText(undoTextView.getText().toString())) + AndroidUtilities.dp(26);
            layoutParams.topMargin = AndroidUtilities.dp(6);
            layoutParams.height = TableLayout.LayoutParams.WRAP_CONTENT;

            avatarImageView.setVisibility(GONE);
            undoButton.setVisibility(GONE);
        } else if (currentAction == ACTION_BOOSTING_SELECTOR_WARNING_CHANNEL
                || currentAction == ACTION_BOOSTING_SELECTOR_WARNING_USERS
                || currentAction == ACTION_BOOSTING_SELECTOR_WARNING_COUNTRY
                || currentAction == ACTION_BOOSTING_AWAIT
                || currentAction == ACTION_BOOSTING_ONLY_RECIPIENT_CODE
        ) {
            switch (currentAction) {
                case ACTION_BOOSTING_ONLY_RECIPIENT_CODE:
                    infoTextView.setText(LocaleController.getString("BoostingOnlyRecipientCode", R.string.BoostingOnlyRecipientCode));
                    break;
                case ACTION_BOOSTING_SELECTOR_WARNING_USERS:
                    infoTextView.setText(LocaleController.getString("BoostingSelectUpToWarningUsers", R.string.BoostingSelectUpToWarningUsers));
                    break;
                case ACTION_BOOSTING_SELECTOR_WARNING_CHANNEL:
                    infoTextView.setText(LocaleController.formatPluralString("BoostingSelectUpToWarningChannelsPlural", (int) BoostRepository.giveawayAddPeersMax()));
                    break;
                case ACTION_BOOSTING_SELECTOR_WARNING_COUNTRY:
                    infoTextView.setText(LocaleController.formatPluralString("BoostingSelectUpToWarningCountriesPlural", (int) BoostRepository.giveawayCountriesMax()));
                    break;
                case ACTION_BOOSTING_AWAIT:
                    infoTextView.setText(AndroidUtilities.replaceTags(LocaleController.formatPluralString("BoostingWaitWarningPlural", BoostRepository.boostsPerSentGift())));
                    break;
            }
            layoutParams.leftMargin = AndroidUtilities.dp(58);
            layoutParams.rightMargin = AndroidUtilities.dp(8);
            infoTextView.setTextSize(TypedValue.COMPLEX_UNIT_DIP, 15);
            undoButton.setVisibility(GONE);
            infoTextView.setTypeface(Typeface.DEFAULT);
            subinfoTextView.setVisibility(GONE);

            leftImageView.setVisibility(VISIBLE);
            leftImageView.setAnimation(R.raw.chats_infotip, 36, 36);
            leftImageView.setProgress(0);
            leftImageView.playAnimation();
        } else if (currentAction == ACTION_ARCHIVE || currentAction == ACTION_ARCHIVE_FEW) {
            if (action == ACTION_ARCHIVE) {
                infoTextView.setText(LocaleController.getString("ChatArchived", R.string.ChatArchived));
            } else {
                infoTextView.setText(LocaleController.getString("ChatsArchived", R.string.ChatsArchived));
            }

            layoutParams.leftMargin = AndroidUtilities.dp(58);
            layoutParams.topMargin = AndroidUtilities.dp(13);
            layoutParams.rightMargin = 0;

            infoTextView.setTextSize(TypedValue.COMPLEX_UNIT_DIP, 15);
            undoButton.setVisibility(VISIBLE);
            infoTextView.setTypeface(Typeface.DEFAULT);
            subinfoTextView.setVisibility(GONE);

            leftImageView.setVisibility(VISIBLE);
            leftImageView.setAnimation(R.raw.chats_archived, 36, 36);
            leftImageView.setProgress(0);
            leftImageView.playAnimation();
        } else if (action == ACTION_PREVIEW_MEDIA_DESELECTED) {
            layoutParams.leftMargin = AndroidUtilities.dp(58);

            MediaController.PhotoEntry photoEntry = (MediaController.PhotoEntry) infoObject;
            infoTextView.setText(photoEntry.isVideo ? LocaleController.getString("AttachMediaVideoDeselected", R.string.AttachMediaVideoDeselected) : LocaleController.getString("AttachMediaPhotoDeselected", R.string.AttachMediaPhotoDeselected));
            undoButton.setVisibility(VISIBLE);
            infoTextView.setTextSize(TypedValue.COMPLEX_UNIT_DIP, 15);
            infoTextView.setTypeface(Typeface.DEFAULT);
            subinfoTextView.setVisibility(GONE);

            avatarImageView.setVisibility(VISIBLE);
            avatarImageView.setRoundRadius(AndroidUtilities.dp(2));
            if (photoEntry.thumbPath != null) {
                avatarImageView.setImage(photoEntry.thumbPath, null, Theme.chat_attachEmptyDrawable);
            } else if (photoEntry.path != null) {
                avatarImageView.setOrientation(photoEntry.orientation, photoEntry.invert, true);
                if (photoEntry.isVideo) {
                    avatarImageView.setImage("vthumb://" + photoEntry.imageId + ":" + photoEntry.path, null, Theme.chat_attachEmptyDrawable);
                } else {
                    avatarImageView.setImage("thumb://" + photoEntry.imageId + ":" + photoEntry.path, null, Theme.chat_attachEmptyDrawable);
                }
            } else {
                avatarImageView.setImageDrawable(Theme.chat_attachEmptyDrawable);
            }
        } else {
            layoutParams.leftMargin = AndroidUtilities.dp(45);
            layoutParams.topMargin = AndroidUtilities.dp(13);
            layoutParams.rightMargin = 0;

            infoTextView.setTextSize(TypedValue.COMPLEX_UNIT_DIP, 15);
            undoButton.setVisibility(VISIBLE);
            infoTextView.setTypeface(Typeface.DEFAULT);
            subinfoTextView.setVisibility(GONE);
            leftImageView.setVisibility(GONE);

            if (currentAction == ACTION_SHARED_FOLDER_DELETED) {
                String folderName = (String) infoObject;
                int chatsCount = (Integer) infoObject2;
                if (chatsCount > 0) {
                    int margin = (int) Math.ceil(undoTextView.getPaint().measureText(undoTextView.getText().toString())) + AndroidUtilities.dp(26);

                    layoutParams.leftMargin = AndroidUtilities.dp(48);
                    layoutParams.rightMargin = margin;
                    layoutParams.topMargin = AndroidUtilities.dp(6);

                    layoutParams = (FrameLayout.LayoutParams) subinfoTextView.getLayoutParams();
                    layoutParams.leftMargin = AndroidUtilities.dp(48);
                    layoutParams.rightMargin = margin;

                    infoTextView.setText(LocaleController.formatString("FolderLinkDeletedTitle", R.string.FolderLinkDeletedTitle, folderName));
                    infoTextView.setTypeface(AndroidUtilities.getTypeface(AndroidUtilities.TYPEFACE_ROBOTO_MEDIUM));

                    subinfoTextView.setVisibility(VISIBLE);
                    subinfoTextView.setText(LocaleController.formatPluralString("FolderLinkDeletedSubtitle", chatsCount));
                } else {
                    infoTextView.setTypeface(Typeface.DEFAULT);
                    infoTextView.setText(AndroidUtilities.replaceTags(LocaleController.formatString("FolderLinkDeleted", R.string.FolderLinkDeleted, (folderName == null ? "" : folderName).replace('*', '✱'))));
                }
            } else if (currentAction == ACTION_CLEAR_DATES || currentAction == ACTION_CLEAR || currentAction == ACTION_CLEAR_FEW) {
                infoTextView.setText(LocaleController.getString("HistoryClearedUndo", R.string.HistoryClearedUndo));
            } else if (currentAction == ACTION_DELETE_FEW) {
                infoTextView.setText(LocaleController.getString("ChatsDeletedUndo", R.string.ChatsDeletedUndo));
            } else {
                if (DialogObject.isChatDialog(did)) {
                    TLRPC.Chat chat = MessagesController.getInstance(currentAccount).getChat(-did);
                    if (ChatObject.isChannel(chat) && !chat.megagroup) {
                        infoTextView.setText(LocaleController.getString("ChannelDeletedUndo", R.string.ChannelDeletedUndo));
                    } else {
                        infoTextView.setText(LocaleController.getString("GroupDeletedUndo", R.string.GroupDeletedUndo));
                    }
                } else {
                    infoTextView.setText(LocaleController.getString("ChatDeletedUndo", R.string.ChatDeletedUndo));
                }
            }
            if (currentAction != ACTION_CLEAR_DATES) {
                for (int a = 0; a < dialogIds.size(); a++) {
                    MessagesController.getInstance(currentAccount).addDialogAction(dialogIds.get(a), currentAction == ACTION_CLEAR || currentAction == ACTION_CLEAR_FEW);
                }
            }
        }

        AndroidUtilities.makeAccessibilityAnnouncement(infoTextView.getText() + (subinfoTextView.getVisibility() == VISIBLE ? ". " + subinfoTextView.getText() : ""));

        if (isMultilineSubInfo()) {
            ViewGroup parent = (ViewGroup) getParent();
            int width = parent.getMeasuredWidth();
            if (width == 0) {
                width = AndroidUtilities.displaySize.x;
            }
            width -= AndroidUtilities.dp(16);
            measureChildWithMargins(subinfoTextView, MeasureSpec.makeMeasureSpec(width, MeasureSpec.EXACTLY), 0, MeasureSpec.makeMeasureSpec(0, MeasureSpec.UNSPECIFIED), 0);
            undoViewHeight = subinfoTextView.getMeasuredHeight() + AndroidUtilities.dp(27 + 10);
        } else if (hasSubInfo()) {
            undoViewHeight = AndroidUtilities.dp(52);
        } else if (getParent() instanceof ViewGroup) {
            ViewGroup parent = (ViewGroup) getParent();
            int width = parent.getMeasuredWidth() - parent.getPaddingLeft() - parent.getPaddingRight();
            if (width <= 0) {
                width = AndroidUtilities.displaySize.x;
            }
            width -= AndroidUtilities.dp(16);
            measureChildWithMargins(infoTextView, MeasureSpec.makeMeasureSpec(width, MeasureSpec.EXACTLY), 0, MeasureSpec.makeMeasureSpec(0, MeasureSpec.UNSPECIFIED), 0);
            undoViewHeight = infoTextView.getMeasuredHeight() + AndroidUtilities.dp(currentAction == ACTION_DICE_INFO || currentAction == ACTION_DICE_NO_SEND_INFO || currentAction == ACTION_TEXT_INFO || currentAction == ACTION_PREMIUM_TRANSCRIPTION || currentAction == ACTION_PREMIUM_ALL_FOLDER ? 14 : 28);
            if (currentAction == ACTION_TEXT_INFO) {
                undoViewHeight = Math.max(undoViewHeight, AndroidUtilities.dp(52));
            } else if (currentAction == ACTION_PROXIMITY_REMOVED) {
                undoViewHeight = Math.max(undoViewHeight, AndroidUtilities.dp(50));
            } else if (infoOnly) {
                undoViewHeight -= AndroidUtilities.dp(8);
            }
        }

        if (getVisibility() != VISIBLE) {
            setVisibility(VISIBLE);
            setEnterOffset((fromTop ? -1.0f : 1.0f) * (enterOffsetMargin + undoViewHeight));
            AnimatorSet animatorSet = new AnimatorSet();
            animatorSet.playTogether(ObjectAnimator.ofFloat(this, "enterOffset", (fromTop ? -1.0f : 1.0f) * (enterOffsetMargin + undoViewHeight), (fromTop ? 1.0f : -1.0f)));
            animatorSet.setInterpolator(new DecelerateInterpolator());
            animatorSet.setDuration(180);
            animatorSet.start();
        }
    }

    private int enterOffsetMargin = AndroidUtilities.dp(8);

    public void setEnterOffsetMargin(int enterOffsetMargin) {
        this.enterOffsetMargin = enterOffsetMargin;
    }

    protected boolean canUndo() {
        return true;
    }

    @Override
    protected void onMeasure(int widthMeasureSpec, int heightMeasureSpec) {
        super.onMeasure(MeasureSpec.makeMeasureSpec(MeasureSpec.getSize(widthMeasureSpec), MeasureSpec.EXACTLY), MeasureSpec.makeMeasureSpec(undoViewHeight, MeasureSpec.EXACTLY));
        backgroundDrawable.setBounds(0, 0, getMeasuredWidth(), getMeasuredHeight());
    }

    StaticLayout timeLayout;
    StaticLayout timeLayoutOut;
    int textWidthOut;

    float timeReplaceProgress = 1f;

    @Override
    protected void dispatchDraw(Canvas canvas) {
        if (additionalTranslationY != 0) {
            canvas.save();

            float bottom = getMeasuredHeight() - enterOffset + AndroidUtilities.dp(9);
            if (bottom > 0) {
                canvas.clipRect(0, 0, getMeasuredWidth(), bottom);
                super.dispatchDraw(canvas);
            }
            canvas.restore();
        } else {
            super.dispatchDraw(canvas);
        }
    }

    @Override
    protected void onDraw(Canvas canvas) {
        if (additionalTranslationY != 0) {
            canvas.save();

            float bottom = getMeasuredHeight() - enterOffset + enterOffsetMargin + AndroidUtilities.dp(1);
            if (bottom > 0) {
                canvas.clipRect(0, 0, getMeasuredWidth(), bottom);
                super.dispatchDraw(canvas);
            }
            backgroundDrawable.draw(canvas);
            canvas.restore();
        } else {
            backgroundDrawable.draw(canvas);
        }

        if (currentAction == ACTION_DELETE || currentAction == ACTION_CLEAR || currentAction == ACTION_DELETE_FEW || currentAction == ACTION_CLEAR_FEW || currentAction == ACTION_CLEAR_DATES || currentAction == ACTION_SHARED_FOLDER_DELETED) {
            int newSeconds = timeLeft > 0 ? (int) Math.ceil(timeLeft / 1000.0f) : 0;
            if (prevSeconds != newSeconds) {
                prevSeconds = newSeconds;
                timeLeftString = String.format("%d", Math.max(1, newSeconds));
                if (timeLayout != null) {
                    timeLayoutOut = timeLayout;
                    timeReplaceProgress = 0;
                    textWidthOut = textWidth;
                }
                textWidth = (int) Math.ceil(textPaint.measureText(timeLeftString));
                timeLayout = new StaticLayout(timeLeftString, textPaint, Integer.MAX_VALUE, Layout.Alignment.ALIGN_NORMAL, 1.0f, 0.0f, false);
            }

            if (timeReplaceProgress < 1f) {
                timeReplaceProgress += 16f / 150f;
                if (timeReplaceProgress > 1f) {
                    timeReplaceProgress = 1f;
                } else {
                    invalidate();
                }
            }

            int alpha = textPaint.getAlpha();

            if (timeLayoutOut != null && timeReplaceProgress < 1f) {
                textPaint.setAlpha((int) (alpha * (1f - timeReplaceProgress)));
                canvas.save();
                canvas.translate(rect.centerX() - textWidth / 2, AndroidUtilities.dp(17.2f) + AndroidUtilities.dp(10) * timeReplaceProgress);
                timeLayoutOut.draw(canvas);
                textPaint.setAlpha(alpha);
                canvas.restore();
            }

            if (timeLayout != null) {
                if (timeReplaceProgress != 1f) {
                    textPaint.setAlpha((int) (alpha * timeReplaceProgress));
                }
                canvas.save();
                canvas.translate(rect.centerX() - textWidth / 2, AndroidUtilities.dp(17.2f) - AndroidUtilities.dp(10) * (1f - timeReplaceProgress));
                timeLayout.draw(canvas);
                if (timeReplaceProgress != 1f) {
                    textPaint.setAlpha(alpha);
                }
                canvas.restore();
            }

            // canvas.drawText(timeLeftString, rect.centerX() - textWidth / 2, AndroidUtilities.dp(28.2f), textPaint);
            // canvas.drawText(timeLeftString, , textPaint);
            canvas.drawArc(rect, -90, -360 * (timeLeft / 5000.0f), false, progressPaint);
        }

        long newTime = SystemClock.elapsedRealtime();
        long dt = newTime - lastUpdateTime;
        timeLeft -= dt;
        lastUpdateTime = newTime;
        if (timeLeft <= 0) {
            hide(true, hideAnimationType);
        }

        if (currentAction != ACTION_PREVIEW_MEDIA_DESELECTED) {
            invalidate();
        }
    }

    @Override
    public void invalidate() {
        super.invalidate();
        infoTextView.invalidate();
        leftImageView.invalidate();
    }

    public void setInfoText(CharSequence text) {
        infoText = text;
    }

    public void setHideAnimationType(int hideAnimationType) {
        this.hideAnimationType = hideAnimationType;
    }

    float enterOffset;


    @Keep
    public float getEnterOffset() {
        return enterOffset;
    }

    @Keep
    public void setEnterOffset(float enterOffset) {
        if (this.enterOffset != enterOffset) {
            this.enterOffset = enterOffset;
            updatePosition();
        }
    }

    private void updatePosition() {
        setTranslationY(enterOffset - enterOffsetMargin + AndroidUtilities.dp(8) - additionalTranslationY);
        invalidate();
    }

    @Override
    public Drawable getBackground() {
        return backgroundDrawable;
    }

    private int getThemedColor(int key) {
        return Theme.getColor(key, resourcesProvider);
    }
}<|MERGE_RESOLUTION|>--- conflicted
+++ resolved
@@ -59,18 +59,13 @@
 import org.telegram.tgnet.TLRPC;
 import org.telegram.ui.ActionBar.BaseFragment;
 import org.telegram.ui.ActionBar.Theme;
-<<<<<<< HEAD
-import org.telegram.ui.LaunchActivity;
-import tw.nekomimi.nekogram.NekoConfig;
-import org.telegram.ui.Components.Premium.boosts.BoostRepository;
-=======
 import org.telegram.ui.ChatActivity;
 import org.telegram.ui.Components.Premium.boosts.BoostRepository;
 import org.telegram.ui.LaunchActivity;
-import org.telegram.ui.PaymentFormActivity;
->>>>>>> 928146c3
 
 import java.util.ArrayList;
+
+import tw.nekomimi.nekogram.NekoConfig;
 
 @SuppressWarnings("FieldCanBeLocal")
 @Deprecated // use Bulletin instead
@@ -253,11 +248,7 @@
         parentFragment = parent;
         fromTop = top;
 
-<<<<<<< HEAD
-        infoTextView = new EmojiTextView(context);
-=======
         infoTextView = new LinkSpanDrawable.LinksTextView(context, resourcesProvider);
->>>>>>> 928146c3
         infoTextView.setTextSize(TypedValue.COMPLEX_UNIT_DIP, 15);
         infoTextView.setTextColor(getThemedColor(Theme.key_undo_infoColor));
         infoTextView.setLinkTextColor(getThemedColor(Theme.key_undo_cancelColor));
