--- conflicted
+++ resolved
@@ -330,13 +330,8 @@
     }
 
     private boolean isTooltipAction() {
-<<<<<<< HEAD
-        return currentAction == ACTION_NEED_RESATRT || currentAction == ACTION_ARCHIVE_HIDDEN || currentAction == ACTION_ARCHIVE_HINT || currentAction == ACTION_ARCHIVE_FEW_HINT ||
-                currentAction == ACTION_ARCHIVE_PINNED || currentAction == ACTION_CONTACT_ADDED || currentAction == ACTION_OWNER_TRANSFERED_CHANNEL ||
-=======
-        return currentAction == ACTION_ARCHIVE_HIDDEN || currentAction == ACTION_ARCHIVE_HINT || currentAction == ACTION_ARCHIVE_FEW_HINT ||
+        return  currentAction == ACTION_NEED_RESATRT || currentAction == ACTION_ARCHIVE_HIDDEN || currentAction == ACTION_ARCHIVE_HINT || currentAction == ACTION_ARCHIVE_FEW_HINT ||
                 currentAction == ACTION_ARCHIVE_PINNED || currentAction == ACTION_CONTACT_ADDED || currentAction == ACTION_PROXY_ADDED || currentAction == ACTION_OWNER_TRANSFERED_CHANNEL ||
->>>>>>> 3ccf875b
                 currentAction == ACTION_OWNER_TRANSFERED_GROUP || currentAction == ACTION_QUIZ_CORRECT || currentAction == ACTION_QUIZ_INCORRECT || currentAction == ACTION_CACHE_WAS_CLEARED ||
                 currentAction == ACTION_ADDED_TO_FOLDER || currentAction == ACTION_REMOVED_FROM_FOLDER || currentAction == ACTION_PROFILE_PHOTO_CHANGED ||
                 currentAction == ACTION_CHAT_UNARCHIVED || currentAction == ACTION_VOIP_MUTED || currentAction == ACTION_VOIP_UNMUTED || currentAction == ACTION_VOIP_REMOVED ||
