--- conflicted
+++ resolved
@@ -278,11 +278,7 @@
 
         undoImageView = new ImageView(context);
         undoImageView.setImageResource(R.drawable.chats_undo);
-<<<<<<< HEAD
-        undoImageView.setColorFilter(new PorterDuffColorFilter(Theme.getColor(Theme.key_undo_cancelColor), PorterDuff.Mode.SRC_IN));
-=======
-        undoImageView.setColorFilter(new PorterDuffColorFilter(getThemedColor(Theme.key_undo_cancelColor), PorterDuff.Mode.MULTIPLY));
->>>>>>> 418f478a
+        undoImageView.setColorFilter(new PorterDuffColorFilter(getThemedColor(Theme.key_undo_cancelColor), PorterDuff.Mode.SRC_IN));
         undoButton.addView(undoImageView, LayoutHelper.createLinear(LayoutHelper.WRAP_CONTENT, LayoutHelper.WRAP_CONTENT, Gravity.CENTER_VERTICAL | Gravity.LEFT));
 
         undoTextView = new TextView(context);
