package org.telegram.ui.Components;

import android.animation.Animator;
import android.animation.AnimatorListenerAdapter;
import android.animation.AnimatorSet;
import android.animation.ObjectAnimator;
import android.content.Context;
import android.content.Intent;
import android.graphics.Canvas;
import android.graphics.Paint;
import android.graphics.PorterDuff;
import android.graphics.PorterDuffColorFilter;
import android.graphics.RectF;
import android.graphics.Typeface;
import android.graphics.drawable.Drawable;
import android.os.Build;
import android.os.SystemClock;
import android.text.Layout;
import android.text.Selection;
import android.text.Spannable;
import android.text.SpannableStringBuilder;
import android.text.Spanned;
import android.text.StaticLayout;
import android.text.TextPaint;
import android.text.TextUtils;
import android.text.method.LinkMovementMethod;
import android.text.style.CharacterStyle;
import android.util.TypedValue;
import android.view.Gravity;
import android.view.HapticFeedbackConstants;
import android.view.MotionEvent;
import android.view.View;
import android.view.ViewGroup;
import android.view.animation.DecelerateInterpolator;
import android.widget.FrameLayout;
import android.widget.ImageView;
import android.widget.LinearLayout;
import android.widget.TextView;

import com.jakewharton.processphoenix.ProcessPhoenix;

import androidx.annotation.Keep;

import org.telegram.messenger.AndroidUtilities;
import org.telegram.messenger.ChatObject;
import org.telegram.messenger.ContactsController;
import org.telegram.messenger.DialogObject;
import org.telegram.messenger.Emoji;
import org.telegram.messenger.FileLog;
import org.telegram.messenger.LocaleController;
import org.telegram.messenger.MediaController;
import org.telegram.messenger.MessagesController;
import org.telegram.messenger.R;
import org.telegram.messenger.UserConfig;
import org.telegram.messenger.UserObject;
import org.telegram.tgnet.TLObject;
import org.telegram.tgnet.TLRPC;
import org.telegram.ui.ActionBar.BaseFragment;
import org.telegram.ui.ActionBar.Theme;
import org.telegram.ui.LaunchActivity;
import tw.nekomimi.nekogram.NekoConfig;

import java.util.ArrayList;

@SuppressWarnings("FieldCanBeLocal")
public class UndoView extends FrameLayout {

    private TextView infoTextView;
    private TextView subinfoTextView;
    private TextView undoTextView;
    private ImageView undoImageView;
    private RLottieImageView leftImageView;
    private BackupImageView avatarImageView;
    private LinearLayout undoButton;
    private int undoViewHeight;

    private BaseFragment parentFragment;

    private Object currentInfoObject;

    private int currentAccount = UserConfig.selectedAccount;

    private TextPaint textPaint;
    private Paint progressPaint;
    private RectF rect;

    private long timeLeft;
    private int prevSeconds;
    private String timeLeftString;
    private int textWidth;

    private int currentAction;
    private ArrayList<Long> currentDialogIds;
    private Runnable currentActionRunnable;
    private Runnable currentCancelRunnable;

    private long lastUpdateTime;

    private float additionalTranslationY;

    private boolean isShown;

    private boolean fromTop;

    public final static int ACTION_CLEAR = 0;
    public final static int ACTION_DELETE = 1;
    public final static int ACTION_ARCHIVE = 2;
    public final static int ACTION_ARCHIVE_HINT = 3;
    public final static int ACTION_ARCHIVE_FEW = 4;
    public final static int ACTION_ARCHIVE_FEW_HINT = 5;
    public final static int ACTION_ARCHIVE_HIDDEN = 6;
    public final static int ACTION_ARCHIVE_PINNED = 7;
    public final static int ACTION_CONTACT_ADDED = 8;
    public final static int ACTION_OWNER_TRANSFERED_CHANNEL = 9;
    public final static int ACTION_OWNER_TRANSFERED_GROUP = 10;
    public final static int ACTION_QR_SESSION_ACCEPTED = 11;
    public final static int ACTION_THEME_CHANGED = 12;
    public final static int ACTION_QUIZ_CORRECT = 13;
    public final static int ACTION_QUIZ_INCORRECT = 14;
    public final static int ACTION_FILTERS_AVAILABLE = 15;
    public final static int ACTION_DICE_INFO = 16;
    public final static int ACTION_DICE_NO_SEND_INFO = 17;
    public final static int ACTION_TEXT_INFO = 18;
    public final static int ACTION_CACHE_WAS_CLEARED = 19;
    public final static int ACTION_ADDED_TO_FOLDER = 20;
    public final static int ACTION_REMOVED_FROM_FOLDER = 21;
    public final static int ACTION_PROFILE_PHOTO_CHANGED = 22;
    public final static int ACTION_CHAT_UNARCHIVED = 23;
    public final static int ACTION_PROXIMITY_SET = 24;
    public final static int ACTION_PROXIMITY_REMOVED = 25;
    public final static int ACTION_CLEAR_FEW = 26;
    public final static int ACTION_DELETE_FEW = 27;

    public final static int ACTION_VOIP_MUTED = 30;
    public final static int ACTION_VOIP_UNMUTED = 31;
    public final static int ACTION_VOIP_REMOVED = 32;
    public final static int ACTION_VOIP_LINK_COPIED = 33;
    public final static int ACTION_VOIP_INVITED = 34;
    public final static int ACTION_VOIP_MUTED_FOR_YOU = 35;
    public final static int ACTION_VOIP_UNMUTED_FOR_YOU = 36;
    public final static int ACTION_VOIP_USER_CHANGED = 37;
    public final static int ACTION_VOIP_CAN_NOW_SPEAK = 38;
    public final static int ACTION_VOIP_RECORDING_STARTED = 39;
    public final static int ACTION_VOIP_RECORDING_FINISHED = 40;
    public final static int ACTION_VOIP_INVITE_LINK_SENT = 41;
    public final static int ACTION_VOIP_SOUND_MUTED = 42;
    public final static int ACTION_VOIP_SOUND_UNMUTED = 43;
    public final static int ACTION_VOIP_USER_JOINED = 44;
    public final static int ACTION_VOIP_VIDEO_RECORDING_STARTED = 100;
    public final static int ACTION_VOIP_VIDEO_RECORDING_FINISHED = 101;

    public final static int ACTION_IMPORT_NOT_MUTUAL = 45;
    public final static int ACTION_IMPORT_GROUP_NOT_ADMIN = 46;
    public final static int ACTION_IMPORT_INFO = 47;

    public final static int ACTION_PLAYBACK_SPEED_ENABLED = 50;
    public final static int ACTION_PLAYBACK_SPEED_DISABLED = 51;
    public final static int ACTION_MESSAGE_COPIED = 52;
    public final static int ACTION_FWD_MESSAGES = 53;
    public final static int ACTION_NOTIFY_ON = 54;
    public final static int ACTION_NOTIFY_OFF = 55;
    public final static int ACTION_USERNAME_COPIED = 56;
    public final static int ACTION_HASHTAG_COPIED = 57;
    public final static int ACTION_TEXT_COPIED = 58;
    public final static int ACTION_LINK_COPIED = 59;
    public final static int ACTION_PHONE_COPIED = 60;
    public final static int ACTION_SHARE_BACKGROUND = 61;

    public final static int ACTION_AUTO_DELETE_ON = 70;
    public final static int ACTION_AUTO_DELETE_OFF = 71;
    public final static int ACTION_REPORT_SENT = 74;
    public final static int ACTION_GIGAGROUP_CANCEL = 75;
    public final static int ACTION_GIGAGROUP_SUCCESS = 76;

    public final static int ACTION_PAYMENT_SUCCESS = 77;
    public final static int ACTION_PIN_DIALOGS = 78;
    public final static int ACTION_UNPIN_DIALOGS = 79;
    public final static int ACTION_EMAIL_COPIED = 80;
    public final static int ACTION_CLEAR_DATES = 81;

<<<<<<< HEAD
    public final static int ACTION_NEED_RESATRT = 100;
=======
    public final static int ACTION_PREVIEW_MEDIA_DESELECTED = 82;
>>>>>>> 5d552752

    private CharSequence infoText;
    private int hideAnimationType = 1;
    Drawable backgroundDrawable;
    private final Theme.ResourcesProvider resourcesProvider;

    public class LinkMovementMethodMy extends LinkMovementMethod {
        @Override
        public boolean onTouchEvent(TextView widget, Spannable buffer, MotionEvent event) {
            try {
                boolean result;
                if (event.getAction() == MotionEvent.ACTION_DOWN) {
                    CharacterStyle[] links = buffer.getSpans(widget.getSelectionStart(), widget.getSelectionEnd(), CharacterStyle.class);
                    if (links == null || links.length == 0) {
                        return false;
                    }
                }
                if (event.getAction() == MotionEvent.ACTION_UP) {
                    CharacterStyle[] links = buffer.getSpans(widget.getSelectionStart(), widget.getSelectionEnd(), CharacterStyle.class);
                    if (links != null && links.length > 0) {
                        didPressUrl(links[0]);
                    }
                    Selection.removeSelection(buffer);
                    result = true;
                } else {
                    result = super.onTouchEvent(widget, buffer, event);
                }
                return result;
            } catch (Exception e) {
                FileLog.e(e);
            }
            return false;
        }
    }

    public UndoView(Context context) {
        this(context, null, false, null);
    }

    public UndoView(Context context, BaseFragment parent) {
        this(context, parent, false, null);
    }

    public UndoView(Context context, BaseFragment parent, boolean top, Theme.ResourcesProvider resourcesProvider) {
        super(context);
        this.resourcesProvider = resourcesProvider;
        parentFragment = parent;
        fromTop = top;

        infoTextView = new EmojiTextView(context);
        infoTextView.setTextSize(TypedValue.COMPLEX_UNIT_DIP, 15);
        infoTextView.setTextColor(getThemedColor(Theme.key_undo_infoColor));
        infoTextView.setLinkTextColor(getThemedColor(Theme.key_undo_cancelColor));
        infoTextView.setMovementMethod(new LinkMovementMethodMy());
        addView(infoTextView, LayoutHelper.createFrame(LayoutHelper.WRAP_CONTENT, LayoutHelper.WRAP_CONTENT, Gravity.TOP | Gravity.LEFT, 45, 13, 0, 0));

        subinfoTextView = new EmojiTextView(context);
        subinfoTextView.setTextSize(TypedValue.COMPLEX_UNIT_DIP, 13);
        subinfoTextView.setTextColor(getThemedColor(Theme.key_undo_infoColor));
        subinfoTextView.setLinkTextColor(getThemedColor(Theme.key_undo_cancelColor));
        subinfoTextView.setHighlightColor(0);
        subinfoTextView.setSingleLine(true);
        subinfoTextView.setEllipsize(TextUtils.TruncateAt.END);
        subinfoTextView.setMovementMethod(new AndroidUtilities.LinkMovementMethodMy());
        addView(subinfoTextView, LayoutHelper.createFrame(LayoutHelper.WRAP_CONTENT, LayoutHelper.WRAP_CONTENT, Gravity.TOP | Gravity.LEFT, 58, 27, 8, 0));

        leftImageView = new RLottieImageView(context);
        leftImageView.setScaleType(ImageView.ScaleType.CENTER);
        leftImageView.setLayerColor("info1.**", getThemedColor(Theme.key_undo_background) | 0xff000000);
        leftImageView.setLayerColor("info2.**", getThemedColor(Theme.key_undo_background) | 0xff000000);
        leftImageView.setLayerColor("luc12.**", getThemedColor(Theme.key_undo_infoColor));
        leftImageView.setLayerColor("luc11.**", getThemedColor(Theme.key_undo_infoColor));
        leftImageView.setLayerColor("luc10.**", getThemedColor(Theme.key_undo_infoColor));
        leftImageView.setLayerColor("luc9.**", getThemedColor(Theme.key_undo_infoColor));
        leftImageView.setLayerColor("luc8.**", getThemedColor(Theme.key_undo_infoColor));
        leftImageView.setLayerColor("luc7.**", getThemedColor(Theme.key_undo_infoColor));
        leftImageView.setLayerColor("luc6.**", getThemedColor(Theme.key_undo_infoColor));
        leftImageView.setLayerColor("luc5.**", getThemedColor(Theme.key_undo_infoColor));
        leftImageView.setLayerColor("luc4.**", getThemedColor(Theme.key_undo_infoColor));
        leftImageView.setLayerColor("luc3.**", getThemedColor(Theme.key_undo_infoColor));
        leftImageView.setLayerColor("luc2.**", getThemedColor(Theme.key_undo_infoColor));
        leftImageView.setLayerColor("luc1.**", getThemedColor(Theme.key_undo_infoColor));
        leftImageView.setLayerColor("Oval.**", getThemedColor(Theme.key_undo_infoColor));
        addView(leftImageView, LayoutHelper.createFrame(54, LayoutHelper.WRAP_CONTENT, Gravity.CENTER_VERTICAL | Gravity.LEFT, 3, 0, 0, 0));

        avatarImageView = new BackupImageView(context);
        avatarImageView.setRoundRadius(AndroidUtilities.dp(15));
        addView(avatarImageView, LayoutHelper.createFrame(30, 30, Gravity.CENTER_VERTICAL | Gravity.LEFT, 15, 0, 0, 0));

        undoButton = new LinearLayout(context);
        undoButton.setOrientation(LinearLayout.HORIZONTAL);
        undoButton.setBackground(Theme.createRadSelectorDrawable(getThemedColor(Theme.key_undo_cancelColor) & 0x22ffffff, AndroidUtilities.dp(2), AndroidUtilities.dp(2)));
        addView(undoButton, LayoutHelper.createFrame(LayoutHelper.WRAP_CONTENT, LayoutHelper.WRAP_CONTENT, Gravity.CENTER_VERTICAL | Gravity.RIGHT, 0, 0, 11, 0));
        undoButton.setOnClickListener(v -> {
            if (!canUndo()) {
                return;
            }
            hide(false, 1);
        });

        undoImageView = new ImageView(context);
        undoImageView.setImageResource(R.drawable.chats_undo);
<<<<<<< HEAD
        undoImageView.setColorFilter(new PorterDuffColorFilter(getThemedColor(Theme.key_undo_cancelColor), PorterDuff.Mode.SRC_IN));
        undoButton.addView(undoImageView, LayoutHelper.createLinear(LayoutHelper.WRAP_CONTENT, LayoutHelper.WRAP_CONTENT, Gravity.CENTER_VERTICAL | Gravity.LEFT));
=======
        undoImageView.setColorFilter(new PorterDuffColorFilter(getThemedColor(Theme.key_undo_cancelColor), PorterDuff.Mode.MULTIPLY));
        undoButton.addView(undoImageView, LayoutHelper.createLinear(LayoutHelper.WRAP_CONTENT, LayoutHelper.WRAP_CONTENT, Gravity.CENTER_VERTICAL | Gravity.LEFT, 4, 4, 0, 4));
>>>>>>> 5d552752

        undoTextView = new TextView(context);
        undoTextView.setTextSize(TypedValue.COMPLEX_UNIT_DIP, 14);
        undoTextView.setTypeface(AndroidUtilities.getTypeface("fonts/rmedium.ttf"));
        undoTextView.setTextColor(getThemedColor(Theme.key_undo_cancelColor));
        undoTextView.setText(LocaleController.getString("Undo", R.string.Undo));
        undoButton.addView(undoTextView, LayoutHelper.createLinear(LayoutHelper.WRAP_CONTENT, LayoutHelper.WRAP_CONTENT, Gravity.CENTER_VERTICAL | Gravity.LEFT, 6, 4, 8, 4));

        rect = new RectF(AndroidUtilities.dp(15), AndroidUtilities.dp(15), AndroidUtilities.dp(15 + 18), AndroidUtilities.dp(15 + 18));

        progressPaint = new Paint(Paint.ANTI_ALIAS_FLAG);
        progressPaint.setStyle(Paint.Style.STROKE);
        progressPaint.setStrokeWidth(AndroidUtilities.dp(2));
        progressPaint.setStrokeCap(Paint.Cap.ROUND);
        progressPaint.setColor(getThemedColor(Theme.key_undo_infoColor));

        textPaint = new TextPaint(Paint.ANTI_ALIAS_FLAG);
        textPaint.setTextSize(AndroidUtilities.dp(12));
        textPaint.setTypeface(AndroidUtilities.getTypeface("fonts/rmedium.ttf"));
        textPaint.setColor(getThemedColor(Theme.key_undo_infoColor));

        setWillNotDraw(false);
        backgroundDrawable = Theme.createRoundRectDrawable(AndroidUtilities.dp(6), getThemedColor(Theme.key_undo_background));

        setOnTouchListener((v, event) -> true);

        setVisibility(INVISIBLE);
    }

    public void setColors(int background, int text) {
        Theme.setDrawableColor(backgroundDrawable, background);
        infoTextView.setTextColor(text);
        subinfoTextView.setTextColor(text);
        leftImageView.setLayerColor("info1.**", background | 0xff000000);
        leftImageView.setLayerColor("info2.**", background | 0xff000000);
    }

    private boolean isTooltipAction() {
        return currentAction == ACTION_NEED_RESATRT || currentAction == ACTION_ARCHIVE_HIDDEN || currentAction == ACTION_ARCHIVE_HINT || currentAction == ACTION_ARCHIVE_FEW_HINT ||
                currentAction == ACTION_ARCHIVE_PINNED || currentAction == ACTION_CONTACT_ADDED || currentAction == ACTION_OWNER_TRANSFERED_CHANNEL ||
                currentAction == ACTION_OWNER_TRANSFERED_GROUP || currentAction == ACTION_QUIZ_CORRECT || currentAction == ACTION_QUIZ_INCORRECT || currentAction == ACTION_CACHE_WAS_CLEARED ||
                currentAction == ACTION_ADDED_TO_FOLDER || currentAction == ACTION_REMOVED_FROM_FOLDER || currentAction == ACTION_PROFILE_PHOTO_CHANGED ||
                currentAction == ACTION_CHAT_UNARCHIVED || currentAction == ACTION_VOIP_MUTED || currentAction == ACTION_VOIP_UNMUTED || currentAction == ACTION_VOIP_REMOVED ||
                currentAction == ACTION_VOIP_LINK_COPIED || currentAction == ACTION_VOIP_INVITED || currentAction == ACTION_VOIP_MUTED_FOR_YOU || currentAction == ACTION_VOIP_UNMUTED_FOR_YOU ||
                currentAction == ACTION_REPORT_SENT || currentAction == ACTION_VOIP_USER_CHANGED || currentAction == ACTION_VOIP_CAN_NOW_SPEAK || currentAction == ACTION_VOIP_RECORDING_STARTED ||
                currentAction == ACTION_VOIP_RECORDING_FINISHED || currentAction == ACTION_VOIP_SOUND_MUTED || currentAction == ACTION_VOIP_SOUND_UNMUTED || currentAction == ACTION_PAYMENT_SUCCESS ||
                currentAction == ACTION_VOIP_USER_JOINED || currentAction == ACTION_PIN_DIALOGS || currentAction == ACTION_UNPIN_DIALOGS || currentAction == ACTION_VOIP_VIDEO_RECORDING_STARTED ||
                currentAction == ACTION_VOIP_VIDEO_RECORDING_FINISHED;
    }

    private boolean hasSubInfo() {
        return currentAction == ACTION_QR_SESSION_ACCEPTED || currentAction == ACTION_PROXIMITY_SET || currentAction == ACTION_ARCHIVE_HIDDEN || currentAction == ACTION_ARCHIVE_HINT || currentAction == ACTION_ARCHIVE_FEW_HINT ||
                currentAction == ACTION_QUIZ_CORRECT || currentAction == ACTION_QUIZ_INCORRECT ||
                currentAction == ACTION_REPORT_SENT || currentAction == ACTION_ARCHIVE_PINNED && MessagesController.getInstance(currentAccount).dialogFilters.isEmpty();
    }

    public boolean isMultilineSubInfo() {
        return currentAction == ACTION_THEME_CHANGED || currentAction == ACTION_FILTERS_AVAILABLE || currentAction == ACTION_PROXIMITY_SET || currentAction == ACTION_REPORT_SENT;
    }

    public void setAdditionalTranslationY(float value) {
        if (additionalTranslationY != value) {
            additionalTranslationY = value;
            updatePosition();
        }
    }

    public Object getCurrentInfoObject() {
        return currentInfoObject;
    }

    public void hide(boolean apply, int animated) {
        if (getVisibility() != VISIBLE || !isShown) {
            return;
        }
        currentInfoObject = null;
        isShown = false;
        if (currentActionRunnable != null) {
            if (apply) {
                currentActionRunnable.run();
            }
            currentActionRunnable = null;
        }
        if (currentCancelRunnable != null) {
            if (!apply) {
                currentCancelRunnable.run();
            }
            currentCancelRunnable = null;
        }
        if (currentAction == ACTION_CLEAR || currentAction == ACTION_DELETE || currentAction == ACTION_CLEAR_FEW || currentAction == ACTION_DELETE_FEW) {
            for (int a = 0; a < currentDialogIds.size(); a++) {
                long did = currentDialogIds.get(a);
                MessagesController.getInstance(currentAccount).removeDialogAction(did, currentAction == ACTION_CLEAR || currentAction == ACTION_CLEAR_FEW, apply);
                onRemoveDialogAction(did, currentAction);
            }
        }
        if (animated != 0) {
            AnimatorSet animatorSet = new AnimatorSet();
            if (animated == 1) {
                animatorSet.playTogether(ObjectAnimator.ofFloat(this, "enterOffset", (fromTop ? -1.0f : 1.0f) * (enterOffsetMargin + undoViewHeight)));
                animatorSet.setDuration(250);
            } else {
                animatorSet.playTogether(
                        ObjectAnimator.ofFloat(this, View.SCALE_X, 0.8f),
                        ObjectAnimator.ofFloat(this, View.SCALE_Y, 0.8f),
                        ObjectAnimator.ofFloat(this, View.ALPHA, 0.0f));
                animatorSet.setDuration(180);
            }
            animatorSet.setInterpolator(new DecelerateInterpolator());
            animatorSet.addListener(new AnimatorListenerAdapter() {
                @Override
                public void onAnimationEnd(Animator animation) {
                    setVisibility(INVISIBLE);
                    setScaleX(1.0f);
                    setScaleY(1.0f);
                    setAlpha(1.0f);
                }
            });
            animatorSet.start();
        } else {
            setEnterOffset((fromTop ? -1.0f : 1.0f) * (enterOffsetMargin + undoViewHeight));
            setVisibility(INVISIBLE);
        }
    }

    protected void onRemoveDialogAction(long currentDialogId, int action) {

    }

    public void didPressUrl(CharacterStyle span) {

    }

    public void showWithAction(long did, int action, Runnable actionRunnable) {
        showWithAction(did, action, null, null, actionRunnable, null);
    }

    public void showWithAction(long did, int action, Object infoObject) {
        showWithAction(did, action, infoObject, null, null, null);
    }

    public void showWithAction(long did, int action, Runnable actionRunnable, Runnable cancelRunnable) {
        showWithAction(did, action, null, null, actionRunnable, cancelRunnable);
    }

    public void showWithAction(long did, int action, Object infoObject, Runnable actionRunnable, Runnable cancelRunnable) {
        showWithAction(did, action, infoObject, null, actionRunnable, cancelRunnable);
    }

    public void showWithAction(long did, int action, Object infoObject, Object infoObject2, Runnable actionRunnable, Runnable cancelRunnable) {
        ArrayList<Long> ids = new ArrayList<>();
        ids.add(did);
        showWithAction(ids, action, infoObject, infoObject2, actionRunnable, cancelRunnable);
    }

    public void showWithAction(ArrayList<Long> dialogIds, int action, Object infoObject, Object infoObject2, Runnable actionRunnable, Runnable cancelRunnable) {
        if (Build.VERSION.SDK_INT >= Build.VERSION_CODES.S && currentAction == ACTION_MESSAGE_COPIED || currentAction == ACTION_USERNAME_COPIED || currentAction == ACTION_HASHTAG_COPIED || currentAction == ACTION_TEXT_COPIED || currentAction == ACTION_LINK_COPIED || currentAction == ACTION_PHONE_COPIED || currentAction == ACTION_EMAIL_COPIED || currentAction == ACTION_VOIP_LINK_COPIED) {
            return;
        }
        if (currentActionRunnable != null) {
            currentActionRunnable.run();
        }
        isShown = true;
        currentActionRunnable = actionRunnable;
        currentCancelRunnable = cancelRunnable;
        currentDialogIds = dialogIds;
        long did = dialogIds.get(0);
        currentAction = action;
        timeLeft = 5000;
        currentInfoObject = infoObject;

        if (NekoConfig.disableUndo.Bool() && !isTooltipAction()) {
            if (actionRunnable != null) actionRunnable.run();
            return;
        }

        lastUpdateTime = SystemClock.elapsedRealtime();
        undoTextView.setText(LocaleController.getString("Undo", R.string.Undo).toUpperCase());
        undoImageView.setVisibility(VISIBLE);
        leftImageView.setPadding(0, 0, 0, 0);
        infoTextView.setTextSize(TypedValue.COMPLEX_UNIT_DIP, 15);
        avatarImageView.setVisibility(GONE);

        infoTextView.setGravity(Gravity.LEFT | Gravity.TOP);
        FrameLayout.LayoutParams layoutParams = (FrameLayout.LayoutParams) infoTextView.getLayoutParams();
        layoutParams.height = LayoutHelper.WRAP_CONTENT;
        layoutParams.topMargin = AndroidUtilities.dp(13);
        layoutParams.bottomMargin = 0;

        leftImageView.setScaleType(ImageView.ScaleType.CENTER);
        FrameLayout.LayoutParams layoutParams2 = (FrameLayout.LayoutParams) leftImageView.getLayoutParams();
        layoutParams2.gravity = Gravity.CENTER_VERTICAL | Gravity.LEFT;
        layoutParams2.topMargin = layoutParams2.bottomMargin = 0;
        layoutParams2.leftMargin = AndroidUtilities.dp(3);
        layoutParams2.width = AndroidUtilities.dp(54);
        layoutParams2.height = LayoutHelper.WRAP_CONTENT;

        infoTextView.setMinHeight(0);
        boolean infoOnly = false;
        boolean reversedPlay = false;
        int reversedPlayEndFrame = 0;
        if (actionRunnable == null && cancelRunnable == null) {
            setOnClickListener(view -> hide(false, 1));
            setOnTouchListener(null);
        } else {
            setOnClickListener(null);
            setOnTouchListener((v, event) -> true);
        }

        infoTextView.setMovementMethod(null);

        if (currentAction == ACTION_NEED_RESATRT) {
            infoTextView.setText(LocaleController.getString("RestartAppToTakeEffect", R.string.RestartAppToTakeEffect));

            layoutParams.leftMargin = AndroidUtilities.dp(58);
            layoutParams.topMargin = AndroidUtilities.dp(13);
            layoutParams.rightMargin = 0;

            infoTextView.setTextSize(TypedValue.COMPLEX_UNIT_DIP, 15);
            undoButton.setVisibility(VISIBLE);
            infoTextView.setTypeface(Typeface.DEFAULT);
            subinfoTextView.setVisibility(GONE);

            leftImageView.setVisibility(VISIBLE);
            leftImageView.setAnimation(R.raw.chats_infotip, 36, 36);
            leftImageView.setProgress(0);
            leftImageView.playAnimation();
            undoImageView.setVisibility(GONE);

            undoTextView.setText(LocaleController.getString("ApplyTheme", R.string.ApplyTheme));
            currentCancelRunnable = () -> ProcessPhoenix.triggerRebirth(getContext(), new Intent(getContext(), LaunchActivity.class));

        } else if (isTooltipAction()) {
            CharSequence infoText = "";
            String subInfoText = "";
            int icon = 0;
            int size = 36;
            boolean iconIsDrawable = false;

            if (action == ACTION_REPORT_SENT) {
                subinfoTextView.setSingleLine(false);
                infoText = LocaleController.getString("ReportChatSent", R.string.ReportChatSent);
                subInfoText = LocaleController.formatString("ReportSentInfo", R.string.ReportSentInfo);
                icon = R.raw.ic_admin;
                timeLeft = 4000;
            } else if (action == ACTION_VOIP_INVITED) {
                TLRPC.User user = (TLRPC.User) infoObject;
                TLRPC.Chat chat = (TLRPC.Chat) infoObject2;
                if (ChatObject.isChannelOrGiga(chat)) {
                    infoText = AndroidUtilities.replaceTags(LocaleController.formatString("VoipChannelInvitedUser", R.string.VoipChannelInvitedUser, UserObject.getFirstName(user)));
                } else {
                    infoText = AndroidUtilities.replaceTags(LocaleController.formatString("VoipGroupInvitedUser", R.string.VoipGroupInvitedUser, UserObject.getFirstName(user)));
                }
                subInfoText = null;
                icon = 0;
                AvatarDrawable avatarDrawable = new AvatarDrawable();
                avatarDrawable.setTextSize(AndroidUtilities.dp(12));
                avatarDrawable.setInfo(user);
                avatarImageView.setForUserOrChat(user, avatarDrawable);
                avatarImageView.setVisibility(VISIBLE);
                timeLeft = 3000;
            } else if (action == ACTION_VOIP_USER_JOINED) {
                TLRPC.Chat currentChat = (TLRPC.Chat) infoObject2;
                if (infoObject instanceof TLRPC.User) {
                    TLRPC.User user = (TLRPC.User) infoObject;
                    if (ChatObject.isChannelOrGiga(currentChat)) {
                        infoText = AndroidUtilities.replaceTags(LocaleController.formatString("VoipChannelUserJoined", R.string.VoipChannelUserJoined, UserObject.getFirstName(user)));
                    } else {
                        infoText = AndroidUtilities.replaceTags(LocaleController.formatString("VoipChatUserJoined", R.string.VoipChatUserJoined, UserObject.getFirstName(user)));
                    }
                } else {
                    TLRPC.Chat chat = (TLRPC.Chat) infoObject;
                    if (ChatObject.isChannelOrGiga(currentChat)) {
                        infoText = AndroidUtilities.replaceTags(LocaleController.formatString("VoipChannelChatJoined", R.string.VoipChannelChatJoined, chat.title));
                    } else {
                        infoText = AndroidUtilities.replaceTags(LocaleController.formatString("VoipChatChatJoined", R.string.VoipChatChatJoined, chat.title));
                    }
                }
                subInfoText = null;
                icon = 0;
                AvatarDrawable avatarDrawable = new AvatarDrawable();
                avatarDrawable.setTextSize(AndroidUtilities.dp(12));
                avatarDrawable.setInfo((TLObject) infoObject);
                avatarImageView.setForUserOrChat((TLObject) infoObject, avatarDrawable);
                avatarImageView.setVisibility(VISIBLE);
                timeLeft = 3000;
            } else if (action == ACTION_VOIP_USER_CHANGED) {
                AvatarDrawable avatarDrawable = new AvatarDrawable();
                avatarDrawable.setTextSize(AndroidUtilities.dp(12));
                String name;
                if (infoObject instanceof TLRPC.User) {
                    TLRPC.User user = (TLRPC.User) infoObject;
                    avatarDrawable.setInfo(user);
                    avatarImageView.setForUserOrChat(user, avatarDrawable);
                    name = ContactsController.formatName(user.first_name, user.last_name);
                } else {
                    TLRPC.Chat chat = (TLRPC.Chat) infoObject;
                    avatarDrawable.setInfo(chat);
                    avatarImageView.setForUserOrChat(chat, avatarDrawable);
                    name = chat.title;
                }
                TLRPC.Chat currentChat = (TLRPC.Chat) infoObject2;
                if (ChatObject.isChannelOrGiga(currentChat)) {
                    infoText = AndroidUtilities.replaceTags(LocaleController.formatString("VoipChannelUserChanged", R.string.VoipChannelUserChanged, name));
                } else {
                    infoText = AndroidUtilities.replaceTags(LocaleController.formatString("VoipGroupUserChanged", R.string.VoipGroupUserChanged, name));
                }
                subInfoText = null;
                icon = 0;
                avatarImageView.setVisibility(VISIBLE);
                timeLeft = 3000;
            } else if (action == ACTION_VOIP_LINK_COPIED) {
                infoText = LocaleController.getString("VoipGroupCopyInviteLinkCopied", R.string.VoipGroupCopyInviteLinkCopied);
                subInfoText = null;
                icon = R.raw.voip_invite;
                timeLeft = 3000;
            } else if (action == ACTION_PAYMENT_SUCCESS) {
               /* infoText = (CharSequence) infoObject;
                subInfoText = null;
                icon = R.raw.payment_success;
                timeLeft = 5000;
                if (parentFragment != null && infoObject2 instanceof TLRPC.Message) {
                    TLRPC.Message message = (TLRPC.Message) infoObject2;
                    setOnTouchListener(null);
                    infoTextView.setMovementMethod(null);
                    setOnClickListener(v -> {
                        hide(true, 1);
                        TLRPC.TL_payments_getPaymentReceipt req = new TLRPC.TL_payments_getPaymentReceipt();
                        req.msg_id = message.id;
                        req.peer = parentFragment.getMessagesController().getInputPeer(message.peer_id);
                        parentFragment.getConnectionsManager().sendRequest(req, (response, error) -> AndroidUtilities.runOnUIThread(() -> {
                            if (response instanceof TLRPC.TL_payments_paymentReceipt) {
                                parentFragment.presentFragment(new PaymentFormActivity((TLRPC.TL_payments_paymentReceipt) response));
                            }
                        }), ConnectionsManager.RequestFlagFailOnServerErrors);
                    });
                }*/
            } else if (action == ACTION_VOIP_MUTED) {
                String name;
                if (infoObject instanceof TLRPC.User) {
                    TLRPC.User user = (TLRPC.User) infoObject;
                    name = UserObject.getFirstName(user);
                } else {
                    TLRPC.Chat chat = (TLRPC.Chat) infoObject;
                    name = chat.title;
                }
                infoText = AndroidUtilities.replaceTags(LocaleController.formatString("VoipGroupUserCantNowSpeak", R.string.VoipGroupUserCantNowSpeak, name));
                subInfoText = null;
                icon = R.raw.voip_muted;
                timeLeft = 3000;
            } else if (action == ACTION_VOIP_MUTED_FOR_YOU) {
                String name;
                if (infoObject instanceof TLRPC.User) {
                    TLRPC.User user = (TLRPC.User) infoObject;
                    name = UserObject.getFirstName(user);
                } else if (infoObject instanceof TLRPC.Chat) {
                    TLRPC.Chat chat = (TLRPC.Chat) infoObject;
                    name = chat.title;
                } else {
                    name = "";
                }
                infoText = AndroidUtilities.replaceTags(LocaleController.formatString("VoipGroupUserCantNowSpeakForYou", R.string.VoipGroupUserCantNowSpeakForYou, name));
                subInfoText = null;
                icon = R.raw.voip_muted;
                timeLeft = 3000;
            } else if (action == ACTION_VOIP_UNMUTED) {
                String name;
                if (infoObject instanceof TLRPC.User) {
                    TLRPC.User user = (TLRPC.User) infoObject;
                    name = UserObject.getFirstName(user);
                } else {
                    TLRPC.Chat chat = (TLRPC.Chat) infoObject;
                    name = chat.title;
                }
                infoText = AndroidUtilities.replaceTags(LocaleController.formatString("VoipGroupUserCanNowSpeak", R.string.VoipGroupUserCanNowSpeak, name));
                subInfoText = null;
                icon = R.raw.voip_unmuted;
                timeLeft = 3000;
            } else if (action == ACTION_VOIP_CAN_NOW_SPEAK) {
                if (infoObject instanceof TLRPC.Chat) {
                    TLRPC.Chat chat = (TLRPC.Chat) infoObject;
                    infoText = AndroidUtilities.replaceTags(LocaleController.formatString("VoipGroupYouCanNowSpeakIn", R.string.VoipGroupYouCanNowSpeakIn, chat.title));
                } else {
                    infoText = AndroidUtilities.replaceTags(LocaleController.getString("VoipGroupYouCanNowSpeak", R.string.VoipGroupYouCanNowSpeak));
                }
                subInfoText = null;
                icon = R.raw.voip_allow_talk;
                timeLeft = 3000;
            } else if (action == ACTION_VOIP_SOUND_MUTED) {
                TLRPC.Chat chat = (TLRPC.Chat) infoObject;
                if (ChatObject.isChannelOrGiga(chat)) {
                    infoText = AndroidUtilities.replaceTags(LocaleController.getString("VoipChannelSoundMuted", R.string.VoipChannelSoundMuted));
                } else {
                    infoText = AndroidUtilities.replaceTags(LocaleController.getString("VoipGroupSoundMuted", R.string.VoipGroupSoundMuted));
                }
                subInfoText = null;
                icon = R.raw.ic_mute;
                timeLeft = 3000;
            } else if (action == ACTION_VOIP_SOUND_UNMUTED) {
                TLRPC.Chat chat = (TLRPC.Chat) infoObject;
                if (ChatObject.isChannelOrGiga(chat)) {
                    infoText = AndroidUtilities.replaceTags(LocaleController.getString("VoipChannelSoundUnmuted", R.string.VoipChannelSoundUnmuted));
                } else {
                    infoText = AndroidUtilities.replaceTags(LocaleController.getString("VoipGroupSoundUnmuted", R.string.VoipGroupSoundUnmuted));
                }
                subInfoText = null;
                icon = R.raw.ic_unmute;
                timeLeft = 3000;
            } else if (currentAction == ACTION_VOIP_RECORDING_STARTED || currentAction == ACTION_VOIP_VIDEO_RECORDING_STARTED) {
                infoText = AndroidUtilities.replaceTags(currentAction == ACTION_VOIP_RECORDING_STARTED ? LocaleController.getString("VoipGroupAudioRecordStarted", R.string.VoipGroupAudioRecordStarted) : LocaleController.getString("VoipGroupVideoRecordStarted", R.string.VoipGroupVideoRecordStarted));
                subInfoText = null;
                icon = R.raw.voip_record_start;
                timeLeft = 3000;
            } else if (currentAction == ACTION_VOIP_RECORDING_FINISHED || currentAction == ACTION_VOIP_VIDEO_RECORDING_FINISHED) {
                String text = currentAction == ACTION_VOIP_RECORDING_FINISHED ? LocaleController.getString("VoipGroupAudioRecordSaved", R.string.VoipGroupAudioRecordSaved) : LocaleController.getString("VoipGroupVideoRecordSaved", R.string.VoipGroupVideoRecordSaved);
                subInfoText = null;
                icon = R.raw.voip_record_saved;
                timeLeft = 4000;
                infoTextView.setMovementMethod(new AndroidUtilities.LinkMovementMethodMy());
                SpannableStringBuilder builder = new SpannableStringBuilder(text);
                int index1 = text.indexOf("**");
                int index2 = text.lastIndexOf("**");
                if (index1 >= 0 && index2 >= 0 && index1 != index2) {
                    builder.replace(index2, index2 + 2, "");
                    builder.replace(index1, index1 + 2, "");
                    try {
                        builder.setSpan(new URLSpanNoUnderline("tg://openmessage?user_id=" + UserConfig.getInstance(currentAccount).getClientUserId()), index1, index2 - 2, Spanned.SPAN_EXCLUSIVE_EXCLUSIVE);
                    } catch (Exception e) {
                        FileLog.e(e);
                    }
                }
                infoText = builder;
            } else if (action == ACTION_VOIP_UNMUTED_FOR_YOU) {
                String name;
                if (infoObject instanceof TLRPC.User) {
                    TLRPC.User user = (TLRPC.User) infoObject;
                    name = UserObject.getFirstName(user);
                } else {
                    TLRPC.Chat chat = (TLRPC.Chat) infoObject;
                    name = chat.title;
                }
                infoText = AndroidUtilities.replaceTags(LocaleController.formatString("VoipGroupUserCanNowSpeakForYou", R.string.VoipGroupUserCanNowSpeakForYou, name));
                subInfoText = null;
                icon = R.raw.voip_unmuted;
                timeLeft = 3000;
            } else if (action == ACTION_VOIP_REMOVED) {
                String name;
                if (infoObject instanceof TLRPC.User) {
                    TLRPC.User user = (TLRPC.User) infoObject;
                    name = UserObject.getFirstName(user);
                } else {
                    TLRPC.Chat chat = (TLRPC.Chat) infoObject;
                    name = chat.title;
                }
                infoText = AndroidUtilities.replaceTags(LocaleController.formatString("VoipGroupRemovedFromGroup", R.string.VoipGroupRemovedFromGroup, name));
                subInfoText = null;
                icon = R.raw.voip_group_removed;
                timeLeft = 3000;
            } else if (action == ACTION_OWNER_TRANSFERED_CHANNEL || action == ACTION_OWNER_TRANSFERED_GROUP) {
                TLRPC.User user = (TLRPC.User) infoObject;
                if (action == ACTION_OWNER_TRANSFERED_CHANNEL) {
                    infoText = AndroidUtilities.replaceTags(LocaleController.formatString("EditAdminTransferChannelToast", R.string.EditAdminTransferChannelToast, UserObject.getFirstName(user)));
                } else {
                    infoText = AndroidUtilities.replaceTags(LocaleController.formatString("EditAdminTransferGroupToast", R.string.EditAdminTransferGroupToast, UserObject.getFirstName(user)));
                }
                subInfoText = null;
                icon = R.raw.contact_check;
            } else if (action == ACTION_CONTACT_ADDED) {
                TLRPC.User user = (TLRPC.User) infoObject;
                infoText = LocaleController.formatString("NowInContacts", R.string.NowInContacts, UserObject.getFirstName(user));
                subInfoText = null;
                icon = R.raw.contact_check;
            } else if (action == ACTION_PROFILE_PHOTO_CHANGED) {
                if (DialogObject.isUserDialog(did)) {
                    if (infoObject == null) {
                        infoText = LocaleController.getString("MainProfilePhotoSetHint", R.string.MainProfilePhotoSetHint);
                    } else {
                        infoText = LocaleController.getString("MainProfileVideoSetHint", R.string.MainProfileVideoSetHint);
                    }
                } else {
                    TLRPC.Chat chat = MessagesController.getInstance(UserConfig.selectedAccount).getChat(-did);
                    if (ChatObject.isChannel(chat) && !chat.megagroup) {
                        if (infoObject == null) {
                            infoText = LocaleController.getString("MainChannelProfilePhotoSetHint", R.string.MainChannelProfilePhotoSetHint);
                        } else {
                            infoText = LocaleController.getString("MainChannelProfileVideoSetHint", R.string.MainChannelProfileVideoSetHint);
                        }
                    } else {
                        if (infoObject == null) {
                            infoText = LocaleController.getString("MainGroupProfilePhotoSetHint", R.string.MainGroupProfilePhotoSetHint);
                        } else {
                            infoText = LocaleController.getString("MainGroupProfileVideoSetHint", R.string.MainGroupProfileVideoSetHint);
                        }
                    }
                }
                subInfoText = null;
                icon = R.raw.contact_check;
            } else if (action == ACTION_CHAT_UNARCHIVED) {
                infoText = LocaleController.getString("ChatWasMovedToMainList", R.string.ChatWasMovedToMainList);
                subInfoText = null;
                icon = R.raw.contact_check;
            } else if (action == ACTION_ARCHIVE_HIDDEN) {
                infoText = LocaleController.getString("ArchiveHidden", R.string.ArchiveHidden);
                subInfoText = LocaleController.getString("ArchiveHiddenInfo", R.string.ArchiveHiddenInfo);
                icon = R.raw.chats_swipearchive;
                size = 48;
            } else if (currentAction == ACTION_QUIZ_CORRECT) {
                infoText = LocaleController.getString("QuizWellDone", R.string.QuizWellDone);
                subInfoText = LocaleController.getString("QuizWellDoneInfo", R.string.QuizWellDoneInfo);
                icon = R.raw.wallet_congrats;
                size = 44;
            } else if (currentAction == ACTION_QUIZ_INCORRECT) {
                infoText = LocaleController.getString("QuizWrongAnswer", R.string.QuizWrongAnswer);
                subInfoText = LocaleController.getString("QuizWrongAnswerInfo", R.string.QuizWrongAnswerInfo);
                icon = R.raw.wallet_science;
                size = 44;
            } else if (action == ACTION_ARCHIVE_PINNED) {
                infoText = LocaleController.getString("ArchivePinned", R.string.ArchivePinned);
                if (MessagesController.getInstance(currentAccount).dialogFilters.isEmpty()) {
                    subInfoText = LocaleController.getString("ArchivePinnedInfo", R.string.ArchivePinnedInfo);
                } else {
                    subInfoText = null;
                }
                icon = R.raw.chats_infotip;
            } else if (action == ACTION_ADDED_TO_FOLDER || action == ACTION_REMOVED_FROM_FOLDER) {
                MessagesController.DialogFilter filter = (MessagesController.DialogFilter) infoObject2;
                if (did != 0) {
                    long dialogId = did;
                    if (DialogObject.isEncryptedDialog(did)) {
                        TLRPC.EncryptedChat encryptedChat = MessagesController.getInstance(currentAccount).getEncryptedChat(DialogObject.getEncryptedChatId(dialogId));
                        dialogId = encryptedChat.user_id;
                    }
                    if (DialogObject.isUserDialog(dialogId)) {
                        TLRPC.User user = MessagesController.getInstance(currentAccount).getUser(dialogId);
                        if (action == ACTION_ADDED_TO_FOLDER) {
                            infoText = AndroidUtilities.replaceTags(LocaleController.formatString("FilterUserAddedToExisting", R.string.FilterUserAddedToExisting, UserObject.getFirstName(user), filter.name));
                        } else {
                            infoText = AndroidUtilities.replaceTags(LocaleController.formatString("FilterUserRemovedFrom", R.string.FilterUserRemovedFrom, UserObject.getFirstName(user), filter.name));
                        }
                    } else {
                        TLRPC.Chat chat = MessagesController.getInstance(currentAccount).getChat(-dialogId);
                        if (action == ACTION_ADDED_TO_FOLDER) {
                            infoText = AndroidUtilities.replaceTags(LocaleController.formatString("FilterChatAddedToExisting", R.string.FilterChatAddedToExisting, chat.title, filter.name));
                        } else {
                            infoText = AndroidUtilities.replaceTags(LocaleController.formatString("FilterChatRemovedFrom", R.string.FilterChatRemovedFrom, chat.title, filter.name));
                        }
                    }
                } else {
                    if (action == ACTION_ADDED_TO_FOLDER) {
                        infoText = AndroidUtilities.replaceTags(LocaleController.formatString("FilterChatsAddedToExisting", R.string.FilterChatsAddedToExisting, LocaleController.formatPluralString("ChatsSelected", (Integer) infoObject), filter.name));
                    } else {
                        infoText = AndroidUtilities.replaceTags(LocaleController.formatString("FilterChatsRemovedFrom", R.string.FilterChatsRemovedFrom, LocaleController.formatPluralString("ChatsSelected", (Integer) infoObject), filter.name));
                    }
                }
                subInfoText = null;
                icon = action == ACTION_ADDED_TO_FOLDER ? R.raw.folder_in : R.raw.folder_out;
            } else if (action == ACTION_CACHE_WAS_CLEARED) {
                infoText = this.infoText;
                subInfoText = null;
                icon = R.raw.chats_infotip;
            } else if (action == ACTION_PREVIEW_MEDIA_DESELECTED) {
                MediaController.PhotoEntry photo = (MediaController.PhotoEntry) infoObject;
                infoText = photo.isVideo ? LocaleController.getString("AttachMediaVideoDeselected", R.string.AttachMediaVideoDeselected) : LocaleController.getString("AttachMediaPhotoDeselected", R.string.AttachMediaPhotoDeselected);
                subInfoText = null;
                icon = 0;
            } else if (action == ACTION_PIN_DIALOGS || action == ACTION_UNPIN_DIALOGS) {
                int count = (Integer) infoObject;
                if (action == ACTION_PIN_DIALOGS) {
                    infoText = LocaleController.formatPluralString("PinnedDialogsCount", count);
                } else {
                    infoText = LocaleController.formatPluralString("UnpinnedDialogsCount", count);
                }
                subInfoText = null;
                icon = currentAction == ACTION_PIN_DIALOGS ? R.raw.ic_pin :  R.raw.ic_unpin;
            } else {
                if (action == ACTION_ARCHIVE_HINT) {
                    infoText = LocaleController.getString("ChatArchived", R.string.ChatArchived);
                } else {
                    infoText = LocaleController.getString("ChatsArchived", R.string.ChatsArchived);
                }
                if (MessagesController.getInstance(currentAccount).dialogFilters.isEmpty()) {
                    subInfoText = LocaleController.getString("ChatArchivedInfo", R.string.ChatArchivedInfo);
                } else {
                    subInfoText = null;
                }
                icon = R.raw.chats_infotip;
            }

            infoTextView.setText(infoText);
            if (icon != 0) {
                if (iconIsDrawable) {
                    leftImageView.setImageResource(icon);
                } else {
                    leftImageView.setAnimation(icon, size, size);
                    RLottieDrawable drawable = leftImageView.getAnimatedDrawable();
                    drawable.setPlayInDirectionOfCustomEndFrame(reversedPlay);
                    drawable.setCustomEndFrame(reversedPlay ? reversedPlayEndFrame : drawable.getFramesCount());
                }
                leftImageView.setVisibility(VISIBLE);
                if (!iconIsDrawable) {
                    leftImageView.setProgress(reversedPlay ? 1 : 0);
                    leftImageView.playAnimation();
                }
            } else {
                leftImageView.setVisibility(GONE);
            }

            if (subInfoText != null) {
                layoutParams.leftMargin = AndroidUtilities.dp(58);
                layoutParams.topMargin = AndroidUtilities.dp(6);
                layoutParams.rightMargin = AndroidUtilities.dp(8);
                layoutParams = (FrameLayout.LayoutParams) subinfoTextView.getLayoutParams();
                layoutParams.rightMargin = AndroidUtilities.dp(8);
                subinfoTextView.setText(subInfoText);
                subinfoTextView.setVisibility(VISIBLE);
                infoTextView.setTextSize(TypedValue.COMPLEX_UNIT_DIP, 14);
                infoTextView.setTypeface(AndroidUtilities.getTypeface("fonts/rmedium.ttf"));
            } else {
                layoutParams.leftMargin = AndroidUtilities.dp(58);
                layoutParams.topMargin = AndroidUtilities.dp(13);
                layoutParams.rightMargin = AndroidUtilities.dp(8);
                subinfoTextView.setVisibility(GONE);
                infoTextView.setTextSize(TypedValue.COMPLEX_UNIT_DIP, 15);
                infoTextView.setTypeface(Typeface.DEFAULT);
            }

            undoButton.setVisibility(GONE);
        } else if (currentAction == ACTION_IMPORT_NOT_MUTUAL || currentAction == ACTION_IMPORT_GROUP_NOT_ADMIN || currentAction == ACTION_IMPORT_INFO ||
                currentAction == ACTION_PLAYBACK_SPEED_DISABLED || currentAction == ACTION_PLAYBACK_SPEED_ENABLED || currentAction == ACTION_MESSAGE_COPIED ||
                currentAction == ACTION_FWD_MESSAGES || currentAction == ACTION_NOTIFY_ON || currentAction == ACTION_NOTIFY_OFF || currentAction == ACTION_USERNAME_COPIED ||
                currentAction == ACTION_HASHTAG_COPIED || currentAction == ACTION_TEXT_COPIED || currentAction == ACTION_LINK_COPIED || currentAction == ACTION_PHONE_COPIED ||
                currentAction == ACTION_AUTO_DELETE_OFF || currentAction == ACTION_AUTO_DELETE_ON || currentAction == ACTION_GIGAGROUP_CANCEL || currentAction == ACTION_GIGAGROUP_SUCCESS ||
                currentAction == ACTION_VOIP_INVITE_LINK_SENT || currentAction == ACTION_PIN_DIALOGS || currentAction == ACTION_UNPIN_DIALOGS || currentAction == ACTION_SHARE_BACKGROUND || currentAction == ACTION_EMAIL_COPIED) {
            undoImageView.setVisibility(GONE);
            leftImageView.setVisibility(VISIBLE);

            infoTextView.setTypeface(Typeface.DEFAULT);
            long hapticDelay = -1;
            if (currentAction == ACTION_GIGAGROUP_SUCCESS) {
                infoTextView.setText(LocaleController.getString("BroadcastGroupConvertSuccess", R.string.BroadcastGroupConvertSuccess));
                leftImageView.setAnimation(R.raw.gigagroup_convert, 36, 36);
                infoOnly = true;
                layoutParams.topMargin = AndroidUtilities.dp(9);
                infoTextView.setTextSize(TypedValue.COMPLEX_UNIT_DIP, 14);
            } else if (currentAction == ACTION_GIGAGROUP_CANCEL) {
                infoTextView.setText(LocaleController.getString("GigagroupConvertCancelHint", R.string.GigagroupConvertCancelHint));
                leftImageView.setAnimation(R.raw.chats_infotip, 36, 36);
                infoOnly = true;
                layoutParams.topMargin = AndroidUtilities.dp(9);
                infoTextView.setTextSize(TypedValue.COMPLEX_UNIT_DIP, 14);
            } else if (action == ACTION_AUTO_DELETE_ON) {
                TLRPC.User user = (TLRPC.User) infoObject;
                int ttl = (Integer) infoObject2;
                String time;
                subinfoTextView.setSingleLine(false);
                if (ttl >= 30 * 24 * 60 * 60) {
                    time = LocaleController.formatPluralString("Months", ttl / (30 * 24 * 60 * 60));
                } else if (ttl > 24 * 60 * 60) {
                    time = LocaleController.formatPluralString("Days", ttl / (24 * 60 * 60));
                } else if (ttl >= 60 * 60) {
                    time = LocaleController.formatPluralString("Hours", ttl / (60 * 60));
                } else if (ttl >= 60) {
                    time = LocaleController.formatPluralString("Minutes", ttl / 60);
                } else {
                    time = LocaleController.formatPluralString("Seconds", ttl);
                }
                infoTextView.setText(LocaleController.formatString("AutoDeleteHintOnText", R.string.AutoDeleteHintOnText, time));
                leftImageView.setAnimation(R.raw.fire_on, 36, 36);
                layoutParams.topMargin = AndroidUtilities.dp(9);
                timeLeft = 4000;
                infoOnly = true;
                leftImageView.setPadding(0, 0, 0, AndroidUtilities.dp(3));
            } else if (currentAction == ACTION_AUTO_DELETE_OFF) {
                infoTextView.setText(LocaleController.getString("AutoDeleteHintOffText", R.string.AutoDeleteHintOffText));
                leftImageView.setAnimation(R.raw.fire_off, 36, 36);
                infoTextView.setTextSize(TypedValue.COMPLEX_UNIT_DIP, 14);
                timeLeft = 3000;
                leftImageView.setPadding(0, 0, 0, AndroidUtilities.dp(4));
            } else if (currentAction == ACTION_IMPORT_NOT_MUTUAL) {
                infoTextView.setText(LocaleController.getString("ImportMutualError", R.string.ImportMutualError));
                leftImageView.setAnimation(R.raw.error, 36, 36);
                infoOnly = true;
                layoutParams.topMargin = AndroidUtilities.dp(9);
                infoTextView.setTextSize(TypedValue.COMPLEX_UNIT_DIP, 14);
            } else if (currentAction == ACTION_IMPORT_GROUP_NOT_ADMIN) {
                infoTextView.setText(LocaleController.getString("ImportNotAdmin", R.string.ImportNotAdmin));
                leftImageView.setAnimation(R.raw.error, 36, 36);
                infoOnly = true;
                layoutParams.topMargin = AndroidUtilities.dp(9);
                infoTextView.setTextSize(TypedValue.COMPLEX_UNIT_DIP, 14);
            } else if (currentAction == ACTION_IMPORT_INFO) {
                infoTextView.setText(LocaleController.getString("ImportedInfo", R.string.ImportedInfo));
                leftImageView.setAnimation(R.raw.imported, 36, 36);
                leftImageView.setPadding(0, 0, 0, AndroidUtilities.dp(5));
                infoOnly = true;
                layoutParams.topMargin = AndroidUtilities.dp(9);
                infoTextView.setTextSize(TypedValue.COMPLEX_UNIT_DIP, 14);
            } else if (currentAction == ACTION_PLAYBACK_SPEED_DISABLED) {
                infoTextView.setText(LocaleController.getString("AudioSpeedNormal", R.string.AudioSpeedNormal));
                leftImageView.setAnimation(R.raw.audio_stop_speed, 36, 36);
                timeLeft = 3000;
                infoTextView.setTextSize(TypedValue.COMPLEX_UNIT_DIP, 15);
            } else if (currentAction == ACTION_PLAYBACK_SPEED_ENABLED) {
                infoTextView.setText(LocaleController.getString("AudioSpeedFast", R.string.AudioSpeedFast));
                leftImageView.setAnimation(R.raw.audio_speed, 36, 36);
                timeLeft = 3000;
                infoTextView.setTextSize(TypedValue.COMPLEX_UNIT_DIP, 15);
            } else if (currentAction == ACTION_MESSAGE_COPIED || currentAction == ACTION_USERNAME_COPIED || currentAction == ACTION_HASHTAG_COPIED || currentAction == ACTION_TEXT_COPIED || currentAction == ACTION_LINK_COPIED || currentAction == ACTION_PHONE_COPIED || currentAction == ACTION_EMAIL_COPIED) {
                if (Build.VERSION.SDK_INT >= Build.VERSION_CODES.S) {
                    return;
                }
                int iconRawId = R.raw.copy;
                if (currentAction == ACTION_EMAIL_COPIED) {
                    infoTextView.setText(LocaleController.getString("EmailCopied", R.string.EmailCopied));
                } else if (currentAction == ACTION_PHONE_COPIED) {
                    infoTextView.setText(LocaleController.getString("PhoneCopied", R.string.PhoneCopied));
                } else if (currentAction == ACTION_USERNAME_COPIED) {
                    infoTextView.setText(LocaleController.getString("UsernameCopied", R.string.UsernameCopied));
                } else if (currentAction == ACTION_HASHTAG_COPIED) {
                    infoTextView.setText(LocaleController.getString("HashtagCopied", R.string.HashtagCopied));
                } else if (currentAction == ACTION_MESSAGE_COPIED) {
                    infoTextView.setText(LocaleController.getString("MessageCopied", R.string.MessageCopied));
                } else if (currentAction == ACTION_LINK_COPIED) {
                    iconRawId = R.raw.voip_invite;
                    infoTextView.setText(LocaleController.getString("LinkCopied", R.string.LinkCopied));
                } else {
                    infoTextView.setText(LocaleController.getString("TextCopied", R.string.TextCopied));
                }
                leftImageView.setAnimation(iconRawId, 30, 30);
                timeLeft = 3000;
                infoTextView.setTextSize(TypedValue.COMPLEX_UNIT_DIP, 15);
            } else if (currentAction == ACTION_NOTIFY_ON) {
                infoTextView.setText(LocaleController.getString("ChannelNotifyMembersInfoOn", R.string.ChannelNotifyMembersInfoOn));
                leftImageView.setAnimation(R.raw.silent_unmute, 30, 30);
                timeLeft = 3000;
                infoTextView.setTextSize(TypedValue.COMPLEX_UNIT_DIP, 15);
            } else if (currentAction == ACTION_NOTIFY_OFF) {
                infoTextView.setText(LocaleController.getString("ChannelNotifyMembersInfoOff", R.string.ChannelNotifyMembersInfoOff));
                leftImageView.setAnimation(R.raw.silent_mute, 30, 30);
                timeLeft = 3000;
                infoTextView.setTextSize(TypedValue.COMPLEX_UNIT_DIP, 15);
            } else if (currentAction == ACTION_VOIP_INVITE_LINK_SENT) {
                if (infoObject2 == null) {
                    if (did == UserConfig.getInstance(currentAccount).clientUserId) {
                        infoTextView.setText(AndroidUtilities.replaceTags(LocaleController.getString("InvLinkToSavedMessages", R.string.InvLinkToSavedMessages)));
                    } else {
                        if (DialogObject.isChatDialog(did)) {
                            TLRPC.Chat chat = MessagesController.getInstance(currentAccount).getChat(-did);
                            infoTextView.setText(AndroidUtilities.replaceTags(LocaleController.formatString("InvLinkToGroup", R.string.InvLinkToGroup, chat.title)));
                        } else {
                            TLRPC.User user = MessagesController.getInstance(currentAccount).getUser(did);
                            infoTextView.setText(AndroidUtilities.replaceTags(LocaleController.formatString("InvLinkToUser", R.string.InvLinkToUser, UserObject.getFirstName(user))));
                        }
                    }
                } else {
                    int amount = (Integer) infoObject2;
                    infoTextView.setText(AndroidUtilities.replaceTags(LocaleController.formatString("InvLinkToChats", R.string.InvLinkToChats, LocaleController.formatPluralString("Chats", amount))));
                }
                leftImageView.setAnimation(R.raw.contact_check, 36, 36);
                timeLeft = 3000;
            } else if (currentAction == ACTION_FWD_MESSAGES) {
                Integer count = (Integer) infoObject;
                if (infoObject2 == null) {
                    if (did == UserConfig.getInstance(currentAccount).clientUserId) {
                        if (count == 1) {
                            infoTextView.setText(AndroidUtilities.replaceTags(LocaleController.getString("FwdMessageToSavedMessages", R.string.FwdMessageToSavedMessages)));
                        } else {
                            infoTextView.setText(AndroidUtilities.replaceTags(LocaleController.getString("FwdMessagesToSavedMessages", R.string.FwdMessagesToSavedMessages)));
                        }
                        leftImageView.setAnimation(R.raw.saved_messages, 30, 30);
                    } else {
                        if (DialogObject.isChatDialog(did)) {
                            TLRPC.Chat chat = MessagesController.getInstance(currentAccount).getChat(-did);
                            if (count == 1) {
                                infoTextView.setText(AndroidUtilities.replaceTags(LocaleController.formatString("FwdMessageToGroup", R.string.FwdMessageToGroup, chat.title)));
                            } else {
                                infoTextView.setText(AndroidUtilities.replaceTags(LocaleController.formatString("FwdMessagesToGroup", R.string.FwdMessagesToGroup, chat.title)));
                            }
                        } else {
                            TLRPC.User user = MessagesController.getInstance(currentAccount).getUser(did);
                            if (count == 1) {
                                infoTextView.setText(AndroidUtilities.replaceTags(LocaleController.formatString("FwdMessageToUser", R.string.FwdMessageToUser, UserObject.getFirstName(user))));
                            } else {
                                infoTextView.setText(AndroidUtilities.replaceTags(LocaleController.formatString("FwdMessagesToUser", R.string.FwdMessagesToUser, UserObject.getFirstName(user))));
                            }
                        }
                        leftImageView.setAnimation(R.raw.forward, 30, 30);
                        hapticDelay = 300;
                    }
                } else {
                    int amount = (Integer) infoObject2;
                    if (count == 1) {
                        infoTextView.setText(AndroidUtilities.replaceTags(LocaleController.formatString("FwdMessageToChats", R.string.FwdMessageToChats, LocaleController.formatPluralString("Chats", amount))));
                    } else {
                        infoTextView.setText(AndroidUtilities.replaceTags(LocaleController.formatString("FwdMessagesToChats", R.string.FwdMessagesToChats, LocaleController.formatPluralString("Chats", amount))));
                    }
                    leftImageView.setAnimation(R.raw.forward, 30, 30);
                    hapticDelay = 300;
                }
                timeLeft = 3000;
            } else if (currentAction == ACTION_SHARE_BACKGROUND) {
                Integer count = (Integer) infoObject;
                if (infoObject2 == null) {
                    if (did == UserConfig.getInstance(currentAccount).clientUserId) {
                        infoTextView.setText(AndroidUtilities.replaceTags(LocaleController.getString("BackgroundToSavedMessages", R.string.BackgroundToSavedMessages)));
                        leftImageView.setAnimation(R.raw.saved_messages, 30, 30);
                    } else {
                        if (DialogObject.isChatDialog(did)) {
                            TLRPC.Chat chat = MessagesController.getInstance(currentAccount).getChat(-did);
                            infoTextView.setText(AndroidUtilities.replaceTags(LocaleController.formatString("BackgroundToGroup", R.string.BackgroundToGroup, chat.title)));
                        } else {
                            TLRPC.User user = MessagesController.getInstance(currentAccount).getUser(did);
                            infoTextView.setText(AndroidUtilities.replaceTags(LocaleController.formatString("BackgroundToUser", R.string.BackgroundToUser, UserObject.getFirstName(user))));
                        }
                        leftImageView.setAnimation(R.raw.forward, 30, 30);
                    }
                } else {
                    int amount = (Integer) infoObject2;
                    infoTextView.setText(AndroidUtilities.replaceTags(LocaleController.formatString("BackgroundToChats", R.string.BackgroundToChats, LocaleController.formatPluralString("Chats", amount))));
                    leftImageView.setAnimation(R.raw.forward, 30, 30);
                }
                timeLeft = 3000;
            }
            subinfoTextView.setVisibility(GONE);
            undoTextView.setTextColor(getThemedColor(Theme.key_undo_cancelColor));
            undoButton.setVisibility(GONE);

            layoutParams.leftMargin = AndroidUtilities.dp(58);
            layoutParams.rightMargin = AndroidUtilities.dp(8);

            leftImageView.setProgress(0);
            leftImageView.playAnimation();
            if (hapticDelay > 0) {
                leftImageView.postDelayed(() -> {
                    leftImageView.performHapticFeedback(HapticFeedbackConstants.KEYBOARD_TAP, HapticFeedbackConstants.FLAG_IGNORE_GLOBAL_SETTING);
                }, hapticDelay);
            }
        } else if (currentAction == ACTION_PROXIMITY_SET || currentAction == ACTION_PROXIMITY_REMOVED) {
            int radius = (Integer) infoObject;
            TLRPC.User user = (TLRPC.User) infoObject2;

            undoImageView.setVisibility(GONE);
            leftImageView.setVisibility(VISIBLE);

            if (radius != 0) {
                infoTextView.setTypeface(AndroidUtilities.getTypeface("fonts/rmedium.ttf"));
                infoTextView.setTextSize(TypedValue.COMPLEX_UNIT_DIP, 14);
                leftImageView.clearLayerColors();
                leftImageView.setLayerColor("BODY.**", getThemedColor(Theme.key_undo_infoColor));
                leftImageView.setLayerColor("Wibe Big.**", getThemedColor(Theme.key_undo_infoColor));
                leftImageView.setLayerColor("Wibe Big 3.**", getThemedColor(Theme.key_undo_infoColor));
                leftImageView.setLayerColor("Wibe Small.**", getThemedColor(Theme.key_undo_infoColor));

                infoTextView.setText(LocaleController.getString("ProximityAlertSet", R.string.ProximityAlertSet));
                leftImageView.setAnimation(R.raw.ic_unmute, 28, 28);
                subinfoTextView.setVisibility(VISIBLE);
                subinfoTextView.setSingleLine(false);
                subinfoTextView.setMaxLines(3);

                if (user != null) {
                    subinfoTextView.setText(LocaleController.formatString("ProximityAlertSetInfoUser", R.string.ProximityAlertSetInfoUser, UserObject.getFirstName(user), LocaleController.formatDistance(radius, 2)));
                } else {
                    subinfoTextView.setText(LocaleController.formatString("ProximityAlertSetInfoGroup2", R.string.ProximityAlertSetInfoGroup2, LocaleController.formatDistance(radius, 2)));
                }
                undoButton.setVisibility(GONE);

                layoutParams.topMargin = AndroidUtilities.dp(6);
            } else {
                infoTextView.setTypeface(Typeface.DEFAULT);
                infoTextView.setTextSize(TypedValue.COMPLEX_UNIT_DIP, 15);
                leftImageView.clearLayerColors();
                leftImageView.setLayerColor("Body Main.**", getThemedColor(Theme.key_undo_infoColor));
                leftImageView.setLayerColor("Body Top.**", getThemedColor(Theme.key_undo_infoColor));
                leftImageView.setLayerColor("Line.**", getThemedColor(Theme.key_undo_infoColor));
                leftImageView.setLayerColor("Curve Big.**", getThemedColor(Theme.key_undo_infoColor));
                leftImageView.setLayerColor("Curve Small.**", getThemedColor(Theme.key_undo_infoColor));

                layoutParams.topMargin = AndroidUtilities.dp(14);

                infoTextView.setText(LocaleController.getString("ProximityAlertCancelled", R.string.ProximityAlertCancelled));
                leftImageView.setAnimation(R.raw.ic_mute, 28, 28);
                subinfoTextView.setVisibility(GONE);
                undoTextView.setTextColor(getThemedColor(Theme.key_undo_cancelColor));
                undoButton.setVisibility(VISIBLE);
            }

            layoutParams.leftMargin = AndroidUtilities.dp(58);

            leftImageView.setProgress(0);
            leftImageView.playAnimation();
        } else if (currentAction == ACTION_QR_SESSION_ACCEPTED) {
            TLRPC.TL_authorization authorization = (TLRPC.TL_authorization) infoObject;

            infoTextView.setText(LocaleController.getString("AuthAnotherClientOk", R.string.AuthAnotherClientOk));
            leftImageView.setAnimation(R.raw.contact_check, 36, 36);

            layoutParams.leftMargin = AndroidUtilities.dp(58);
            layoutParams.topMargin = AndroidUtilities.dp(6);
            subinfoTextView.setText(authorization.app_name);
            subinfoTextView.setVisibility(VISIBLE);
            infoTextView.setTextSize(TypedValue.COMPLEX_UNIT_DIP, 14);
            infoTextView.setTypeface(AndroidUtilities.getTypeface("fonts/rmedium.ttf"));

            undoTextView.setTextColor(getThemedColor(Theme.key_windowBackgroundWhiteRedText2));
            undoImageView.setVisibility(GONE);
            undoButton.setVisibility(VISIBLE);
            leftImageView.setVisibility(VISIBLE);

            leftImageView.setProgress(0);
            leftImageView.playAnimation();
        } else if (currentAction == ACTION_FILTERS_AVAILABLE) {
            timeLeft = 10000;
            undoTextView.setText(LocaleController.getString("Open", R.string.Open).toUpperCase());
            infoTextView.setText(LocaleController.getString("FilterAvailableTitle", R.string.FilterAvailableTitle));
            leftImageView.setAnimation(R.raw.filter_new, 36, 36);
            int margin = (int) Math.ceil(undoTextView.getPaint().measureText(undoTextView.getText().toString())) + AndroidUtilities.dp(26);

            layoutParams.leftMargin = AndroidUtilities.dp(58);
            layoutParams.rightMargin = margin;
            layoutParams.topMargin = AndroidUtilities.dp(6);

            layoutParams = (FrameLayout.LayoutParams) subinfoTextView.getLayoutParams();
            layoutParams.rightMargin = margin;

            String text = LocaleController.getString("FilterAvailableText", R.string.FilterAvailableText);
            SpannableStringBuilder builder = new SpannableStringBuilder(text);
            int index1 = text.indexOf('*');
            int index2 = text.lastIndexOf('*');
            if (index1 >= 0 && index2 >= 0 && index1 != index2) {
                builder.replace(index2, index2 + 1, "");
                builder.replace(index1, index1 + 1, "");
                builder.setSpan(new URLSpanNoUnderline("tg://settings/folders"), index1, index2 - 1, Spanned.SPAN_EXCLUSIVE_EXCLUSIVE);
            }
            subinfoTextView.setText(builder);
            subinfoTextView.setVisibility(VISIBLE);
            subinfoTextView.setSingleLine(false);
            subinfoTextView.setMaxLines(2);
            undoButton.setVisibility(VISIBLE);
            undoImageView.setVisibility(GONE);
            leftImageView.setVisibility(VISIBLE);

            leftImageView.setProgress(0);
            leftImageView.playAnimation();
        } else if (currentAction == ACTION_DICE_INFO || currentAction == ACTION_DICE_NO_SEND_INFO) {
            timeLeft = 4000;
            infoTextView.setTextSize(TypedValue.COMPLEX_UNIT_DIP, 14);
            infoTextView.setGravity(Gravity.CENTER_VERTICAL);
            infoTextView.setMinHeight(AndroidUtilities.dp(30));
            String emoji = (String) infoObject;
            if ("\uD83C\uDFB2".equals(emoji)) {
                infoTextView.setText(AndroidUtilities.replaceTags(LocaleController.getString("DiceInfo2", R.string.DiceInfo2)));
                leftImageView.setImageResource(R.drawable.dice);
            } else {
                if ("\uD83C\uDFAF".equals(emoji)) {
                    infoTextView.setText(AndroidUtilities.replaceTags(LocaleController.getString("DartInfo", R.string.DartInfo)));
                } else {
                    String info = LocaleController.getServerString("DiceEmojiInfo_" + emoji);
                    if (!TextUtils.isEmpty(info)) {
                        infoTextView.setText(info);
                    } else {
                        infoTextView.setText(LocaleController.formatString("DiceEmojiInfo", R.string.DiceEmojiInfo, emoji));
                    }
                }
                leftImageView.setImageDrawable(Emoji.getEmojiDrawable(emoji));
                leftImageView.setScaleType(ImageView.ScaleType.FIT_XY);
                layoutParams.topMargin = AndroidUtilities.dp(14);
                layoutParams.bottomMargin = AndroidUtilities.dp(14);
                layoutParams2.leftMargin = AndroidUtilities.dp(14);
                layoutParams2.width = AndroidUtilities.dp(26);
                layoutParams2.height = AndroidUtilities.dp(26);
            }
            undoTextView.setText(LocaleController.getString("SendDice", R.string.SendDice));

            int margin;
            if (currentAction == ACTION_DICE_INFO) {
                margin = (int) Math.ceil(undoTextView.getPaint().measureText(undoTextView.getText().toString())) + AndroidUtilities.dp(26);
                undoTextView.setVisibility(VISIBLE);
                undoTextView.setTextColor(getThemedColor(Theme.key_undo_cancelColor));
                undoImageView.setVisibility(GONE);
                undoButton.setVisibility(VISIBLE);
            } else {
                margin = AndroidUtilities.dp(8);
                undoTextView.setVisibility(GONE);
                undoButton.setVisibility(GONE);
            }

            layoutParams.leftMargin = AndroidUtilities.dp(58);
            layoutParams.rightMargin = margin;
            layoutParams.topMargin = AndroidUtilities.dp(6);
            layoutParams.bottomMargin = AndroidUtilities.dp(7);
            layoutParams.height = TableLayout.LayoutParams.MATCH_PARENT;

            subinfoTextView.setVisibility(GONE);
            leftImageView.setVisibility(VISIBLE);
        } else if (currentAction == ACTION_TEXT_INFO) {
            CharSequence info = (CharSequence) infoObject;
            timeLeft = Math.max(4000, Math.min(info.length() / 50 * 1600, 10000));
            infoTextView.setTextSize(TypedValue.COMPLEX_UNIT_DIP, 14);
            infoTextView.setGravity(Gravity.CENTER_VERTICAL);
            infoTextView.setText(info);

            undoTextView.setVisibility(GONE);
            undoButton.setVisibility(GONE);
            layoutParams.leftMargin = AndroidUtilities.dp(58);
            layoutParams.rightMargin = AndroidUtilities.dp(8);
            layoutParams.topMargin = AndroidUtilities.dp(6);
            layoutParams.bottomMargin = AndroidUtilities.dp(7);
            layoutParams.height = TableLayout.LayoutParams.MATCH_PARENT;

            layoutParams2.gravity = Gravity.TOP | Gravity.LEFT;
            layoutParams2.topMargin = layoutParams2.bottomMargin = AndroidUtilities.dp(8);

            leftImageView.setVisibility(VISIBLE);
            leftImageView.setAnimation(R.raw.chats_infotip, 36, 36);
            leftImageView.setProgress(0);
            leftImageView.playAnimation();

            infoTextView.setMovementMethod(new AndroidUtilities.LinkMovementMethodMy());
        } else if (currentAction == ACTION_THEME_CHANGED) {
            infoTextView.setText(LocaleController.getString("ColorThemeChanged", R.string.ColorThemeChanged));
            leftImageView.setImageResource(R.drawable.toast_pallete);

            layoutParams.leftMargin = AndroidUtilities.dp(58);
            layoutParams.rightMargin = AndroidUtilities.dp(48);
            layoutParams.topMargin = AndroidUtilities.dp(6);

            layoutParams = (FrameLayout.LayoutParams) subinfoTextView.getLayoutParams();
            layoutParams.rightMargin = AndroidUtilities.dp(48);

            String text = LocaleController.getString("ColorThemeChangedInfo", R.string.ColorThemeChangedInfo);
            SpannableStringBuilder builder = new SpannableStringBuilder(text);
            int index1 = text.indexOf('*');
            int index2 = text.lastIndexOf('*');
            if (index1 >= 0 && index2 >= 0 && index1 != index2) {
                builder.replace(index2, index2 + 1, "");
                builder.replace(index1, index1 + 1, "");
                builder.setSpan(new URLSpanNoUnderline("tg://settings/themes"), index1, index2 - 1, Spanned.SPAN_EXCLUSIVE_EXCLUSIVE);
            }
            subinfoTextView.setText(builder);
            subinfoTextView.setVisibility(VISIBLE);
            subinfoTextView.setSingleLine(false);
            subinfoTextView.setMaxLines(2);
            undoTextView.setVisibility(GONE);
            undoButton.setVisibility(VISIBLE);
            leftImageView.setVisibility(VISIBLE);
        } else if (currentAction == ACTION_ARCHIVE || currentAction == ACTION_ARCHIVE_FEW) {
            if (action == ACTION_ARCHIVE) {
                infoTextView.setText(LocaleController.getString("ChatArchived", R.string.ChatArchived));
            } else {
                infoTextView.setText(LocaleController.getString("ChatsArchived", R.string.ChatsArchived));
            }

            layoutParams.leftMargin = AndroidUtilities.dp(58);
            layoutParams.topMargin = AndroidUtilities.dp(13);
            layoutParams.rightMargin = 0;

            infoTextView.setTextSize(TypedValue.COMPLEX_UNIT_DIP, 15);
            undoButton.setVisibility(VISIBLE);
            infoTextView.setTypeface(Typeface.DEFAULT);
            subinfoTextView.setVisibility(GONE);

            leftImageView.setVisibility(VISIBLE);
            leftImageView.setAnimation(R.raw.chats_archived, 36, 36);
            leftImageView.setProgress(0);
            leftImageView.playAnimation();
        } else if (action == ACTION_PREVIEW_MEDIA_DESELECTED) {
            layoutParams.leftMargin = AndroidUtilities.dp(58);

            MediaController.PhotoEntry photoEntry = (MediaController.PhotoEntry) infoObject;
            infoTextView.setText(photoEntry.isVideo ? LocaleController.getString("AttachMediaVideoDeselected", R.string.AttachMediaVideoDeselected) : LocaleController.getString("AttachMediaPhotoDeselected", R.string.AttachMediaPhotoDeselected));
            undoButton.setVisibility(VISIBLE);
            infoTextView.setTextSize(TypedValue.COMPLEX_UNIT_DIP, 15);
            infoTextView.setTypeface(Typeface.DEFAULT);
            subinfoTextView.setVisibility(GONE);

            avatarImageView.setVisibility(VISIBLE);
            avatarImageView.setRoundRadius(AndroidUtilities.dp(2));
            if (photoEntry.thumbPath != null) {
                avatarImageView.setImage(photoEntry.thumbPath, null, Theme.chat_attachEmptyDrawable);
            } else if (photoEntry.path != null) {
                avatarImageView.setOrientation(photoEntry.orientation, true);
                if (photoEntry.isVideo) {
                    avatarImageView.setImage("vthumb://" + photoEntry.imageId + ":" + photoEntry.path, null, Theme.chat_attachEmptyDrawable);
                } else {
                    avatarImageView.setImage("thumb://" + photoEntry.imageId + ":" + photoEntry.path, null, Theme.chat_attachEmptyDrawable);
                }
            } else {
                avatarImageView.setImageDrawable(Theme.chat_attachEmptyDrawable);
            }
        } else {
            layoutParams.leftMargin = AndroidUtilities.dp(45);
            layoutParams.topMargin = AndroidUtilities.dp(13);
            layoutParams.rightMargin = 0;

            infoTextView.setTextSize(TypedValue.COMPLEX_UNIT_DIP, 15);
            undoButton.setVisibility(VISIBLE);
            infoTextView.setTypeface(Typeface.DEFAULT);
            subinfoTextView.setVisibility(GONE);
            leftImageView.setVisibility(GONE);

            if (currentAction == ACTION_CLEAR_DATES || currentAction == ACTION_CLEAR || currentAction == ACTION_CLEAR_FEW) {
                infoTextView.setText(LocaleController.getString("HistoryClearedUndo", R.string.HistoryClearedUndo));
            } else if (currentAction == ACTION_DELETE_FEW) {
                infoTextView.setText(LocaleController.getString("ChatsDeletedUndo", R.string.ChatsDeletedUndo));
            } else {
                if (DialogObject.isChatDialog(did)) {
                    TLRPC.Chat chat = MessagesController.getInstance(currentAccount).getChat(-did);
                    if (ChatObject.isChannel(chat) && !chat.megagroup) {
                        infoTextView.setText(LocaleController.getString("ChannelDeletedUndo", R.string.ChannelDeletedUndo));
                    } else {
                        infoTextView.setText(LocaleController.getString("GroupDeletedUndo", R.string.GroupDeletedUndo));
                    }
                } else {
                    infoTextView.setText(LocaleController.getString("ChatDeletedUndo", R.string.ChatDeletedUndo));
                }
            }
            if (currentAction != ACTION_CLEAR_DATES) {
                for (int a = 0; a < dialogIds.size(); a++) {
                    MessagesController.getInstance(currentAccount).addDialogAction(dialogIds.get(a), currentAction == ACTION_CLEAR || currentAction == ACTION_CLEAR_FEW);
                }
            }
        }

        AndroidUtilities.makeAccessibilityAnnouncement(infoTextView.getText() + (subinfoTextView.getVisibility() == VISIBLE ? ". " + subinfoTextView.getText() : ""));

        if (isMultilineSubInfo()) {
            ViewGroup parent = (ViewGroup) getParent();
            int width = parent.getMeasuredWidth();
            if (width == 0) {
                width = AndroidUtilities.displaySize.x;
            }
            width -= AndroidUtilities.dp(16);
            measureChildWithMargins(subinfoTextView, MeasureSpec.makeMeasureSpec(width, MeasureSpec.EXACTLY), 0, MeasureSpec.makeMeasureSpec(0, MeasureSpec.UNSPECIFIED), 0);
            undoViewHeight = subinfoTextView.getMeasuredHeight() + AndroidUtilities.dp(27 + 10);
        } else if (hasSubInfo()) {
            undoViewHeight = AndroidUtilities.dp(52);
        } else if (getParent() instanceof ViewGroup) {
            ViewGroup parent = (ViewGroup) getParent();
            int width = parent.getMeasuredWidth() - parent.getPaddingLeft() - parent.getPaddingRight();
            if (width <= 0) {
                width = AndroidUtilities.displaySize.x;
            }
            width -= AndroidUtilities.dp(16);
            measureChildWithMargins(infoTextView, MeasureSpec.makeMeasureSpec(width, MeasureSpec.EXACTLY), 0, MeasureSpec.makeMeasureSpec(0, MeasureSpec.UNSPECIFIED), 0);
            undoViewHeight = infoTextView.getMeasuredHeight() + AndroidUtilities.dp(currentAction == ACTION_DICE_INFO || currentAction == ACTION_DICE_NO_SEND_INFO || currentAction == ACTION_TEXT_INFO ? 14 : 28);
            if (currentAction == ACTION_TEXT_INFO) {
                undoViewHeight = Math.max(undoViewHeight, AndroidUtilities.dp(52));
            } else if (currentAction == ACTION_PROXIMITY_REMOVED) {
                undoViewHeight = Math.max(undoViewHeight, AndroidUtilities.dp(50));
            } else if (infoOnly) {
                undoViewHeight -= AndroidUtilities.dp(8);
            }
        }

        if (getVisibility() != VISIBLE) {
            setVisibility(VISIBLE);
            setEnterOffset((fromTop ? -1.0f : 1.0f) * (enterOffsetMargin + undoViewHeight));
            AnimatorSet animatorSet = new AnimatorSet();
            animatorSet.playTogether(ObjectAnimator.ofFloat(this, "enterOffset", (fromTop ? -1.0f : 1.0f) * (enterOffsetMargin + undoViewHeight), (fromTop ? 1.0f : -1.0f)));
            animatorSet.setInterpolator(new DecelerateInterpolator());
            animatorSet.setDuration(180);
            animatorSet.start();
        }
    }

    private int enterOffsetMargin = AndroidUtilities.dp(8);

    public void setEnterOffsetMargin(int enterOffsetMargin) {
        this.enterOffsetMargin = enterOffsetMargin;
    }

    protected boolean canUndo() {
        return true;
    }

    @Override
    protected void onMeasure(int widthMeasureSpec, int heightMeasureSpec) {
        super.onMeasure(MeasureSpec.makeMeasureSpec(MeasureSpec.getSize(widthMeasureSpec), MeasureSpec.EXACTLY), MeasureSpec.makeMeasureSpec(undoViewHeight, MeasureSpec.EXACTLY));
        backgroundDrawable.setBounds(0, 0, getMeasuredWidth(), getMeasuredHeight());
    }

    StaticLayout timeLayout;
    StaticLayout timeLayoutOut;
    int textWidthOut;

    float timeReplaceProgress = 1f;

    @Override
    protected void dispatchDraw(Canvas canvas) {
        if (additionalTranslationY != 0) {
            canvas.save();

            float bottom = getMeasuredHeight() - enterOffset + AndroidUtilities.dp(9);
            if (bottom > 0) {
                canvas.clipRect(0, 0, getMeasuredWidth(), bottom);
                super.dispatchDraw(canvas);
            }
            canvas.restore();
        } else {
            super.dispatchDraw(canvas);
        }
    }

    @Override
    protected void onDraw(Canvas canvas) {
        if (additionalTranslationY != 0) {
            canvas.save();

            float bottom = getMeasuredHeight() - enterOffset + enterOffsetMargin + AndroidUtilities.dp(1);
            if (bottom > 0) {
                canvas.clipRect(0, 0, getMeasuredWidth(), bottom);
                super.dispatchDraw(canvas);
            }
            backgroundDrawable.draw(canvas);
            canvas.restore();
        } else {
            backgroundDrawable.draw(canvas);
        }

        if (currentAction == ACTION_DELETE || currentAction == ACTION_CLEAR || currentAction == ACTION_DELETE_FEW || currentAction == ACTION_CLEAR_FEW || currentAction == ACTION_CLEAR_DATES) {
            int newSeconds = timeLeft > 0 ? (int) Math.ceil(timeLeft / 1000.0f) : 0;
            if (prevSeconds != newSeconds) {
                prevSeconds = newSeconds;
                timeLeftString = String.format("%d", Math.max(1, newSeconds));
                if (timeLayout != null) {
                    timeLayoutOut = timeLayout;
                    timeReplaceProgress = 0;
                    textWidthOut = textWidth;
                }
                textWidth = (int) Math.ceil(textPaint.measureText(timeLeftString));
                timeLayout = new StaticLayout(timeLeftString, textPaint, Integer.MAX_VALUE, Layout.Alignment.ALIGN_NORMAL, 1.0f, 0.0f, false);
            }

            if (timeReplaceProgress < 1f) {
                timeReplaceProgress += 16f / 150f;
                if (timeReplaceProgress > 1f) {
                    timeReplaceProgress = 1f;
                } else {
                    invalidate();
                }
            }

            int alpha = textPaint.getAlpha();

            if (timeLayoutOut != null && timeReplaceProgress < 1f) {
                textPaint.setAlpha((int) (alpha * (1f - timeReplaceProgress)));
                canvas.save();
                canvas.translate(rect.centerX() - textWidth / 2, AndroidUtilities.dp(17.2f) + AndroidUtilities.dp(10) * timeReplaceProgress);
                timeLayoutOut.draw(canvas);
                textPaint.setAlpha(alpha);
                canvas.restore();
            }

            if (timeLayout != null) {
                if (timeReplaceProgress != 1f) {
                    textPaint.setAlpha((int) (alpha * timeReplaceProgress));
                }
                canvas.save();
                canvas.translate(rect.centerX() - textWidth / 2, AndroidUtilities.dp(17.2f) - AndroidUtilities.dp(10) * (1f - timeReplaceProgress));
                timeLayout.draw(canvas);
                if (timeReplaceProgress != 1f) {
                    textPaint.setAlpha(alpha);
                }
                canvas.restore();
            }

            // canvas.drawText(timeLeftString, rect.centerX() - textWidth / 2, AndroidUtilities.dp(28.2f), textPaint);
            // canvas.drawText(timeLeftString, , textPaint);
            canvas.drawArc(rect, -90, -360 * (timeLeft / 5000.0f), false, progressPaint);
        }

        long newTime = SystemClock.elapsedRealtime();
        long dt = newTime - lastUpdateTime;
        timeLeft -= dt;
        lastUpdateTime = newTime;
        if (timeLeft <= 0) {
            hide(true, hideAnimationType);
        }
        
        if (currentAction != ACTION_PREVIEW_MEDIA_DESELECTED) {
            invalidate();
        }
    }

    @Override
    public void invalidate() {
        super.invalidate();
        infoTextView.invalidate();
        leftImageView.invalidate();
    }

    public void setInfoText(CharSequence text) {
        infoText = text;
    }

    public void setHideAnimationType(int hideAnimationType) {
        this.hideAnimationType = hideAnimationType;
    }

    float enterOffset;


    @Keep
    public float getEnterOffset() {
        return enterOffset;
    }

    @Keep
    public void setEnterOffset(float enterOffset) {
        if (this.enterOffset != enterOffset) {
            this.enterOffset = enterOffset;
            updatePosition();
        }
    }

    private void updatePosition() {
        setTranslationY(enterOffset - enterOffsetMargin + AndroidUtilities.dp(8) - additionalTranslationY);
        invalidate();
    }

    @Override
    public Drawable getBackground() {
        return backgroundDrawable;
    }

    private int getThemedColor(String key) {
        Integer color = resourcesProvider != null ? resourcesProvider.getColor(key) : null;
        return color != null ? color : Theme.getColor(key);
    }
}<|MERGE_RESOLUTION|>--- conflicted
+++ resolved
@@ -178,11 +178,9 @@
     public final static int ACTION_EMAIL_COPIED = 80;
     public final static int ACTION_CLEAR_DATES = 81;
 
-<<<<<<< HEAD
     public final static int ACTION_NEED_RESATRT = 100;
-=======
+
     public final static int ACTION_PREVIEW_MEDIA_DESELECTED = 82;
->>>>>>> 5d552752
 
     private CharSequence infoText;
     private int hideAnimationType = 1;
@@ -285,13 +283,8 @@
 
         undoImageView = new ImageView(context);
         undoImageView.setImageResource(R.drawable.chats_undo);
-<<<<<<< HEAD
         undoImageView.setColorFilter(new PorterDuffColorFilter(getThemedColor(Theme.key_undo_cancelColor), PorterDuff.Mode.SRC_IN));
-        undoButton.addView(undoImageView, LayoutHelper.createLinear(LayoutHelper.WRAP_CONTENT, LayoutHelper.WRAP_CONTENT, Gravity.CENTER_VERTICAL | Gravity.LEFT));
-=======
-        undoImageView.setColorFilter(new PorterDuffColorFilter(getThemedColor(Theme.key_undo_cancelColor), PorterDuff.Mode.MULTIPLY));
         undoButton.addView(undoImageView, LayoutHelper.createLinear(LayoutHelper.WRAP_CONTENT, LayoutHelper.WRAP_CONTENT, Gravity.CENTER_VERTICAL | Gravity.LEFT, 4, 4, 0, 4));
->>>>>>> 5d552752
 
         undoTextView = new TextView(context);
         undoTextView.setTextSize(TypedValue.COMPLEX_UNIT_DIP, 14);
@@ -1570,7 +1563,7 @@
         if (timeLeft <= 0) {
             hide(true, hideAnimationType);
         }
-        
+
         if (currentAction != ACTION_PREVIEW_MEDIA_DESELECTED) {
             invalidate();
         }
