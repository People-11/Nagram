/*
 * This is the source code of Telegram for Android v. 5.x.x.
 * It is licensed under GNU GPL v. 2 or later.
 * You should have received a copy of the license in this archive (see LICENSE).
 *
 * Copyright Nikolai Kudashov, 2013-2018.
 */

package org.telegram.ui.Components;

import android.Manifest;
import android.animation.Animator;
import android.animation.AnimatorListenerAdapter;
import android.animation.AnimatorSet;
import android.animation.ObjectAnimator;
import android.animation.ValueAnimator;
import android.annotation.SuppressLint;
import android.app.Activity;
import android.app.PendingIntent;
import android.content.ClipDescription;
import android.content.Context;
import android.content.Intent;
import android.content.SharedPreferences;
import android.content.pm.PackageManager;
import android.graphics.Bitmap;
import android.graphics.Canvas;
import android.graphics.Color;
import android.graphics.ColorFilter;
import android.graphics.Matrix;
import android.graphics.Paint;
import android.graphics.Path;
import android.graphics.PixelFormat;
import android.graphics.PorterDuff;
import android.graphics.PorterDuffColorFilter;
import android.graphics.Rect;
import android.graphics.RectF;
import android.graphics.drawable.Drawable;
import android.media.AudioManager;
import android.os.Build;
import android.os.Bundle;
import android.os.PowerManager;
import android.os.SystemClock;
import android.text.Editable;
import android.text.InputFilter;
import android.text.Layout;
import android.text.Spannable;
import android.text.SpannableStringBuilder;
import android.text.Spanned;
import android.text.StaticLayout;
import android.text.TextPaint;
import android.text.TextWatcher;
import android.text.style.ImageSpan;
import android.util.Property;
import android.util.TypedValue;
import android.view.ActionMode;
import android.view.Gravity;
import android.view.HapticFeedbackConstants;
import android.view.KeyEvent;
import android.view.Menu;
import android.view.MotionEvent;
import android.view.View;
import android.view.ViewConfiguration;
import android.view.ViewGroup;
import android.view.WindowManager;
import android.view.accessibility.AccessibilityEvent;
import android.view.accessibility.AccessibilityManager;
import android.view.accessibility.AccessibilityNodeInfo;
import android.view.animation.DecelerateInterpolator;
import android.view.animation.Interpolator;
import android.view.animation.LinearInterpolator;
import android.view.inputmethod.EditorInfo;
import android.view.inputmethod.InputConnection;
import android.widget.FrameLayout;
import android.widget.ImageView;
import android.widget.LinearLayout;
import android.widget.TextView;
import android.widget.Toast;

import androidx.annotation.Keep;
import androidx.annotation.NonNull;
import androidx.annotation.Nullable;
import androidx.core.content.ContextCompat;
import androidx.core.graphics.ColorUtils;
import androidx.core.os.BuildCompat;
import androidx.core.view.ViewCompat;
import androidx.core.view.accessibility.AccessibilityNodeInfoCompat;
import androidx.core.view.inputmethod.EditorInfoCompat;
import androidx.core.view.inputmethod.InputConnectionCompat;
import androidx.core.view.inputmethod.InputContentInfoCompat;
import androidx.customview.widget.ExploreByTouchHelper;

import org.jetbrains.annotations.NotNull;
import org.openintents.openpgp.OpenPgpError;
import org.openintents.openpgp.util.OpenPgpApi;
import org.telegram.messenger.AccountInstance;
import org.telegram.messenger.AndroidUtilities;
import org.telegram.messenger.ApplicationLoader;
import org.telegram.messenger.ChatObject;
import org.telegram.messenger.Emoji;
import org.telegram.messenger.FileLog;
import org.telegram.messenger.LocaleController;
import org.telegram.messenger.MediaController;
import org.telegram.messenger.MediaDataController;
import org.telegram.messenger.MessageObject;
import org.telegram.messenger.MessagesController;
import org.telegram.messenger.NotificationCenter;
import org.telegram.messenger.NotificationsController;
import org.telegram.messenger.R;
import org.telegram.messenger.SendMessagesHelper;
import org.telegram.messenger.SharedConfig;
import org.telegram.messenger.UserConfig;
import org.telegram.messenger.UserObject;
import org.telegram.messenger.VideoEditedInfo;
import org.telegram.messenger.camera.CameraController;
import org.telegram.tgnet.ConnectionsManager;
import org.telegram.tgnet.TLRPC;
import org.telegram.ui.ActionBar.ActionBar;
import org.telegram.ui.ActionBar.ActionBarMenuSubItem;
import org.telegram.ui.ActionBar.ActionBarPopupWindow;
import org.telegram.ui.ActionBar.AlertDialog;
import org.telegram.ui.ActionBar.SimpleTextView;
import org.telegram.ui.ActionBar.Theme;
import org.telegram.ui.ChatActivity;
import org.telegram.ui.DialogsActivity;
import org.telegram.ui.GroupStickersActivity;
import org.telegram.ui.LaunchActivity;
import org.telegram.ui.StickersActivity;

import java.io.ByteArrayInputStream;
import java.io.ByteArrayOutputStream;
import java.io.File;
import java.util.ArrayList;
import java.util.HashMap;
import java.util.List;
import java.util.Locale;
import java.util.concurrent.atomic.AtomicBoolean;

import cn.hutool.core.io.IoUtil;
import cn.hutool.core.util.StrUtil;
import kotlin.Unit;
import tw.nekomimi.nekogram.NekoConfig;
import tw.nekomimi.nekogram.transtale.TranslateDb;
import tw.nekomimi.nekogram.transtale.Translator;
import tw.nekomimi.nekogram.transtale.TranslatorKt;
import tw.nekomimi.nekogram.utils.AlertUtil;
import tw.nekomimi.nekogram.utils.PGPUtil;

public class ChatActivityEnterView extends FrameLayout implements NotificationCenter.NotificationCenterDelegate, SizeNotifierFrameLayout.SizeNotifierFrameLayoutDelegate, StickersAlert.StickersAlertDelegate {

    public interface ChatActivityEnterViewDelegate {
        void onMessageSend(CharSequence message, boolean notify, int scheduleDate);

        void needSendTyping();

        void onTextChanged(CharSequence text, boolean bigChange);

        void onTextSelectionChanged(int start, int end);

        void onTextSpansChanged(CharSequence text);

        void onAttachButtonHidden();

        void onAttachButtonShow();

        void onWindowSizeChanged(int size);

        void onStickersTab(boolean opened);

        void onMessageEditEnd(boolean loading);

        void didPressAttachButton();

        void needStartRecordVideo(int state, boolean notify, int scheduleDate);

        void needChangeVideoPreviewState(int state, float seekProgress);

        void onSwitchRecordMode(boolean video);

        void onPreAudioVideoRecord();

        void needStartRecordAudio(int state);

        void needShowMediaBanHint();

        void onStickersExpandedChange();

        void onUpdateSlowModeButton(View button, boolean show, CharSequence time);

        default void scrollToSendingMessage() {

        }

        default void openScheduledMessages() {

        }

        default boolean hasScheduledMessages() {
            return true;
        }

        void onSendLongClick();

        void onAudioVideoInterfaceUpdated();

        default void bottomPanelTranslationYChanged(float translation) {

        }

        default void prepareMessageSending() {

        }
    }

    private final static int RECORD_STATE_ENTER = 0;
    private final static int RECORD_STATE_SENDING = 1;
    private final static int RECORD_STATE_CANCEL = 2;
    private final static int RECORD_STATE_PREPARING = 3;
    private final static int RECORD_STATE_CANCEL_BY_TIME = 4;
    private final static int RECORD_STATE_CANCEL_BY_GESTURE = 5;


    private int currentAccount = UserConfig.selectedAccount;
    private AccountInstance accountInstance = AccountInstance.getInstance(UserConfig.selectedAccount);

    private SeekBarWaveform seekBarWaveform;
    private boolean isInitLineCount;
    private int lineCount = 1;

    private class SeekBarWaveformView extends View {

        public SeekBarWaveformView(Context context) {
            super(context);
            seekBarWaveform = new SeekBarWaveform(context);
            seekBarWaveform.setDelegate(progress -> {
                if (audioToSendMessageObject != null) {
                    audioToSendMessageObject.audioProgress = progress;
                    MediaController.getInstance().seekToProgress(audioToSendMessageObject, progress);
                }
            });
        }

        public void setWaveform(byte[] waveform) {
            seekBarWaveform.setWaveform(waveform);
            invalidate();
        }

        public void setProgress(float progress) {
            seekBarWaveform.setProgress(progress);
            invalidate();
        }

        public boolean isDragging() {
            return seekBarWaveform.isDragging();
        }

        @Override
        public boolean onTouchEvent(MotionEvent event) {
            boolean result = seekBarWaveform.onTouch(event.getAction(), event.getX(), event.getY());
            if (result) {
                if (event.getAction() == MotionEvent.ACTION_DOWN) {
                    requestDisallowInterceptTouchEvent(true);
                }
                invalidate();
            }
            return result || super.onTouchEvent(event);
        }

        @Override
        protected void onLayout(boolean changed, int left, int top, int right, int bottom) {
            super.onLayout(changed, left, top, right, bottom);
            seekBarWaveform.setSize(right - left, bottom - top);
        }

        @Override
        protected void onDraw(Canvas canvas) {
            super.onDraw(canvas);
            seekBarWaveform.setColors(Theme.getColor(Theme.key_chat_recordedVoiceProgress), Theme.getColor(Theme.key_chat_recordedVoiceProgressInner), Theme.getColor(Theme.key_chat_recordedVoiceProgress));
            seekBarWaveform.draw(canvas);
        }
    }

    @SuppressWarnings("FieldCanBeLocal")
    private View.AccessibilityDelegate mediaMessageButtonsDelegate = new View.AccessibilityDelegate() {
        @Override
        public void onInitializeAccessibilityNodeInfo(View host, AccessibilityNodeInfo info) {
            super.onInitializeAccessibilityNodeInfo(host, info);
            info.setClassName("android.widget.ImageButton");
            info.setClickable(true);
            info.setLongClickable(true);
        }
    };

    protected EditTextCaption messageEditText;
    private SimpleTextView slowModeButton;
    private int slowModeTimer;
    private Runnable updateSlowModeRunnable;
    private View sendButton;
    private Drawable sendButtonDrawable;
    private Drawable inactinveSendButtonDrawable;
    private Drawable sendButtonInverseDrawable;
    private ActionBarPopupWindow sendPopupWindow;
    private ActionBarPopupWindow.ActionBarPopupWindowLayout sendPopupLayout;
    private ImageView cancelBotButton;
    private ImageView[] emojiButton = new ImageView[2];
    @SuppressWarnings("FieldCanBeLocal")
    private ImageView emojiButton1;
    @SuppressWarnings("FieldCanBeLocal")
    private ImageView emojiButton2;
    private ImageView expandStickersButton;
    private EmojiView emojiView;
    private AnimatorSet panelAnimation;
    private boolean emojiViewVisible;
    private boolean botKeyboardViewVisible;
    private TimerView recordTimerView;
    private FrameLayout audioVideoButtonContainer;
    private AnimatorSet audioVideoButtonAnimation;
    private AnimatorSet emojiButtonAnimation;
    private ImageView audioSendButton;
    private ImageView videoSendButton;
    private FrameLayout recordPanel;
    private FrameLayout recordedAudioPanel;
    private VideoTimelineView videoTimelineView;
    @SuppressWarnings("FieldCanBeLocal")
    private RLottieImageView recordDeleteImageView;
    private SeekBarWaveformView recordedAudioSeekBar;
    private View recordedAudioBackground;
    private ImageView recordedAudioPlayButton;
    private TextView recordedAudioTimeTextView;
    private SlideTextView slideText;
    @SuppressWarnings("FieldCanBeLocal")
    private LinearLayout recordTimeContainer;
    private RecordDot recordDot;
    private SizeNotifierFrameLayout sizeNotifierLayout;
    private int originalViewHeight;
    private LinearLayout attachLayout;
    private ImageView attachButton;
    private ImageView botButton;
    private LinearLayout textFieldContainer;
    private FrameLayout sendButtonContainer;
    private FrameLayout doneButtonContainer;
    private ImageView doneButtonImage;
    private AnimatorSet doneButtonAnimation;
    private ContextProgressView doneButtonProgress;
    protected View topView;
    protected View topLineView;
    private BotKeyboardView botKeyboardView;
    private ImageView notifyButton;
    private ImageView scheduledButton;
    private boolean scheduleButtonHidden;
    private AnimatorSet scheduledButtonAnimation;
    private RecordCircle recordCircle;
    private CloseProgressDrawable2 progressDrawable;
    private Paint dotPaint;
    private MediaActionDrawable playPauseDrawable;
    private int searchingType;
    private Runnable focusRunnable;
    protected float topViewEnterProgress;
    protected int animatedTop;
    private ValueAnimator currentTopViewAnimation;

    private boolean destroyed;

    private MessageObject editingMessageObject;
    private int editingMessageReqId;
    private boolean editingCaption;

    private TLRPC.ChatFull info;

    private boolean hasRecordVideo;

    private int currentPopupContentType = -1;
    private int currentEmojiIcon = -1;

    private boolean silent;
    private boolean canWriteToChannel;

    private boolean smoothKeyboard;

    private boolean isPaused = true;
    private boolean recordIsCanceled;
    private boolean showKeyboardOnResume;

    private MessageObject botButtonsMessageObject;
    private TLRPC.TL_replyKeyboardMarkup botReplyMarkup;
    private int botCount;
    private boolean hasBotCommands;

    private PowerManager.WakeLock wakeLock;
    private AnimatorSet runningAnimation;
    private AnimatorSet runningAnimation2;
    private AnimatorSet runningAnimationAudio;
    private AnimatorSet recordPannelAnimation;
    private int runningAnimationType;
    private int recordInterfaceState;

    private int keyboardHeight;
    private int keyboardHeightLand;
    private boolean keyboardVisible;
    private int emojiPadding;
    private boolean sendByEnter;
    private long lastTypingTimeSend;
    private float startedDraggingX = -1;
    private float distCanMove = AndroidUtilities.dp(80);
    private boolean recordingAudioVideo;
    private int recordingGuid;
    private boolean forceShowSendButton;
    private boolean allowStickers;
    private boolean allowGifs;

    private int lastSizeChangeValue1;
    private boolean lastSizeChangeValue2;

    private Activity parentActivity;
    private ChatActivity parentFragment;
    private long dialog_id;
    private boolean ignoreTextChange;
    private int innerTextChange;
    private MessageObject replyingMessageObject;
    private MessageObject botMessageObject;
    private TLRPC.WebPage messageWebPage;
    private boolean messageWebPageSearch = true;
    private ChatActivityEnterViewDelegate delegate;
    private TrendingStickersAlert trendingStickersAlert;

    private TLRPC.TL_document audioToSend;
    private String audioToSendPath;
    private MessageObject audioToSendMessageObject;
    private VideoEditedInfo videoToSendMessageObject;

    protected boolean topViewShowed;

    private boolean needShowTopView;
    private boolean allowShowTopView;


    private MessageObject pendingMessageObject;
    private TLRPC.KeyboardButton pendingLocationButton;

    private boolean configAnimationsEnabled;

    private boolean waitingForKeyboardOpen;
    private boolean wasSendTyping;
    protected boolean shouldAnimateEditTextWithBounds;
    private Runnable openKeyboardRunnable = new Runnable() {
        @Override
        public void run() {
            if (!destroyed && messageEditText != null && waitingForKeyboardOpen && !keyboardVisible && !AndroidUtilities.usingHardwareInput && !AndroidUtilities.isInMultiwindow) {
                messageEditText.requestFocus();
                AndroidUtilities.showKeyboard(messageEditText);
                AndroidUtilities.cancelRunOnUIThread(openKeyboardRunnable);
                AndroidUtilities.runOnUIThread(openKeyboardRunnable, 100);
            }
        }
    };
    private Runnable updateExpandabilityRunnable = new Runnable() {

        private int lastKnownPage = -1;

        @Override
        public void run() {
            if (emojiView != null) {
                int curPage = emojiView.getCurrentPage();
                if (curPage != lastKnownPage) {
                    lastKnownPage = curPage;
                    boolean prevOpen = stickersTabOpen;
                    stickersTabOpen = curPage == 1 || curPage == 2;
                    boolean prevOpen2 = emojiTabOpen;
                    emojiTabOpen = curPage == 0;
                    if (stickersExpanded) {
                        if (!stickersTabOpen && searchingType == 0) {
                            if (searchingType != 0) {
                                searchingType = 0;
                                emojiView.closeSearch(true);
                                emojiView.hideSearchKeyboard();
                            }
                            setStickersExpanded(false, true, false);
                        } else if (searchingType != 0) {
                            searchingType = curPage == 0 ? 2 : 1;
                            checkStickresExpandHeight();
                        }
                    }
                    if (prevOpen != stickersTabOpen || prevOpen2 != emojiTabOpen) {
                        checkSendButton(true);
                    }
                }
            }
        }
    };

    private Property<View, Integer> roundedTranslationYProperty = new Property<View, Integer>(Integer.class, "translationY") {
        @Override
        public Integer get(View object) {
            return Math.round(object.getTranslationY());
        }

        @Override
        public void set(View object, Integer value) {
            object.setTranslationY(value);
        }
    };

    private Property<RecordCircle, Float> recordCircleScale = new Property<RecordCircle, Float>(Float.class, "scale") {
        @Override
        public Float get(RecordCircle object) {
            return object.getScale();
        }

        @Override
        public void set(RecordCircle object, Float value) {
            object.setScale(value);
        }
    };

    private Paint redDotPaint = new Paint(Paint.ANTI_ALIAS_FLAG);

    private boolean stickersTabOpen;
    private boolean emojiTabOpen;
    private boolean gifsTabOpen;
    private boolean stickersExpanded;
    private boolean closeAnimationInProgress;
    private Animator stickersExpansionAnim;
    private Animator currentResizeAnimation;
    private float stickersExpansionProgress;
    private int stickersExpandedHeight;
    private boolean stickersDragging;
    private AnimatedArrowDrawable stickersArrow;

    private Runnable onFinishInitCameraRunnable = new Runnable() {
        @Override
        public void run() {
            if (delegate != null) {
                delegate.needStartRecordVideo(0, true, 0);
            }
        }
    };

    private boolean recordAudioVideoRunnableStarted;
    private boolean calledRecordRunnable;
    private Runnable recordAudioVideoRunnable = new Runnable() {
        @Override
        public void run() {
            if (delegate == null || parentActivity == null) {
                return;
            }
            delegate.onPreAudioVideoRecord();
            calledRecordRunnable = true;
            recordAudioVideoRunnableStarted = false;
            slideText.setAlpha(1.0f);
            slideText.setTranslationY(0);
            if (videoSendButton != null && videoSendButton.getTag() != null) {
                if (Build.VERSION.SDK_INT >= 23) {
                    boolean hasAudio = parentActivity.checkSelfPermission(Manifest.permission.RECORD_AUDIO) == PackageManager.PERMISSION_GRANTED;
                    boolean hasVideo = parentActivity.checkSelfPermission(Manifest.permission.CAMERA) == PackageManager.PERMISSION_GRANTED;
                    if (!hasAudio || !hasVideo) {
                        String[] permissions = new String[!hasAudio && !hasVideo ? 2 : 1];
                        if (!hasAudio && !hasVideo) {
                            permissions[0] = Manifest.permission.RECORD_AUDIO;
                            permissions[1] = Manifest.permission.CAMERA;
                        } else if (!hasAudio) {
                            permissions[0] = Manifest.permission.RECORD_AUDIO;
                        } else {
                            permissions[0] = Manifest.permission.CAMERA;
                        }
                        parentActivity.requestPermissions(permissions, 3);
                        return;
                    }
                }
                if (!CameraController.getInstance().isCameraInitied()) {
                    CameraController.getInstance().initCamera(onFinishInitCameraRunnable);
                } else {
                    onFinishInitCameraRunnable.run();
                }
                if (!recordingAudioVideo) {
                    recordingAudioVideo = true;
                    updateRecordIntefrace(RECORD_STATE_ENTER);
                    recordCircle.showWaves(false, false);
                    recordTimerView.reset();
                }
            } else {
                if (parentFragment != null) {
                    if (Build.VERSION.SDK_INT >= 23 && parentActivity.checkSelfPermission(Manifest.permission.RECORD_AUDIO) != PackageManager.PERMISSION_GRANTED) {
                        parentActivity.requestPermissions(new String[]{Manifest.permission.RECORD_AUDIO}, 3);
                        return;
                    }
                }

                delegate.needStartRecordAudio(1);
                startedDraggingX = -1;
                MediaController.getInstance().startRecording(currentAccount, dialog_id, replyingMessageObject, recordingGuid);
                recordingAudioVideo = true;
                updateRecordIntefrace(RECORD_STATE_ENTER);
                recordTimerView.start();
                recordDot.enterAnimation = false;
                audioVideoButtonContainer.getParent().requestDisallowInterceptTouchEvent(true);
                recordCircle.showWaves(true, false);
            }
        }
    };

    private class RecordDot extends View {

        private float alpha;
        private long lastUpdateTime;
        private boolean isIncr;
        boolean attachedToWindow;
        boolean playing;
        RLottieDrawable drawable;
        private boolean enterAnimation;

        @Override
        protected void onAttachedToWindow() {
            super.onAttachedToWindow();
            attachedToWindow = true;
            if (playing) {
                drawable.start();
            }
            drawable.addParentView(this);
        }

        @Override
        protected void onDetachedFromWindow() {
            super.onDetachedFromWindow();
            attachedToWindow = false;
            drawable.stop();
            drawable.removeParentView(this);
        }

        public RecordDot(Context context) {
            super(context);
            int resId = R.raw.chat_audio_record_delete;
            drawable = new RLottieDrawable(resId, "" + resId, AndroidUtilities.dp(28), AndroidUtilities.dp(28), false, null);
            drawable.setCurrentParentView(this);
            drawable.setInvalidateOnProgressSet(true);
            updateColors();
        }

        public void updateColors() {
            int dotColor = Theme.getColor(Theme.key_chat_recordedVoiceDot);
            int background = Theme.getColor(Theme.key_chat_messagePanelBackground);
            redDotPaint.setColor(dotColor);
            drawable.beginApplyLayerColors();
            drawable.setLayerColor("Cup Red.**", dotColor);
            drawable.setLayerColor("Box.**", dotColor);
            drawable.setLayerColor("Line 1.**", background);
            drawable.setLayerColor("Line 2.**", background);
            drawable.setLayerColor("Line 3.**", background);
            drawable.commitApplyLayerColors();
            if (playPauseDrawable != null) {
                playPauseDrawable.setColor(Theme.getColor(Theme.key_chat_recordedVoicePlayPause));
            }
        }

        public void resetAlpha() {
            alpha = 1.0f;
            lastUpdateTime = System.currentTimeMillis();
            isIncr = false;
            playing = false;
            drawable.stop();
            invalidate();
        }

        @Override
        protected void onMeasure(int widthMeasureSpec, int heightMeasureSpec) {
            super.onMeasure(widthMeasureSpec, heightMeasureSpec);
            drawable.setBounds(0, 0, getMeasuredWidth(), getMeasuredHeight());
        }

        @Override
        protected void onDraw(Canvas canvas) {
            if (playing) {
                drawable.setAlpha((int) (255 * alpha));
            }
            redDotPaint.setAlpha((int) (255 * alpha));

            long dt = (System.currentTimeMillis() - lastUpdateTime);
            if (enterAnimation) {
                alpha = 1;
            } else {
                if (!isIncr && !playing) {
                    alpha -= dt / 600.0f;
                    if (alpha <= 0) {
                        alpha = 0;
                        isIncr = true;
                    }
                } else {
                    alpha += dt / 600.0f;
                    if (alpha >= 1) {
                        alpha = 1;
                        isIncr = false;
                    }
                }
            }
            lastUpdateTime = System.currentTimeMillis();
            if (playing) {
                drawable.draw(canvas);
            }
            if (!playing || !drawable.hasBitmap()) {
                canvas.drawCircle(this.getMeasuredWidth() >> 1, this.getMeasuredHeight() >> 1, AndroidUtilities.dp(5), redDotPaint);
            }
            invalidate();
        }

        public void playDeleteAnimation() {
            playing = true;
            drawable.setProgress(0);
            if (attachedToWindow) {
                drawable.start();
            }
        }
    }

    private Paint paint = new Paint(Paint.ANTI_ALIAS_FLAG);
    private Paint paintRecordWaveBig = new Paint();
    private Paint paintRecordWaveTin = new Paint();
    private Drawable micOutline;
    private Drawable cameraOutline;
    private Drawable micDrawable;
    private Drawable cameraDrawable;
    private Drawable sendDrawable;
    private RectF pauseRect = new RectF();
    private android.graphics.Rect sendRect = new Rect();
    private android.graphics.Rect rect = new Rect();

    private Drawable lockShadowDrawable;

    private final static float MAX_AMPLITUDE = 1800f;

    private class RecordCircle extends View {

        private final static float ROTATION_SPEED = 0.36f * 0.1f;
        private final static float SINE_WAVE_SPEED = 0.81f;
        private final static float SMALL_WAVE_RADIUS = 0.55f;
        private final static float SMALL_WAVE_SCALE = 0.40f;
        private final static float SMALL_WAVE_SCALE_SPEED = 0.60f;
        private final static float FLING_DISTANCE = 0.50f;
        private final static float WAVE_ANGLE = 0.03f;
        private final static float RANDOM_RADIUS_SIZE = 0.3f;
        private final static float ANIMATION_SPEED_WAVE_HUGE = 0.65f;
        private final static float ANIMATION_SPEED_WAVE_SMALL = 0.45f;
        private final static float ANIMATION_SPEED_CIRCLE = 0.45f;
        private final static float CIRCLE_ALPHA_1 = 0.30f;
        private final static float CIRCLE_ALPHA_2 = 0.15f;

        private final static float IDLE_ROTATION_SPEED = 0.2f;
        private final static float IDLE_WAVE_ANGLE = 0.5f;
        private final static float IDLE_SCALE_SPEED = 0.3f;
        private final static float IDLE_RADIUS = 0.56f;
        private final static float IDLE_ROTATE_DIF = 0.1f * IDLE_ROTATION_SPEED;

        float animationSpeed = 1f - ANIMATION_SPEED_WAVE_HUGE;
        float animationSpeedTiny = 1f - ANIMATION_SPEED_WAVE_SMALL;
        float animationSpeedCircle = 1f - ANIMATION_SPEED_CIRCLE;

        private float scale;
        private float amplitude;
        private float animateToAmplitude;
        private float animateAmplitudeDiff;
        private long lastUpdateTime;
        private float lockAnimatedTranslation;
        private float snapAnimationProgress;
        private float startTranslation;
        private boolean sendButtonVisible;
        private boolean pressed;
        private float transformToSeekbar;
        private float exitTransition;
        private float progressToSeekbarStep3;
        private float progressToSendButton;

        public float iconScale;

        public WaveDrawable bigWaveDrawable;
        public WaveDrawable tinyWaveDrawable;

        private Drawable tooltipBackground;
        private Drawable tooltipBackgroundArrow;
        private String tooltipMessage;
        private StaticLayout tooltipLayout;
        private float tooltipWidth;
        private TextPaint tooltipPaint = new TextPaint(Paint.ANTI_ALIAS_FLAG);
        private float tooltipAlpha;
        private boolean showTooltip;
        private long showTooltipStartTime;

        private float circleRadius = AndroidUtilities.dpf2(41);
        private float circleRadiusAmplitude = AndroidUtilities.dp(30);

        Paint lockBackgroundPaint = new Paint(Paint.ANTI_ALIAS_FLAG);
        Paint lockPaint = new Paint(Paint.ANTI_ALIAS_FLAG);
        Paint lockOutlinePaint = new Paint(Paint.ANTI_ALIAS_FLAG);
        RectF rectF = new RectF();
        Path path = new Path();

        float idleProgress;
        boolean incIdle;

        private Interpolator linearInterpolator = new LinearInterpolator();
        private VirtualViewHelper virtualViewHelper;

        private int paintAlpha;
        private float touchSlop;
        private float slideToCancelProgress;
        private float slideToCancelLockProgress;
        private int slideDelta;
        private boolean canceledByGesture;

        private float lastMovingX;
        private float lastMovingY;

        private float wavesEnterAnimation = 0f;
        private boolean showWaves = true;

        private Paint p = new Paint(Paint.ANTI_ALIAS_FLAG);

        public RecordCircle(Context context) {
            super(context);
            micDrawable = getResources().getDrawable(R.drawable.input_mic_pressed).mutate();
            micDrawable.setColorFilter(new PorterDuffColorFilter(Theme.getColor(Theme.key_chat_messagePanelVoicePressed), PorterDuff.Mode.SRC_IN));

            cameraDrawable = getResources().getDrawable(R.drawable.input_video_pressed).mutate();
            cameraDrawable.setColorFilter(new PorterDuffColorFilter(Theme.getColor(Theme.key_chat_messagePanelVoicePressed), PorterDuff.Mode.SRC_IN));

            sendDrawable = getResources().getDrawable(R.drawable.attach_send).mutate();
            sendDrawable.setColorFilter(new PorterDuffColorFilter(Theme.getColor(Theme.key_chat_messagePanelVoicePressed), PorterDuff.Mode.SRC_IN));

            micOutline = getResources().getDrawable(R.drawable.input_mic).mutate();
            micOutline.setColorFilter(new PorterDuffColorFilter(Theme.getColor(Theme.key_chat_messagePanelIcons), PorterDuff.Mode.SRC_IN));

            cameraOutline = getResources().getDrawable(R.drawable.input_video).mutate();
            cameraOutline.setColorFilter(new PorterDuffColorFilter(Theme.getColor(Theme.key_chat_messagePanelIcons), PorterDuff.Mode.SRC_IN));

            virtualViewHelper = new VirtualViewHelper(this);
            ViewCompat.setAccessibilityDelegate(this, virtualViewHelper);

            bigWaveDrawable = new WaveDrawable(12, 0.03f, AndroidUtilities.dp(40), true);
            bigWaveDrawable.rotation = 30f;
            tinyWaveDrawable = new WaveDrawable(12, 0.03f, AndroidUtilities.dp(35), false);

            bigWaveDrawable.amplitudeWaveDif = 0.02f * SINE_WAVE_SPEED;
            tinyWaveDrawable.amplitudeWaveDif = 0.026f * SINE_WAVE_SPEED;
            tinyWaveDrawable.amplitudeRadius = AndroidUtilities.dp(20) + AndroidUtilities.dp(20) * SMALL_WAVE_RADIUS;
            tinyWaveDrawable.maxScale = 0.3f * SMALL_WAVE_SCALE;
            tinyWaveDrawable.scaleSpeed = 0.001f * SMALL_WAVE_SCALE_SPEED;
            tinyWaveDrawable.fling = FLING_DISTANCE;

            lockOutlinePaint.setStyle(Paint.Style.STROKE);
            lockOutlinePaint.setStrokeCap(Paint.Cap.ROUND);
            lockOutlinePaint.setStrokeWidth(AndroidUtilities.dpf2(1.7f));

            lockShadowDrawable = getResources().getDrawable(R.drawable.lock_round_shadow);
            lockShadowDrawable.setColorFilter(new PorterDuffColorFilter(Theme.getColor(Theme.key_chat_messagePanelVoiceLockShadow), PorterDuff.Mode.SRC_IN));
            tooltipBackground = Theme.createRoundRectDrawable(AndroidUtilities.dp(5), Theme.getColor(Theme.key_chat_gifSaveHintBackground));

            tooltipPaint.setTextSize(AndroidUtilities.dp(14));
            tooltipBackgroundArrow = ContextCompat.getDrawable(context, R.drawable.tooltip_arrow);
            tooltipMessage = LocaleController.getString("SlideUpToLock", R.string.SlideUpToLock);
            iconScale = 1f;

            final ViewConfiguration vc = ViewConfiguration.get(context);
            touchSlop = vc.getScaledTouchSlop();
            touchSlop *= touchSlop;

            if (Build.VERSION.SDK_INT >= 26) {
                paintRecordWaveBig.setAntiAlias(true);
                paintRecordWaveTin.setAntiAlias(true);
            }
            updateColors();
        }

        public void setAmplitude(double value) {
            bigWaveDrawable.setValue((float) (Math.min(MAX_AMPLITUDE, value) / MAX_AMPLITUDE));
            tinyWaveDrawable.setValue((float) (Math.min(MAX_AMPLITUDE, value) / MAX_AMPLITUDE));
            animateToAmplitude = (float) (Math.min(MAX_AMPLITUDE, value) / MAX_AMPLITUDE);
            animateAmplitudeDiff = (animateToAmplitude - amplitude) / (100 + 500.0f * animationSpeedCircle);

            invalidate();
        }

        public float getScale() {
            return scale;
        }

        @Keep
        public void setScale(float value) {
            scale = value;
            invalidate();
        }

        @Keep
        public void setLockAnimatedTranslation(float value) {
            lockAnimatedTranslation = value;
            invalidate();
        }

        @Keep
        public void setSnapAnimationProgress(float snapAnimationProgress) {
            this.snapAnimationProgress = snapAnimationProgress;
            invalidate();
        }

        @Keep
        public float getLockAnimatedTranslation() {
            return lockAnimatedTranslation;
        }

        public boolean isSendButtonVisible() {
            return sendButtonVisible;
        }

        public void setSendButtonInvisible() {
            sendButtonVisible = false;
            invalidate();
        }

        public int setLockTranslation(float value) {
            if (value == 10000) {
                sendButtonVisible = false;
                lockAnimatedTranslation = -1;
                startTranslation = -1;
                invalidate();
                snapAnimationProgress = 0;
                transformToSeekbar = 0;
                exitTransition = 0;
                iconScale = 1f;
                scale = 0f;
                tooltipAlpha = 0f;
                showTooltip = false;
                progressToSendButton = 0f;
                slideToCancelProgress = 1f;
                slideToCancelLockProgress = 1f;
                canceledByGesture = false;
                return 0;
            } else {
                if (sendButtonVisible) {
                    return 2;
                }
                if (lockAnimatedTranslation == -1) {
                    startTranslation = value;
                }
                lockAnimatedTranslation = value;
                invalidate();
                if (canceledByGesture || slideToCancelProgress < 0.7f) {
                    return 1;
                }
                if (startTranslation - lockAnimatedTranslation >= AndroidUtilities.dp(57)) {
                    sendButtonVisible = true;
                    return 2;
                }
            }
            return 1;
        }

        @Override
        public boolean onTouchEvent(MotionEvent event) {
            if (sendButtonVisible) {
                int x = (int) event.getX();
                int y = (int) event.getY();
                if (event.getAction() == MotionEvent.ACTION_DOWN) {
                    return pressed = pauseRect.contains(x, y);
                } else if (pressed) {
                    if (event.getAction() == MotionEvent.ACTION_UP) {
                        if (pauseRect.contains(x, y)) {
                            if (videoSendButton != null && videoSendButton.getTag() != null) {
                                delegate.needStartRecordVideo(3, true, 0);
                            } else {
                                MediaController.getInstance().stopRecording(2, true, 0);
                                delegate.needStartRecordAudio(0);
                            }
                            slideText.setEnabled(false);
                        }
                    }
                    return true;
                }
            }
            return false;
        }

        @SuppressLint("DrawAllocation")
        @Override
        protected void onMeasure(int widthMeasureSpec, int heightMeasureSpec) {
            int h = AndroidUtilities.dp(194);
            tooltipLayout = new StaticLayout(tooltipMessage, tooltipPaint, AndroidUtilities.dp(220), Layout.Alignment.ALIGN_NORMAL, 1.0f, 0.0f, true);
            int n = tooltipLayout.getLineCount();
            tooltipWidth = 0;
            for (int i = 0; i < n; i++) {
                float w = tooltipLayout.getLineWidth(i);
                if (w > tooltipWidth) {
                    tooltipWidth = w;
                }
            }
            if (tooltipLayout.getLineCount() > 1) {
                h += tooltipLayout.getHeight() - tooltipLayout.getLineBottom(0);
            }
            super.onMeasure(widthMeasureSpec, MeasureSpec.makeMeasureSpec(h, MeasureSpec.EXACTLY));

            float distance = getMeasuredWidth() * 0.35f;
            if (distance > AndroidUtilities.dp(140)) {
                distance = AndroidUtilities.dp(140);
            }
            slideDelta = (int) (-distance * (1f - slideToCancelProgress));
        }

        @Override
        protected void onDraw(Canvas canvas) {
            float multilinTooltipOffset = 0;
            if (tooltipLayout != null && tooltipLayout.getLineCount() > 1) {
                multilinTooltipOffset = tooltipLayout.getHeight() - tooltipLayout.getLineBottom(0);
            }
            int cx = getMeasuredWidth() - AndroidUtilities.dp2(26);
            int cy = (int) (AndroidUtilities.dp(170) + multilinTooltipOffset);
            float yAdd = 0;

            if (lockAnimatedTranslation != 10000) {
                yAdd = Math.max(0, (int) (startTranslation - lockAnimatedTranslation));
                if (yAdd > AndroidUtilities.dp(57)) {
                    yAdd = AndroidUtilities.dp(57);
                }
            }

            float sc;
            float circleAlpha = 1f;
            if (scale <= 0.5f) {
                sc = scale / 0.5f;
            } else if (scale <= 0.75f) {
                sc = 1.0f - (scale - 0.5f) / 0.25f * 0.1f;
            } else {
                sc = 0.9f + (scale - 0.75f) / 0.25f * 0.1f;
            }
            long dt = System.currentTimeMillis() - lastUpdateTime;
            if (animateToAmplitude != amplitude) {
                amplitude += animateAmplitudeDiff * dt;
                if (animateAmplitudeDiff > 0) {
                    if (amplitude > animateToAmplitude) {
                        amplitude = animateToAmplitude;
                    }
                } else {
                    if (amplitude < animateToAmplitude) {
                        amplitude = animateToAmplitude;
                    }
                }
                invalidate();
            }

            float slideToCancelScale;
            if (canceledByGesture) {
                slideToCancelScale = 0.7f * CubicBezierInterpolator.EASE_OUT.getInterpolation(1f - slideToCancelProgress);
            } else {
                slideToCancelScale = (0.7f + slideToCancelProgress * 0.3f);
            }
            float radius = (circleRadius + circleRadiusAmplitude * amplitude) * sc * slideToCancelScale;

            progressToSeekbarStep3 = 0f;
            float progressToSeekbarStep1 = 0f;
            float progressToSeekbarStep2 = 0;
            float exitProgress2 = 0f;

            if (transformToSeekbar != 0) {
                float step1Time = 0.38f;
                float step2Time = 0.25f;
                float step3Time = 1f - step1Time - step2Time;

                progressToSeekbarStep1 = transformToSeekbar > step1Time ? 1f : transformToSeekbar / step1Time;
                progressToSeekbarStep2 = transformToSeekbar > step1Time + step2Time ? 1f : Math.max(0, (transformToSeekbar - step1Time) / step2Time);
                progressToSeekbarStep3 = Math.max(0, (transformToSeekbar - step1Time - step2Time) / step3Time);

                progressToSeekbarStep1 = CubicBezierInterpolator.EASE_BOTH.getInterpolation(progressToSeekbarStep1);
                progressToSeekbarStep2 = CubicBezierInterpolator.EASE_BOTH.getInterpolation(progressToSeekbarStep2);
                progressToSeekbarStep3 = CubicBezierInterpolator.EASE_BOTH.getInterpolation(progressToSeekbarStep3);

                radius = radius + AndroidUtilities.dp(16) * progressToSeekbarStep1;

                float toRadius = recordedAudioBackground.getMeasuredHeight() / 2f;
                radius = toRadius + (radius - toRadius) * (1f - progressToSeekbarStep2);
            } else if (exitTransition != 0) {
                float step1Time = 0.6f;
                float step2Time = 0.4f;

                progressToSeekbarStep1 = exitTransition > step1Time ? 1f : exitTransition / step1Time;
                exitProgress2 = Math.max(0, (exitTransition - step1Time) / step2Time);

                progressToSeekbarStep1 = CubicBezierInterpolator.EASE_BOTH.getInterpolation(progressToSeekbarStep1);
                exitProgress2 = CubicBezierInterpolator.EASE_BOTH.getInterpolation(exitProgress2);

                radius = radius + AndroidUtilities.dp(16) * progressToSeekbarStep1;
                radius *= (1f - exitProgress2);

                if (configAnimationsEnabled && exitTransition > 0.6f) {
                    circleAlpha = Math.max(0, 1f - (exitTransition - 0.6f) / 0.4f);
                }
            }

            if (canceledByGesture && slideToCancelProgress > 0.7f) {
                circleAlpha *= (1f - (slideToCancelProgress - 0.7f) / 0.3f);
            }

            if (progressToSeekbarStep3 > 0) {
                paint.setColor(ColorUtils.blendARGB(Theme.getColor(Theme.key_chat_messagePanelVoiceBackground), Theme.getColor(Theme.key_chat_recordedVoiceBackground), progressToSeekbarStep3));
            } else {
                paint.setColor(Theme.getColor(Theme.key_chat_messagePanelVoiceBackground));
            }

            Drawable drawable;
            Drawable replaceDrawable = null;
            if (isSendButtonVisible()) {
                if (progressToSendButton != 1f) {
                    progressToSendButton += dt / 150f;
                    if (progressToSendButton > 1f) {
                        progressToSendButton = 1f;
                    }
                    replaceDrawable = videoSendButton != null && videoSendButton.getTag() != null ? cameraDrawable : micDrawable;
                }
                drawable = sendDrawable;
            } else {
                drawable = videoSendButton != null && videoSendButton.getTag() != null ? cameraDrawable : micDrawable;
            }
            sendRect.set(cx - drawable.getIntrinsicWidth() / 2, cy - drawable.getIntrinsicHeight() / 2, cx + drawable.getIntrinsicWidth() / 2, cy + drawable.getIntrinsicHeight() / 2);
            drawable.setBounds(sendRect);
            if (replaceDrawable != null) {
                replaceDrawable.setBounds(cx - replaceDrawable.getIntrinsicWidth() / 2, cy - replaceDrawable.getIntrinsicHeight() / 2, cx + replaceDrawable.getIntrinsicWidth() / 2, cy + replaceDrawable.getIntrinsicHeight() / 2);
            }

            float moveProgress = 1.0f - yAdd / AndroidUtilities.dp(57);

            float lockSize;
            float lockY;
            float lockTopY;
            float lockMiddleY;

            float lockRotation;
            float transformToPauseProgress = 0;

            if (incIdle) {
                idleProgress += 0.01f;
                if (idleProgress > 1f) {
                    incIdle = false;
                    idleProgress = 1f;
                }
            } else {
                idleProgress -= 0.01f;
                if (idleProgress < 0) {
                    incIdle = true;
                    idleProgress = 0;
                }
            }

            if (configAnimationsEnabled) {
                bigWaveDrawable.tick(radius);
                tinyWaveDrawable.tick(radius);
            }
            lastUpdateTime = System.currentTimeMillis();
            float slideToCancelProgress1 = slideToCancelProgress > 0.7f ? 1f : slideToCancelProgress / 0.7f;
            if (configAnimationsEnabled && progressToSeekbarStep2 != 1 && exitProgress2 < 0.4f && slideToCancelProgress1 > 0 && !canceledByGesture) {
                if (showWaves && wavesEnterAnimation != 1f) {
                    wavesEnterAnimation += 0.04f;
                    if (wavesEnterAnimation > 1f) {
                        wavesEnterAnimation = 1f;
                    }
                }
                float enter = CubicBezierInterpolator.EASE_OUT.getInterpolation(wavesEnterAnimation);
                bigWaveDrawable.draw(cx + slideDelta, cy, scale * (1f - progressToSeekbarStep1) * slideToCancelProgress1 * enter, canvas);
                tinyWaveDrawable.draw(cx + slideDelta, cy, scale * (1f - progressToSeekbarStep1) * slideToCancelProgress1 * enter, canvas);
            }


            paint.setAlpha((int) (paintAlpha * circleAlpha));
            if (this.scale == 1f) {
                if (transformToSeekbar != 0) {
                    if (progressToSeekbarStep3 > 0) {
                        float circleB = cy + radius;
                        float circleT = cy - radius;
                        float circleR = cx + slideDelta + radius;
                        float circleL = cx + slideDelta - radius;

                        int topOffset = 0;
                        int leftOffset = 0;

                        View transformToView = recordedAudioBackground;
                        View v = (View) transformToView.getParent();
                        while (v != getParent()) {
                            topOffset += v.getTop();
                            leftOffset += v.getLeft();
                            v = (View) v.getParent();
                        }

                        int seekbarT = transformToView.getTop() + topOffset - getTop();
                        int seekbarB = transformToView.getBottom() + topOffset - getTop();
                        int seekbarR = transformToView.getRight() + leftOffset - getLeft();
                        int seekbarL = transformToView.getLeft() + leftOffset - getLeft();
                        float toRadius = isInVideoMode() ? 0 : transformToView.getMeasuredHeight() / 2f;

                        float top = seekbarT + (circleT - seekbarT) * (1f - progressToSeekbarStep3);
                        float bottom = seekbarB + (circleB - seekbarB) * (1f - progressToSeekbarStep3);
                        float left = seekbarL + (circleL - seekbarL) * (1f - progressToSeekbarStep3);
                        float right = seekbarR + (circleR - seekbarR) * (1f - progressToSeekbarStep3);
                        float transformRadius = toRadius + (radius - toRadius) * (1f - progressToSeekbarStep3);

                        rectF.set(left, top, right, bottom);
                        canvas.drawRoundRect(rectF, transformRadius, transformRadius, paint);
                    } else {
                        canvas.drawCircle(cx + slideDelta, cy, radius, paint);
                    }
                } else {
                    canvas.drawCircle(cx + slideDelta, cy, radius, paint);
                }
                canvas.save();
                float s = (1f - progressToSeekbarStep2) * (1f - exitProgress2);
                //canvas.scale(s, s, sendRect.centerX(), sendRect.centerY());
                //canvas.clipPath(new Path());
                float a = /*(canceledByGesture ? (1f - slideToCancelProgress) : 1) */ (1f - exitProgress2);
                drawIcon(canvas, drawable, replaceDrawable, progressToSendButton, (int) ((1f - progressToSeekbarStep2) * a * 255));
                canvas.restore();
            }

            if (isSendButtonVisible()) {
                lockSize = AndroidUtilities.dp(36);
                lockY = AndroidUtilities.dp(60) + multilinTooltipOffset + AndroidUtilities.dpf2(30) * (1.0f - sc) - yAdd + AndroidUtilities.dpf2(14f) * moveProgress;

                lockMiddleY = lockY + lockSize / 2f - AndroidUtilities.dpf2(8) + AndroidUtilities.dpf2(2);
                lockTopY = lockY + lockSize / 2f - AndroidUtilities.dpf2(16) + AndroidUtilities.dpf2(2);
                float snapRotateBackProgress = moveProgress > 0.4f ? 1f : moveProgress / 0.4f;

                lockRotation = 9 * (1f - moveProgress) * (1f - snapAnimationProgress) - 15 * snapAnimationProgress * (1f - snapRotateBackProgress);

                transformToPauseProgress = moveProgress;
            } else {
                lockSize = AndroidUtilities.dp(36) + (int) (AndroidUtilities.dp(14) * moveProgress);
                lockY = AndroidUtilities.dp(60) + multilinTooltipOffset + (int) (AndroidUtilities.dp(30) * (1.0f - sc)) - (int) yAdd + (moveProgress) * idleProgress * -AndroidUtilities.dp(8);
                lockMiddleY = lockY + lockSize / 2f - AndroidUtilities.dpf2(8) + AndroidUtilities.dpf2(2) + AndroidUtilities.dpf2(2) * moveProgress;
                lockTopY = lockY + lockSize / 2f - AndroidUtilities.dpf2(16) + AndroidUtilities.dpf2(2) + AndroidUtilities.dpf2(2) * moveProgress;
                lockRotation = 9 * (1f - moveProgress);
                snapAnimationProgress = 0;
            }


            if ((showTooltip && System.currentTimeMillis() - showTooltipStartTime > 200) || tooltipAlpha != 0f) {
                if (moveProgress < 0.8f || isSendButtonVisible() || exitTransition != 0 || transformToSeekbar != 0) {
                    showTooltip = false;
                }
                if (showTooltip) {
                    if (tooltipAlpha != 1f) {
                        tooltipAlpha += dt / 150f;
                        if (tooltipAlpha >= 1f) {
                            tooltipAlpha = 1f;
                            SharedConfig.increaseLockRecordAudioVideoHintShowed();
                        }
                    }
                } else {
                    tooltipAlpha -= dt / 150f;
                    if (tooltipAlpha < 0) {
                        tooltipAlpha = 0f;
                    }
                }


                int alphaInt = (int) (tooltipAlpha * 255);

                tooltipBackground.setAlpha(alphaInt);
                tooltipBackgroundArrow.setAlpha(alphaInt);
                tooltipPaint.setAlpha(alphaInt);

                if (tooltipLayout != null) {
                    canvas.save();
                    rectF.set(0, 0, getMeasuredWidth(), getMeasuredHeight());
                    canvas.translate(getMeasuredWidth() - tooltipWidth - AndroidUtilities.dp(44), AndroidUtilities.dpf2(16));
                    tooltipBackground.setBounds(
                            -AndroidUtilities.dp(8), -AndroidUtilities.dp(2),
                            (int) (tooltipWidth + AndroidUtilities.dp(36)), (int) (tooltipLayout.getHeight() + AndroidUtilities.dpf2(4))
                    );
                    tooltipBackground.draw(canvas);
                    tooltipLayout.draw(canvas);
                    canvas.restore();

                    canvas.save();
                    canvas.translate(cx, AndroidUtilities.dpf2(17) + tooltipLayout.getHeight() / 2f - idleProgress * AndroidUtilities.dpf2(3f));
                    path.reset();
                    path.setLastPoint(-AndroidUtilities.dpf2(5), AndroidUtilities.dpf2(4));
                    path.lineTo(0, 0);
                    path.lineTo(AndroidUtilities.dpf2(5), AndroidUtilities.dpf2(4));

                    p.setColor(Color.WHITE);
                    p.setAlpha(alphaInt);
                    p.setStyle(Paint.Style.STROKE);
                    p.setStrokeCap(Paint.Cap.ROUND);
                    p.setStrokeJoin(Paint.Join.ROUND);
                    p.setStrokeWidth(AndroidUtilities.dpf2(1.5f));
                    canvas.drawPath(path, p);
                    canvas.restore();

                    canvas.save();
                    tooltipBackgroundArrow.setBounds(
                            cx - tooltipBackgroundArrow.getIntrinsicWidth() / 2, (int) (tooltipLayout.getHeight() + AndroidUtilities.dpf2(20)),
                            cx + tooltipBackgroundArrow.getIntrinsicWidth() / 2, (int) (tooltipLayout.getHeight() + AndroidUtilities.dpf2(20)) + tooltipBackgroundArrow.getIntrinsicHeight()
                    );
                    tooltipBackgroundArrow.draw(canvas);
                    canvas.restore();
                }
            }

            canvas.save();
            canvas.clipRect(0, 0, getMeasuredWidth(), getMeasuredHeight() - textFieldContainer.getMeasuredHeight());
            float translation = 0;
            if (1f - scale != 0) {
                translation = 1f - scale;
            } else if (progressToSeekbarStep2 != 0) {
                translation = progressToSeekbarStep2;
            } else if (exitProgress2 != 0) {
                translation = exitProgress2;
            }
            if (slideToCancelProgress < 0.7f || canceledByGesture) {
                showTooltip = false;
                if (slideToCancelLockProgress != 0) {
                    slideToCancelLockProgress -= 0.12f;
                    if (slideToCancelLockProgress < 0) {
                        slideToCancelLockProgress = 0;
                    }
                }
            } else {
                if (slideToCancelLockProgress != 1f) {
                    slideToCancelLockProgress += 0.12f;
                    if (slideToCancelLockProgress > 1f) {
                        slideToCancelLockProgress = 1f;
                    }
                }
            }

            float maxTranslationDy = AndroidUtilities.dpf2(72);
            float dy = maxTranslationDy * translation - AndroidUtilities.dpf2(20) * (progressToSeekbarStep1) * (1f - translation) + maxTranslationDy * (1f - slideToCancelLockProgress);
            if (dy > maxTranslationDy) {
                dy = maxTranslationDy;
            }
            canvas.translate(0, dy);
            float s = scale * (1f - progressToSeekbarStep2) * (1f - exitProgress2) * slideToCancelLockProgress;
            canvas.scale(s, s, cx, lockMiddleY);

            rectF.set(cx - AndroidUtilities.dpf2(18), lockY, cx + AndroidUtilities.dpf2(18), lockY + lockSize);
            lockShadowDrawable.setBounds(
                    (int) (rectF.left - AndroidUtilities.dpf2(3)), (int) (rectF.top - AndroidUtilities.dpf2(3)),
                    (int) (rectF.right + AndroidUtilities.dpf2(3)), (int) (rectF.bottom + AndroidUtilities.dpf2(3))
            );
            lockShadowDrawable.draw(canvas);
            canvas.drawRoundRect(rectF, AndroidUtilities.dpf2(18), AndroidUtilities.dpf2(18), lockBackgroundPaint);
            pauseRect.set(rectF);

            rectF.set(
                    cx - AndroidUtilities.dpf2(6) - AndroidUtilities.dpf2(2) * (1f - transformToPauseProgress),
                    lockMiddleY - AndroidUtilities.dpf2(2) * (1f - transformToPauseProgress),
                    cx + AndroidUtilities.dp(6) + AndroidUtilities.dpf2(2) * (1f - transformToPauseProgress),
                    lockMiddleY + AndroidUtilities.dp(12) + AndroidUtilities.dpf2(2) * (1f - transformToPauseProgress)
            );
            float lockBottom = rectF.bottom;
            float locCx = rectF.centerX();
            float locCy = rectF.centerY();
            canvas.save();
            canvas.translate(0, AndroidUtilities.dpf2(2) * (1f - moveProgress));
            canvas.rotate(lockRotation, locCx, locCy);
            canvas.drawRoundRect(rectF, AndroidUtilities.dpf2(3), AndroidUtilities.dpf2(3), lockPaint);

            if (transformToPauseProgress != 1) {
                canvas.drawCircle(locCx, locCy, AndroidUtilities.dpf2(2) * (1f - transformToPauseProgress), lockBackgroundPaint);
            }

            if (transformToPauseProgress != 1f) {
                rectF.set(0, 0, AndroidUtilities.dpf2(8), AndroidUtilities.dpf2(8));
                canvas.save();
                canvas.clipRect(0, 0, getMeasuredWidth(), dy + lockBottom + AndroidUtilities.dpf2(2) * (1f - moveProgress));
                canvas.translate(cx - AndroidUtilities.dpf2(4), lockTopY - AndroidUtilities.dpf2(1.5f) * (1f - idleProgress) * (moveProgress) - AndroidUtilities.dpf2(2) * (1f - moveProgress) + AndroidUtilities.dpf2(12) * transformToPauseProgress + AndroidUtilities.dpf2(2) * snapAnimationProgress);
                if (lockRotation > 0) {
                    canvas.rotate(lockRotation, AndroidUtilities.dp(8), AndroidUtilities.dp(8));
                }
                canvas.drawLine(AndroidUtilities.dpf2(8), AndroidUtilities.dpf2(4), AndroidUtilities.dpf2(8), AndroidUtilities.dpf2(6) + AndroidUtilities.dpf2(4) * (1f - transformToPauseProgress), lockOutlinePaint);
                canvas.drawArc(rectF, 0, -180, false, lockOutlinePaint);
                canvas.drawLine(
                        0, AndroidUtilities.dpf2(4),
                        0, AndroidUtilities.dpf2(4) + AndroidUtilities.dpf2(4) * idleProgress * (moveProgress) * (isSendButtonVisible() ? 0 : 1) + AndroidUtilities.dpf2(4) * snapAnimationProgress * (1f - moveProgress),
                        lockOutlinePaint
                );
                canvas.restore();
            }
            canvas.restore();
            canvas.restore();

            if (scale != 1f) {
                canvas.drawCircle(cx + slideDelta, cy, radius, paint);
                float a = (canceledByGesture ? (1f - slideToCancelProgress) : 1);
                drawIcon(canvas, drawable, replaceDrawable, progressToSendButton, (int) (255 * a));
            }
        }

        private void drawIcon(Canvas canvas, Drawable drawable, Drawable replaceDrawable, float progressToSendButton, int alpha) {
            canvas.save();
            canvas.translate(slideDelta, 0);
            if (progressToSendButton == 0 || progressToSendButton == 1 || replaceDrawable == null) {
                if (canceledByGesture && slideToCancelProgress == 1f) {
                    View v = isInVideoMode() ? videoSendButton : audioSendButton;
                    v.setAlpha(1f);
                    setVisibility(View.GONE);
                    return;
                }
                if (canceledByGesture && slideToCancelProgress < 1f) {
                    Drawable outlineDrawable = isInVideoMode() ? cameraOutline : micOutline;
                    outlineDrawable.setBounds(drawable.getBounds());
                    int a = (int) (slideToCancelProgress < 0.93f ? 0f : (slideToCancelProgress - 0.93f) / 0.07f * 255);
                    outlineDrawable.setAlpha(a);
                    outlineDrawable.draw(canvas);
                    outlineDrawable.setAlpha(255);

                    drawable.setAlpha(255 - a);
                    drawable.draw(canvas);
                } else if (!canceledByGesture) {
                    drawable.setAlpha(alpha);
                    drawable.draw(canvas);
                }
            } else {
                canvas.save();
                canvas.scale(progressToSendButton, progressToSendButton, drawable.getBounds().centerX(), drawable.getBounds().centerY());
                drawable.setAlpha((int) (alpha * progressToSendButton));
                drawable.draw(canvas);
                canvas.restore();

                canvas.save();
                canvas.scale(1f - progressToSendButton, 1f - progressToSendButton, drawable.getBounds().centerX(), drawable.getBounds().centerY());
                replaceDrawable.setAlpha((int) (alpha * (1f - progressToSendButton)));
                replaceDrawable.draw(canvas);
                canvas.restore();
            }
            canvas.restore();
        }

        @Override
        protected boolean dispatchHoverEvent(MotionEvent event) {
            return super.dispatchHoverEvent(event) || virtualViewHelper.dispatchHoverEvent(event);
        }

        public void setTransformToSeekbar(float value) {
            transformToSeekbar = value;
            invalidate();
        }

        public float getTransformToSeekbarProgressStep3() {
            return progressToSeekbarStep3;
        }

        @Keep
        public float getExitTransition() {
            return exitTransition;
        }

        @Keep
        public void setExitTransition(float exitTransition) {
            this.exitTransition = exitTransition;
            invalidate();
        }

        public void updateColors() {
            paint.setColor(Theme.getColor(Theme.key_chat_messagePanelVoiceBackground));
            paintRecordWaveBig.setColor(Theme.getColor(Theme.key_chat_messagePanelVoiceBackground));
            paintRecordWaveTin.setColor(Theme.getColor(Theme.key_chat_messagePanelVoiceBackground));
            paintRecordWaveBig.setAlpha((int) (255 * CIRCLE_ALPHA_1));
            paintRecordWaveTin.setAlpha((int) (255 * CIRCLE_ALPHA_2));
            tooltipPaint.setColor(Theme.getColor(Theme.key_chat_gifSaveHintText));
            tooltipBackground = Theme.createRoundRectDrawable(AndroidUtilities.dp(5), Theme.getColor(Theme.key_chat_gifSaveHintBackground));
            tooltipBackgroundArrow.setColorFilter(new PorterDuffColorFilter(Theme.getColor(Theme.key_chat_gifSaveHintBackground), PorterDuff.Mode.SRC_IN));

            lockBackgroundPaint.setColor(Theme.getColor(Theme.key_chat_messagePanelVoiceLockBackground));
            lockPaint.setColor(Theme.getColor(Theme.key_chat_messagePanelVoiceLock));
            lockOutlinePaint.setColor(Theme.getColor(Theme.key_chat_messagePanelVoiceLock));

            paintAlpha = paint.getAlpha();
        }

        public void showTooltipIfNeed() {
            if (SharedConfig.lockRecordAudioVideoHint < 3) {
                showTooltip = true;
                showTooltipStartTime = System.currentTimeMillis();
            }
        }

        @Keep
        public float getSlideToCancelProgress() {
            return slideToCancelProgress;
        }

        @Keep
        public void setSlideToCancelProgress(float slideToCancelProgress) {
            this.slideToCancelProgress = slideToCancelProgress;
            float distance = getMeasuredWidth() * 0.35f;
            if (distance > AndroidUtilities.dp(140)) {
                distance = AndroidUtilities.dp(140);
            }
            slideDelta = (int) (-distance * (1f - slideToCancelProgress));
            invalidate();
        }

        public void canceledByGesture() {
            canceledByGesture = true;
        }

        public void setMovingCords(float x, float y) {
            float delta = (x - lastMovingX) * (x - lastMovingX) + (y - lastMovingY) * (y - lastMovingY);
            lastMovingY = y;
            lastMovingX = x;
            if (showTooltip && tooltipAlpha == 0f && delta > touchSlop) {
                showTooltipStartTime = System.currentTimeMillis();
            }
        }

        public void showWaves(boolean b, boolean animated) {
            if (!animated) {
                wavesEnterAnimation = b ? 1f : 0.5f;
            }
            showWaves = b;
        }

        private class VirtualViewHelper extends ExploreByTouchHelper {

            public VirtualViewHelper(@NonNull View host) {
                super(host);
            }

            @Override
            protected int getVirtualViewAt(float x, float y) {
                if (isSendButtonVisible()) {
                    if (sendRect.contains((int) x, (int) y)) {
                        return 1;
                    } else if (pauseRect.contains(x, y)) {
                        return 2;
                    }
                }
                return HOST_ID;
            }

            @Override
            protected void getVisibleVirtualViews(List<Integer> list) {
                if (isSendButtonVisible()) {
                    list.add(1);
                    list.add(2);
                }
            }

            @Override
            protected void onPopulateNodeForVirtualView(int id, @NonNull AccessibilityNodeInfoCompat info) {
                if (id == 1) {
                    info.setBoundsInParent(sendRect);
                    info.setText(LocaleController.getString("Send", R.string.Send));
                } else if (id == 2) {
                    rect.set((int) pauseRect.left, (int) pauseRect.top, (int) pauseRect.right, (int) pauseRect.bottom);
                    info.setBoundsInParent(rect);
                    info.setText(LocaleController.getString("Stop", R.string.Stop));
                }
            }

            @Override
            protected boolean onPerformActionForVirtualView(int id, int action, @Nullable Bundle args) {
                return true;
            }
        }

        private class WaveDrawable {

            public float fling;
            private float animateToAmplitude;
            private float amplitude;
            private float slowAmplitude;
            private float animateAmplitudeDiff;
            private float animateAmplitudeSlowDiff;
            float lastRadius;
            float radiusDiff;
            float waveDif;
            double waveAngle;
            private boolean incRandomAdditionals;

            float rotation;
            float idleRotation;

            private float amplitudeWaveDif;
            private final CircleBezierDrawable circleBezierDrawable;
            private float amplitudeRadius;
            private float idleRadius = 0;
            private float idleRadiusK = 0.15f * IDLE_WAVE_ANGLE;
            private boolean expandIdleRadius;
            private boolean expandScale;

            private boolean isBig;

            private boolean isIdle = true;
            private float scaleIdleDif;
            private float scaleDif;
            public float scaleSpeed = 0.00008f;
            public float scaleSpeedIdle = 0.0002f * IDLE_SCALE_SPEED;
            private float maxScale;

            private float flingRadius;
            private Animator flingAnimator;

            private ValueAnimator animator;

            float randomAdditions = AndroidUtilities.dp(8) * RANDOM_RADIUS_SIZE;

            private final ValueAnimator.AnimatorUpdateListener flingUpdateListener = animation -> flingRadius = (float) animation.getAnimatedValue();
            private float idleGlobalRadius = AndroidUtilities.dp(10f) * IDLE_RADIUS;

            private float sineAngleMax;

            public WaveDrawable(int n,
                                float rotateDif,
                                float amplitudeRadius,
                                boolean isFrequncy) {
                circleBezierDrawable = new CircleBezierDrawable(n);
                this.amplitudeRadius = amplitudeRadius;
                this.isBig = isFrequncy;
                expandIdleRadius = isBig;
                radiusDiff = AndroidUtilities.dp(34) * 0.0012f;
            }


            public void setValue(float value) {
                animateToAmplitude = value;

                if (isBig) {
                    if (animateToAmplitude > amplitude) {
                        animateAmplitudeDiff = (animateToAmplitude - amplitude) / (100f + 300f * animationSpeed);
                        animateAmplitudeSlowDiff = (animateToAmplitude - slowAmplitude) / (100f + 500 * animationSpeed);
                    } else {
                        animateAmplitudeDiff = (animateToAmplitude - amplitude) / (100 + 500f * animationSpeed);
                        animateAmplitudeSlowDiff = (animateToAmplitude - slowAmplitude) / (100f + 500 * animationSpeed);
                    }

                } else {
                    if (animateToAmplitude > amplitude) {
                        animateAmplitudeDiff = (animateToAmplitude - amplitude) / (100f + 400f * animationSpeedTiny);
                        animateAmplitudeSlowDiff = (animateToAmplitude - slowAmplitude) / (100f + 500 * animationSpeedTiny);
                    } else {
                        animateAmplitudeDiff = (animateToAmplitude - amplitude) / (100f + 500f * animationSpeedTiny);
                        animateAmplitudeSlowDiff = (animateToAmplitude - slowAmplitude) / (100f + 500 * animationSpeedTiny);
                    }
                }

                boolean idle = value < 0.1f;
                if (isIdle != idle && idle && isBig) {
                    float bRotation = rotation;
                    int k = 60;
                    float animateToBRotation = Math.round(rotation / k) * k + k / 2;
                    float tRotation = tinyWaveDrawable.rotation;
                    float animateToTRotation = Math.round(tRotation / k) * k;

                    float bWaveDif = waveDif;
                    float tWaveDif = tinyWaveDrawable.waveDif;
                    animator = ValueAnimator.ofFloat(1f, 0f);
                    animator.addUpdateListener(animation -> {
                        float v = (float) animation.getAnimatedValue();
                        rotation = animateToBRotation + (bRotation - animateToBRotation) * v;
                        tinyWaveDrawable.rotation = animateToTRotation + (tRotation - animateToTRotation) * v;
                        waveDif = 1f + (bWaveDif - 1f) * v;
                        tinyWaveDrawable.waveDif = 1 + (tWaveDif - 1f) * v;

                        waveAngle = (float) Math.acos(waveDif);
                        tinyWaveDrawable.waveAngle = (float) Math.acos(-tinyWaveDrawable.waveDif);
                    });
                    animator.setDuration(1200);
                    animator.start();
                }

                isIdle = idle;

                if (!isIdle && animator != null) {
                    animator.cancel();
                    animator = null;
                }
            }

            private void startFling(float delta) {
                if (flingAnimator != null) {
                    flingAnimator.cancel();
                }
                float fling = this.fling * 2;
                float flingDistance = delta * amplitudeRadius * (isBig ? 8 : 20) * 16 * fling;
                ValueAnimator valueAnimator = ValueAnimator.ofFloat(flingRadius, flingDistance);
                valueAnimator.addUpdateListener(flingUpdateListener);

                valueAnimator.setDuration((long) ((isBig ? 200 : 350) * fling));
                valueAnimator.setInterpolator(linearInterpolator);
                ValueAnimator valueAnimator1 = ValueAnimator.ofFloat(flingDistance, 0);
                valueAnimator1.addUpdateListener(flingUpdateListener);

                valueAnimator1.setInterpolator(linearInterpolator);
                valueAnimator1.setDuration((long) ((isBig ? 220 : 380) * fling));

                AnimatorSet animatorSet = new AnimatorSet();
                flingAnimator = animatorSet;
                animatorSet.playSequentially(valueAnimator, valueAnimator1);
                animatorSet.start();

            }

            boolean wasFling;

            public void tick(float circleRadius) {
                long dt = System.currentTimeMillis() - lastUpdateTime;

                if (animateToAmplitude != amplitude) {
                    amplitude += animateAmplitudeDiff * dt;
                    if (animateAmplitudeDiff > 0) {
                        if (amplitude > animateToAmplitude) {
                            amplitude = animateToAmplitude;
                        }
                    } else {
                        if (amplitude < animateToAmplitude) {
                            amplitude = animateToAmplitude;
                        }
                    }

                    if (Math.abs(amplitude - animateToAmplitude) * amplitudeRadius < AndroidUtilities.dp(4)) {
                        if (!wasFling) {
                            startFling(animateAmplitudeDiff);
                            wasFling = true;
                        }
                    } else {
                        wasFling = false;
                    }
                }

                if (animateToAmplitude != slowAmplitude) {
                    slowAmplitude += animateAmplitudeSlowDiff * dt;
                    if (Math.abs(slowAmplitude - amplitude) > 0.2f) {
                        slowAmplitude = amplitude + (slowAmplitude > amplitude ?
                                0.2f : -0.2f);
                    }
                    if (animateAmplitudeSlowDiff > 0) {
                        if (slowAmplitude > animateToAmplitude) {
                            slowAmplitude = animateToAmplitude;
                        }
                    } else {
                        if (slowAmplitude < animateToAmplitude) {
                            slowAmplitude = animateToAmplitude;
                        }
                    }
                }


                idleRadius = circleRadius * idleRadiusK;
                if (expandIdleRadius) {
                    scaleIdleDif += scaleSpeedIdle * dt;
                    if (scaleIdleDif >= 0.05f) {
                        scaleIdleDif = 0.05f;
                        expandIdleRadius = false;
                    }
                } else {
                    scaleIdleDif -= scaleSpeedIdle * dt;
                    if (scaleIdleDif < 0f) {
                        scaleIdleDif = 0f;
                        expandIdleRadius = true;
                    }
                }

                if (maxScale > 0) {
                    if (expandScale) {
                        scaleDif += scaleSpeed * dt;
                        if (scaleDif >= maxScale) {
                            scaleDif = maxScale;
                            expandScale = false;
                        }
                    } else {
                        scaleDif -= scaleSpeed * dt;
                        if (scaleDif < 0f) {
                            scaleDif = 0f;
                            expandScale = true;
                        }
                    }
                }


                if (sineAngleMax > animateToAmplitude) {
                    sineAngleMax -= 0.25f;
                    if (sineAngleMax < animateToAmplitude) {
                        sineAngleMax = animateToAmplitude;
                    }
                } else if (sineAngleMax < animateToAmplitude) {
                    sineAngleMax += 0.25f;
                    if (sineAngleMax > animateToAmplitude) {
                        sineAngleMax = animateToAmplitude;
                    }
                }

                if (!isIdle) {
                    rotation += (ROTATION_SPEED * 0.5f + ROTATION_SPEED * 4f * (amplitude > 0.5f ? 1 : amplitude / 0.5f)) * dt;
                    if (rotation > 360) rotation %= 360;
                } else {
                    idleRotation += IDLE_ROTATE_DIF * dt;
                    if (idleRotation > 360) idleRotation %= 360;
                }

                if (lastRadius < circleRadius) {
                    lastRadius = circleRadius;
                } else {
                    lastRadius -= radiusDiff * dt;
                    if (lastRadius < circleRadius) {
                        lastRadius = circleRadius;
                    }
                }

                lastRadius = circleRadius;

                if (!isIdle) {
                    waveAngle += (amplitudeWaveDif * sineAngleMax) * dt;
                    if (isBig) {
                        waveDif = (float) Math.cos(waveAngle);
                    } else {
                        waveDif = -(float) Math.cos(waveAngle);
                    }

                    if (waveDif > 0f && incRandomAdditionals) {
                        circleBezierDrawable.calculateRandomAdditionals();
                        incRandomAdditionals = false;
                    } else if (waveDif < 0f && !incRandomAdditionals) {
                        circleBezierDrawable.calculateRandomAdditionals();
                        incRandomAdditionals = true;
                    }
                }

                invalidate();
            }

            public void draw(float cx, float cy, float scale, Canvas canvas) {
                float waveAmplitude = amplitude < 0.3f ? amplitude / 0.3f : 1f;
                float radiusDiff = AndroidUtilities.dp(10) + AndroidUtilities.dp(50) * WAVE_ANGLE * animateToAmplitude;


                circleBezierDrawable.idleStateDiff = idleRadius * (1f - waveAmplitude);

                float kDiff = 0.35f * waveAmplitude * waveDif;
                circleBezierDrawable.radiusDiff = radiusDiff * kDiff;
                circleBezierDrawable.cubicBezierK = 1f + Math.abs(kDiff) * waveAmplitude + (1f - waveAmplitude) * idleRadiusK;


                circleBezierDrawable.radius = (lastRadius + amplitudeRadius * amplitude) + idleGlobalRadius + (flingRadius * waveAmplitude);

                if (circleBezierDrawable.radius + circleBezierDrawable.radiusDiff < circleRadius) {
                    circleBezierDrawable.radiusDiff = circleRadius - circleBezierDrawable.radius;
                }

                if (isBig) {
                    circleBezierDrawable.globalRotate = rotation + idleRotation;
                } else {
                    circleBezierDrawable.globalRotate = -rotation + idleRotation;
                }

                canvas.save();
                float s = scale + scaleIdleDif * (1f - waveAmplitude) + scaleDif * waveAmplitude;
                canvas.scale(s, s, cx, cy);
                circleBezierDrawable.setRandomAdditions(waveAmplitude * waveDif * randomAdditions);

                circleBezierDrawable.draw(cx, cy, canvas, isBig ? paintRecordWaveBig : paintRecordWaveTin);
                canvas.restore();
            }
        }
    }

    @SuppressLint("ClickableViewAccessibility")
    public ChatActivityEnterView(Activity context, SizeNotifierFrameLayout parent, ChatActivity fragment, final boolean isChat) {
        super(context);

        smoothKeyboard = isChat && SharedConfig.smoothKeyboard;
        dotPaint = new Paint(Paint.ANTI_ALIAS_FLAG);
        dotPaint.setColor(Theme.getColor(Theme.key_chat_emojiPanelNewTrending));
        setFocusable(true);
        setFocusableInTouchMode(true);
        setWillNotDraw(false);
        setClipChildren(false);

        NotificationCenter.getInstance(currentAccount).addObserver(this, NotificationCenter.recordStarted);
        NotificationCenter.getInstance(currentAccount).addObserver(this, NotificationCenter.recordStartError);
        NotificationCenter.getInstance(currentAccount).addObserver(this, NotificationCenter.recordStopped);
        NotificationCenter.getInstance(currentAccount).addObserver(this, NotificationCenter.recordProgressChanged);
        NotificationCenter.getInstance(currentAccount).addObserver(this, NotificationCenter.closeChats);
        NotificationCenter.getInstance(currentAccount).addObserver(this, NotificationCenter.audioDidSent);
        NotificationCenter.getInstance(currentAccount).addObserver(this, NotificationCenter.audioRouteChanged);
        NotificationCenter.getInstance(currentAccount).addObserver(this, NotificationCenter.messagePlayingDidReset);
        NotificationCenter.getInstance(currentAccount).addObserver(this, NotificationCenter.messagePlayingProgressDidChanged);
        NotificationCenter.getInstance(currentAccount).addObserver(this, NotificationCenter.featuredStickersDidLoad);
        NotificationCenter.getInstance(currentAccount).addObserver(this, NotificationCenter.messageReceivedByServer);
        NotificationCenter.getInstance(currentAccount).addObserver(this, NotificationCenter.sendingMessagesChanged);
        NotificationCenter.getInstance(currentAccount).addObserver(this, NotificationCenter.audioRecordTooShort);
        NotificationCenter.getGlobalInstance().addObserver(this, NotificationCenter.emojiDidLoad);

        parentActivity = context;
        parentFragment = fragment;
        if (fragment != null) {
            recordingGuid = parentFragment.getClassGuid();
        }
        sizeNotifierLayout = parent;
        sizeNotifierLayout.setDelegate(this);
        SharedPreferences preferences = MessagesController.getGlobalMainSettings();
        sendByEnter = preferences.getBoolean("send_by_enter", false);
        configAnimationsEnabled = preferences.getBoolean("view_animations", true);

        textFieldContainer = new LinearLayout(context);
        textFieldContainer.setOrientation(LinearLayout.HORIZONTAL);
        textFieldContainer.setClipChildren(false);
        textFieldContainer.setClipToPadding(false);
        textFieldContainer.setPadding(0, AndroidUtilities.dp(1), 0, 0);
        addView(textFieldContainer, LayoutHelper.createFrame(LayoutHelper.MATCH_PARENT, LayoutHelper.WRAP_CONTENT, Gravity.LEFT | Gravity.BOTTOM, 0, 1, 0, 0));

        FrameLayout frameLayout = new FrameLayout(context) {
            @Override
            protected void onLayout(boolean changed, int left, int top, int right, int bottom) {
                super.onLayout(changed, left, top, right, bottom);
                if (scheduledButton != null) {
                    int x = getMeasuredWidth() - AndroidUtilities.dp(botButton != null && botButton.getVisibility() == VISIBLE ? 96 : 48) - AndroidUtilities.dp(48);
                    scheduledButton.layout(x, scheduledButton.getTop(), x + scheduledButton.getMeasuredWidth(), scheduledButton.getBottom());
                }
            }

            @Override
            protected boolean drawChild(Canvas canvas, View child, long drawingTime) {
                if (child == messageEditText) {
                    canvas.save();
                    canvas.clipRect(0, -getTop() - textFieldContainer.getTop() - ChatActivityEnterView.this.getTop(), getMeasuredWidth(), getMeasuredHeight() - AndroidUtilities.dp(6));
                    boolean rez = super.drawChild(canvas, child, drawingTime);
                    canvas.restore();
                    return rez;
                }
                return super.drawChild(canvas, child, drawingTime);
            }
        };
        frameLayout.setClipChildren(false);
        textFieldContainer.addView(frameLayout, LayoutHelper.createLinear(0, LayoutHelper.WRAP_CONTENT, 1.0f, Gravity.BOTTOM));

        for (int a = 0; a < 2; a++) {
            emojiButton[a] = new ImageView(context) {
                @Override
                protected void onDraw(Canvas canvas) {
                    super.onDraw(canvas);
                    if (getTag() != null && attachLayout != null && !emojiViewVisible && !MediaDataController.getInstance(currentAccount).getUnreadStickerSets().isEmpty() && dotPaint != null) {
                        int x = getWidth() / 2 + AndroidUtilities.dp(4 + 5);
                        int y = getHeight() / 2 - AndroidUtilities.dp(13 - 5);
                        canvas.drawCircle(x, y, AndroidUtilities.dp(5), dotPaint);
                    }
                }
            };
            emojiButton[a].setColorFilter(new PorterDuffColorFilter(Theme.getColor(Theme.key_chat_messagePanelIcons), PorterDuff.Mode.SRC_IN));
            emojiButton[a].setScaleType(ImageView.ScaleType.CENTER_INSIDE);
            if (Build.VERSION.SDK_INT >= 21) {
                emojiButton[a].setBackgroundDrawable(Theme.createSelectorDrawable(Theme.getColor(Theme.key_listSelector)));
            }
            frameLayout.addView(emojiButton[a], LayoutHelper.createFrame(48, 48, Gravity.BOTTOM | Gravity.LEFT, 3, 0, 0, 0));
            emojiButton[a].setOnClickListener(view -> {
                if (!isPopupShowing() || currentPopupContentType != 0) {
                    showPopup(1, 0);
                    emojiView.onOpen(messageEditText.length() > 0);
                } else {
                    if (searchingType != 0) {
                        searchingType = 0;
                        emojiView.closeSearch(false);
                        messageEditText.requestFocus();
                    }
                    openKeyboardInternal();
                }
            });
            emojiButton[a].setContentDescription(LocaleController.getString("AccDescrEmojiButton", R.string.AccDescrEmojiButton));
            if (a == 1) {
                emojiButton[a].setVisibility(INVISIBLE);
                emojiButton[a].setAlpha(0.0f);
                emojiButton[a].setScaleX(0.1f);
                emojiButton[a].setScaleY(0.1f);
                emojiButton2 = emojiButton[a];
            } else {
                emojiButton1 = emojiButton[a];
            }
        }
        setEmojiButtonImage(false, false);

        messageEditText = new EditTextCaption(context) {

            private void send(InputContentInfoCompat inputContentInfo, boolean notify, int scheduleDate) {
                ClipDescription description = inputContentInfo.getDescription();
                if (description.hasMimeType("image/gif")) {
                    SendMessagesHelper.prepareSendingDocument(accountInstance, null, null, inputContentInfo.getContentUri(), null, "image/gif", dialog_id, replyingMessageObject, inputContentInfo, null, notify, 0);
                } else {
                    SendMessagesHelper.prepareSendingPhoto(accountInstance, null, inputContentInfo.getContentUri(), dialog_id, replyingMessageObject, null, null, null, inputContentInfo, 0, null, notify, 0);
                }
                if (delegate != null) {
                    delegate.onMessageSend(null, true, scheduleDate);
                }
            }

            @Override
            public InputConnection onCreateInputConnection(EditorInfo editorInfo) {
                final InputConnection ic = super.onCreateInputConnection(editorInfo);
                try {
                    EditorInfoCompat.setContentMimeTypes(editorInfo, new String[]{"image/gif", "image/*", "image/jpg", "image/png", "image/webp"});

                    final InputConnectionCompat.OnCommitContentListener callback = (inputContentInfo, flags, opts) -> {
                        if (BuildCompat.isAtLeastNMR1() && (flags & InputConnectionCompat.INPUT_CONTENT_GRANT_READ_URI_PERMISSION) != 0) {
                            try {
                                inputContentInfo.requestPermission();
                            } catch (Exception e) {
                                return false;
                            }
                        }

                        if (isInScheduleMode()) {
                            AlertsCreator.createScheduleDatePickerDialog(parentActivity, parentFragment.getDialogId(), (notify, scheduleDate) -> send(inputContentInfo, notify, scheduleDate));
                        } else {
                            send(inputContentInfo, true, 0);
                        }
                        return true;
                    };
                    return InputConnectionCompat.createWrapper(ic, editorInfo, callback);
                } catch (Throwable e) {
                    FileLog.e(e);
                }
                return ic;
            }

            @Override
            public boolean onTouchEvent(MotionEvent event) {
                if (isPopupShowing() && event.getAction() == MotionEvent.ACTION_DOWN) {
                    if (searchingType != 0) {
                        searchingType = 0;
                        emojiView.closeSearch(false);
                    }
                    showPopup(AndroidUtilities.usingHardwareInput ? 0 : 2, 0);
                    openKeyboardInternal();
                }
                try {
                    return super.onTouchEvent(event);
                } catch (Exception e) {
                    FileLog.e(e);
                }
                return false;
            }

            @Override
            protected void onSelectionChanged(int selStart, int selEnd) {
                super.onSelectionChanged(selStart, selEnd);
                if (delegate != null) {
                    delegate.onTextSelectionChanged(selStart, selEnd);
                }
            }

            @Override
            protected void extendActionMode(ActionMode actionMode, Menu menu) {
                if (parentFragment != null) {
                    parentFragment.extendActionMode(menu);
                }
            }

            @Override
            public boolean requestRectangleOnScreen(Rect rectangle) {
                rectangle.bottom += AndroidUtilities.dp(1000);
                return super.requestRectangleOnScreen(rectangle);
            }

<<<<<<< HEAD
=======
            @Override
            protected void onMeasure(int widthMeasureSpec, int heightMeasureSpec) {
                isInitLineCount = getMeasuredWidth() == 0 && getMeasuredHeight() == 0;
                super.onMeasure(widthMeasureSpec, heightMeasureSpec);
                if (isInitLineCount) {
                    lineCount = getLineCount();
                }
                isInitLineCount = false;
            }
>>>>>>> 32071036
        };
        messageEditText.setDelegate(new EditTextCaption.EditTextCaptionDelegate() {

            @Override
            public void onSpansChanged() {
                if (delegate != null) {
                    delegate.onTextSpansChanged(messageEditText.getText());
                }
            }

            @Override
            public int getCurrentChat() {

                int chatId;
                if (parentFragment.getCurrentChat() != null) {
                    chatId = parentFragment.getCurrentChat().id;
                } else if (parentFragment.getCurrentUser() != null) {
                    chatId = parentFragment.getCurrentUser().id;
                } else {
                    chatId = -1;
                }

                return chatId;
            }

        });

        messageEditText.setWindowView(parentActivity.getWindow().getDecorView());
        TLRPC.EncryptedChat encryptedChat = parentFragment != null ? parentFragment.getCurrentEncryptedChat() : null;
        messageEditText.setAllowTextEntitiesIntersection(supportsSendingNewEntities());
        updateFieldHint();
        int flags = EditorInfo.IME_FLAG_NO_EXTRACT_UI;
        if (encryptedChat != null) {
            flags |= 0x01000000; //EditorInfo.IME_FLAG_NO_PERSONALIZED_LEARNING;
        }
        messageEditText.setImeOptions(flags);
        messageEditText.setInputType(messageEditText.getInputType() | EditorInfo.TYPE_TEXT_FLAG_CAP_SENTENCES | EditorInfo.TYPE_TEXT_FLAG_MULTI_LINE);
        messageEditText.setSingleLine(false);
        messageEditText.setMaxLines(6);
        messageEditText.setTextSize(TypedValue.COMPLEX_UNIT_DIP, 18);
        messageEditText.setGravity(Gravity.BOTTOM);
        messageEditText.setPadding(0, AndroidUtilities.dp(11), 0, AndroidUtilities.dp(12));
        messageEditText.setBackgroundDrawable(null);
        messageEditText.setTextColor(Theme.getColor(Theme.key_chat_messagePanelText));
        messageEditText.setHintColor(Theme.getColor(Theme.key_chat_messagePanelHint));
        messageEditText.setHintTextColor(Theme.getColor(Theme.key_chat_messagePanelHint));
        messageEditText.setCursorColor(Theme.getColor(Theme.key_chat_messagePanelCursor));
        frameLayout.addView(messageEditText, LayoutHelper.createFrame(LayoutHelper.MATCH_PARENT, LayoutHelper.WRAP_CONTENT, Gravity.BOTTOM, 52, 0, isChat ? 50 : 2, 0));
        messageEditText.setOnKeyListener(new OnKeyListener() {

            boolean ctrlPressed = false;

            @Override
            public boolean onKey(View view, int i, KeyEvent keyEvent) {
                if (i == KeyEvent.KEYCODE_BACK && !keyboardVisible && isPopupShowing()) {
                    if (keyEvent.getAction() == 1) {
                        if (currentPopupContentType == 1 && botButtonsMessageObject != null) {
                            SharedPreferences preferences = MessagesController.getMainSettings(currentAccount);
                            preferences.edit().putInt("hidekeyboard_" + dialog_id, botButtonsMessageObject.getId()).apply();
                        }
                        if (searchingType != 0) {
                            searchingType = 0;
                            emojiView.closeSearch(true);
                            messageEditText.requestFocus();
                        } else {
                            showPopup(0, 0);
                        }
                    }
                    return true;
                } else if (i == KeyEvent.KEYCODE_ENTER && (ctrlPressed || sendByEnter) && keyEvent.getAction() == KeyEvent.ACTION_DOWN && editingMessageObject == null) {
                    sendMessage();
                    return true;
                } else if (i == KeyEvent.KEYCODE_CTRL_LEFT || i == KeyEvent.KEYCODE_CTRL_RIGHT) {
                    ctrlPressed = keyEvent.getAction() == KeyEvent.ACTION_DOWN;
                    return true;
                }
                return false;
            }
        });
        messageEditText.setOnEditorActionListener(new TextView.OnEditorActionListener() {

            boolean ctrlPressed = false;

            @Override
            public boolean onEditorAction(TextView textView, int i, KeyEvent keyEvent) {
                if (i == EditorInfo.IME_ACTION_SEND) {
                    sendMessage();
                    return true;
                } else if (keyEvent != null && i == EditorInfo.IME_NULL) {
                    if ((ctrlPressed || sendByEnter) && keyEvent.getAction() == KeyEvent.ACTION_DOWN && editingMessageObject == null) {
                        sendMessage();
                        return true;
                    } else if (i == KeyEvent.KEYCODE_CTRL_LEFT || i == KeyEvent.KEYCODE_CTRL_RIGHT) {
                        ctrlPressed = keyEvent.getAction() == KeyEvent.ACTION_DOWN;
                        return true;
                    }
                }
                return false;
            }
        });
        messageEditText.addTextChangedListener(new TextWatcher() {

            private boolean processChange;
            private boolean nextChangeIsSend;

            @Override
            public void beforeTextChanged(CharSequence charSequence, int i, int i2, int i3) {

            }

            @Override
            public void onTextChanged(CharSequence charSequence, int start, int before, int count) {
                if (lineCount != messageEditText.getLineCount()) {
                    if (!isInitLineCount && messageEditText.getMeasuredWidth() > 0) {
                        onLineCountChanged(lineCount, messageEditText.getLineCount());
                    }
                    lineCount = messageEditText.getLineCount();
                }

                if (innerTextChange == 1) {
                    return;
                }
                if (sendByEnter && editingMessageObject == null && count > before && charSequence.length() > 0 && count == 1 && before == 0 && charSequence.length() == start + count && charSequence.charAt(charSequence.length() - 1) == '\n') {
                    nextChangeIsSend = true;
                }
                checkSendButton(true);
                CharSequence message = AndroidUtilities.getTrimmedString(charSequence.toString());
                if (delegate != null) {
                    if (!ignoreTextChange) {
                        if (count > 2 || charSequence == null || charSequence.length() == 0) {
                            messageWebPageSearch = true;
                        }
                        delegate.onTextChanged(charSequence, before > count + 1 || (count - before) > 2);
                    }
                }
                if (innerTextChange != 2 && (count - before) > 1) {
                    processChange = true;
                }
                if (editingMessageObject == null && !canWriteToChannel && message.length() != 0 && lastTypingTimeSend < System.currentTimeMillis() - 5000 && !ignoreTextChange) {
                    int currentTime = ConnectionsManager.getInstance(currentAccount).getCurrentTime();
                    TLRPC.User currentUser = null;
                    if ((int) dialog_id > 0) {
                        currentUser = accountInstance.getMessagesController().getUser((int) dialog_id);
                    }
                    if (currentUser != null && (currentUser.id == UserConfig.getInstance(currentAccount).getClientUserId() || currentUser.status != null && currentUser.status.expires < currentTime && !accountInstance.getMessagesController().onlinePrivacy.containsKey(currentUser.id))) {
                        return;
                    }
                    lastTypingTimeSend = System.currentTimeMillis();
                    if (delegate != null) {
                        delegate.needSendTyping();
                    }
                }
            }

            @Override
            public void afterTextChanged(Editable editable) {
                if (innerTextChange != 0) {
                    return;
                }
                if (nextChangeIsSend) {
                    sendMessage();
                    nextChangeIsSend = false;
                }
                if (processChange) {
                    ImageSpan[] spans = editable.getSpans(0, editable.length(), ImageSpan.class);
                    for (int i = 0; i < spans.length; i++) {
                        editable.removeSpan(spans[i]);
                    }
                    Emoji.replaceEmoji(editable, messageEditText.getPaint().getFontMetricsInt(), AndroidUtilities.dp(20), false);
                    processChange = false;
                }
            }
        });

        if (isChat) {
            if (parentFragment != null) {
                Drawable drawable1 = context.getResources().getDrawable(R.drawable.input_calendar1).mutate();
                Drawable drawable2 = context.getResources().getDrawable(R.drawable.input_calendar2).mutate();
                drawable1.setColorFilter(new PorterDuffColorFilter(Theme.getColor(Theme.key_chat_messagePanelIcons), PorterDuff.Mode.SRC_IN));
                drawable2.setColorFilter(new PorterDuffColorFilter(Theme.getColor(Theme.key_chat_recordedVoiceDot), PorterDuff.Mode.SRC_IN));
                CombinedDrawable combinedDrawable = new CombinedDrawable(drawable1, drawable2);

                scheduledButton = new ImageView(context);
                scheduledButton.setImageDrawable(combinedDrawable);
                scheduledButton.setVisibility(GONE);
                scheduledButton.setContentDescription(LocaleController.getString("ScheduledMessages", R.string.ScheduledMessages));
                scheduledButton.setScaleType(ImageView.ScaleType.CENTER);
                if (Build.VERSION.SDK_INT >= 21) {
                    scheduledButton.setBackgroundDrawable(Theme.createSelectorDrawable(Theme.getColor(Theme.key_listSelector)));
                }
                frameLayout.addView(scheduledButton, LayoutHelper.createFrame(48, 48, Gravity.BOTTOM | Gravity.RIGHT));
                scheduledButton.setOnClickListener(v -> {
                    if (delegate != null) {
                        delegate.openScheduledMessages();
                    }
                });
            }

            attachLayout = new LinearLayout(context);
            attachLayout.setOrientation(LinearLayout.HORIZONTAL);
            attachLayout.setEnabled(false);
            attachLayout.setPivotX(AndroidUtilities.dp(48));
            attachLayout.setClipChildren(false);
            frameLayout.addView(attachLayout, LayoutHelper.createFrame(LayoutHelper.WRAP_CONTENT, 48, Gravity.BOTTOM | Gravity.RIGHT));

            botButton = new ImageView(context);
            botButton.setColorFilter(new PorterDuffColorFilter(Theme.getColor(Theme.key_chat_messagePanelIcons), PorterDuff.Mode.SRC_IN));
            botButton.setImageResource(R.drawable.input_bot2);
            botButton.setScaleType(ImageView.ScaleType.CENTER);
            if (Build.VERSION.SDK_INT >= 21) {
                botButton.setBackgroundDrawable(Theme.createSelectorDrawable(Theme.getColor(Theme.key_listSelector)));
            }
            botButton.setVisibility(GONE);
            attachLayout.addView(botButton, LayoutHelper.createLinear(48, 48));
            botButton.setOnClickListener(v -> {
                if (searchingType != 0) {
                    searchingType = 0;
                    emojiView.closeSearch(false);
                    messageEditText.requestFocus();
                }
                if (botReplyMarkup != null) {
                    if (!isPopupShowing() || currentPopupContentType != 1) {
                        showPopup(1, 1);
                        SharedPreferences preferences1 = MessagesController.getMainSettings(currentAccount);
                        preferences1.edit().remove("hidekeyboard_" + dialog_id).apply();
                    } else {
                        if (currentPopupContentType == 1 && botButtonsMessageObject != null) {
                            SharedPreferences preferences1 = MessagesController.getMainSettings(currentAccount);
                            preferences1.edit().putInt("hidekeyboard_" + dialog_id, botButtonsMessageObject.getId()).commit();
                        }
                        openKeyboardInternal();
                    }
                } else if (hasBotCommands) {
                    setFieldText("/");
                    messageEditText.requestFocus();
                    openKeyboard();
                }
                if (stickersExpanded) {
                    setStickersExpanded(false, false, false);
                }
            });

            notifyButton = new ImageView(context);
            notifyButton.setImageResource(silent ? R.drawable.input_notify_off : R.drawable.input_notify_on);
            notifyButton.setContentDescription(silent ? LocaleController.getString("AccDescrChanSilentOn", R.string.AccDescrChanSilentOn) : LocaleController.getString("AccDescrChanSilentOff", R.string.AccDescrChanSilentOff));
            notifyButton.setColorFilter(new PorterDuffColorFilter(Theme.getColor(Theme.key_chat_messagePanelIcons), PorterDuff.Mode.SRC_IN));
            notifyButton.setScaleType(ImageView.ScaleType.CENTER);
            if (Build.VERSION.SDK_INT >= 21) {
                notifyButton.setBackgroundDrawable(Theme.createSelectorDrawable(Theme.getColor(Theme.key_listSelector)));
            }
            notifyButton.setVisibility(canWriteToChannel && (delegate == null || !delegate.hasScheduledMessages()) ? VISIBLE : GONE);
            attachLayout.addView(notifyButton, LayoutHelper.createLinear(48, 48));
            notifyButton.setOnClickListener(new OnClickListener() {

                private Toast visibleToast;

                @Override
                public void onClick(View v) {
                    silent = !silent;
                    notifyButton.setImageResource(silent ? R.drawable.input_notify_off : R.drawable.input_notify_on);
                    MessagesController.getNotificationsSettings(currentAccount).edit().putBoolean("silent_" + dialog_id, silent).commit();
                    NotificationsController.getInstance(currentAccount).updateServerNotificationsSettings(dialog_id);
                    try {
                        if (visibleToast != null) {
                            visibleToast.cancel();
                        }
                    } catch (Exception e) {
                        FileLog.e(e);
                    }
                    if (silent) {
                        visibleToast = Toast.makeText(parentActivity, LocaleController.getString("ChannelNotifyMembersInfoOff", R.string.ChannelNotifyMembersInfoOff), Toast.LENGTH_SHORT);
                        visibleToast.show();
                    } else {
                        visibleToast = Toast.makeText(parentActivity, LocaleController.getString("ChannelNotifyMembersInfoOn", R.string.ChannelNotifyMembersInfoOn), Toast.LENGTH_SHORT);
                        visibleToast.show();
                    }
                    notifyButton.setContentDescription(silent ? LocaleController.getString("AccDescrChanSilentOn", R.string.AccDescrChanSilentOn) : LocaleController.getString("AccDescrChanSilentOff", R.string.AccDescrChanSilentOff));
                    updateFieldHint();
                }
            });

            attachButton = new ImageView(context);
            attachButton.setColorFilter(new PorterDuffColorFilter(Theme.getColor(Theme.key_chat_messagePanelIcons), PorterDuff.Mode.SRC_IN));
            attachButton.setImageResource(R.drawable.deproko_baseline_attach_26);
            attachButton.setScaleType(ImageView.ScaleType.CENTER);
            if (Build.VERSION.SDK_INT >= 21) {
                attachButton.setBackgroundDrawable(Theme.createSelectorDrawable(Theme.getColor(Theme.key_listSelector)));
            }
            attachLayout.addView(attachButton, LayoutHelper.createLinear(48, 48));
            attachButton.setOnClickListener(v -> delegate.didPressAttachButton());
            attachButton.setContentDescription(LocaleController.getString("AccDescrAttachButton", R.string.AccDescrAttachButton));
        }

        recordedAudioPanel = new FrameLayout(context);
        recordedAudioPanel.setVisibility(audioToSend == null ? GONE : VISIBLE);
        recordedAudioPanel.setFocusable(true);
        recordedAudioPanel.setFocusableInTouchMode(true);
        recordedAudioPanel.setClickable(true);
        frameLayout.addView(recordedAudioPanel, LayoutHelper.createFrame(LayoutHelper.MATCH_PARENT, 48, Gravity.BOTTOM));

        recordDeleteImageView = new RLottieImageView(context);
        recordDeleteImageView.setScaleType(ImageView.ScaleType.CENTER);
        recordDeleteImageView.setAnimation(R.raw.chat_audio_record_delete_2, 28, 28);
        recordDeleteImageView.getAnimatedDrawable().setInvalidateOnProgressSet(true);
        updateRecordedDeleteIconColors();

        recordDeleteImageView.setContentDescription(LocaleController.getString("Delete", R.string.Delete));
        if (Build.VERSION.SDK_INT >= 21) {
            recordDeleteImageView.setBackgroundDrawable(Theme.createSelectorDrawable(Theme.getColor(Theme.key_listSelector)));
        }
        recordedAudioPanel.addView(recordDeleteImageView, LayoutHelper.createFrame(48, 48));
        recordDeleteImageView.setOnClickListener(v -> {
            if (runningAnimationAudio != null && runningAnimationAudio.isRunning()) {
                return;
            }
            if (videoToSendMessageObject != null) {
                CameraController.getInstance().cancelOnInitRunnable(onFinishInitCameraRunnable);
                delegate.needStartRecordVideo(2, true, 0);
            } else {
                MessageObject playing = MediaController.getInstance().getPlayingMessageObject();
                if (playing != null && playing == audioToSendMessageObject) {
                    MediaController.getInstance().cleanupPlayer(true, true);
                }
            }
            if (audioToSendPath != null) {
                new File(audioToSendPath).delete();
            }
            hideRecordedAudioPanel(false);
            checkSendButton(true);
        });

        videoTimelineView = new VideoTimelineView(context);
        videoTimelineView.setColor(Theme.getColor(Theme.key_chat_messagePanelVideoFrame));
        videoTimelineView.setRoundFrames(true);
        videoTimelineView.setDelegate(new VideoTimelineView.VideoTimelineViewDelegate() {
            @Override
            public void onLeftProgressChanged(float progress) {
                if (videoToSendMessageObject == null) {
                    return;
                }
                videoToSendMessageObject.startTime = (long) (progress * videoToSendMessageObject.estimatedDuration);
                delegate.needChangeVideoPreviewState(2, progress);
            }

            @Override
            public void onRightProgressChanged(float progress) {
                if (videoToSendMessageObject == null) {
                    return;
                }
                videoToSendMessageObject.endTime = (long) (progress * videoToSendMessageObject.estimatedDuration);
                delegate.needChangeVideoPreviewState(2, progress);
            }

            @Override
            public void didStartDragging() {
                delegate.needChangeVideoPreviewState(1, 0);
            }

            @Override
            public void didStopDragging() {
                delegate.needChangeVideoPreviewState(0, 0);
            }
        });
        recordedAudioPanel.addView(videoTimelineView, LayoutHelper.createFrame(LayoutHelper.MATCH_PARENT, LayoutHelper.MATCH_PARENT, Gravity.CENTER_VERTICAL | Gravity.LEFT, 56, 0, 8, 0));
        VideoTimelineView.TimeHintView videoTimeHintView = new VideoTimelineView.TimeHintView(context);
        videoTimelineView.setTimeHintView(videoTimeHintView);
        sizeNotifierLayout.addView(videoTimeHintView, LayoutHelper.createFrame(LayoutHelper.MATCH_PARENT, LayoutHelper.WRAP_CONTENT, Gravity.BOTTOM, 0, 0, 0, 52));

        recordedAudioBackground = new View(context);
        recordedAudioBackground.setBackgroundDrawable(Theme.createRoundRectDrawable(AndroidUtilities.dp(18), Theme.getColor(Theme.key_chat_recordedVoiceBackground)));
        recordedAudioPanel.addView(recordedAudioBackground, LayoutHelper.createFrame(LayoutHelper.MATCH_PARENT, 36, Gravity.CENTER_VERTICAL | Gravity.LEFT, 48, 0, 0, 0));

        recordedAudioSeekBar = new SeekBarWaveformView(context);

        LinearLayout waveFormTimerLayout = new LinearLayout(context);
        waveFormTimerLayout.setOrientation(LinearLayout.HORIZONTAL);
        recordedAudioPanel.addView(waveFormTimerLayout, LayoutHelper.createFrame(LayoutHelper.MATCH_PARENT, 32, Gravity.CENTER_VERTICAL | Gravity.LEFT, 48 + 44, 0, 13, 0));
        playPauseDrawable = new MediaActionDrawable();
        recordedAudioPlayButton = new ImageView(context);
        Matrix matrix = new Matrix();
        matrix.postScale(0.8f, 0.8f, AndroidUtilities.dpf2(24), AndroidUtilities.dpf2(24));
        recordedAudioPlayButton.setImageMatrix(matrix);
        recordedAudioPlayButton.setImageDrawable(playPauseDrawable);
        recordedAudioPlayButton.setScaleType(ImageView.ScaleType.MATRIX);
        recordedAudioPlayButton.setContentDescription(LocaleController.getString("AccActionPlay", R.string.AccActionPlay));
        recordedAudioPanel.addView(recordedAudioPlayButton, LayoutHelper.createFrame(48, 48, Gravity.LEFT | Gravity.BOTTOM, 48, 0, 13, 0));
        recordedAudioPlayButton.setOnClickListener(v -> {
            if (audioToSend == null) {
                return;
            }
            if (MediaController.getInstance().isPlayingMessage(audioToSendMessageObject) && !MediaController.getInstance().isMessagePaused()) {
                MediaController.getInstance().pauseMessage(audioToSendMessageObject);
                playPauseDrawable.setIcon(MediaActionDrawable.ICON_PLAY, true);
                recordedAudioPlayButton.setContentDescription(LocaleController.getString("AccActionPlay", R.string.AccActionPlay));
            } else {
                playPauseDrawable.setIcon(MediaActionDrawable.ICON_PAUSE, true);
                MediaController.getInstance().playMessage(audioToSendMessageObject);
                recordedAudioPlayButton.setContentDescription(LocaleController.getString("AccActionPause", R.string.AccActionPause));
            }
        });

        recordedAudioTimeTextView = new TextView(context);
        recordedAudioTimeTextView.setTextColor(Theme.getColor(Theme.key_chat_messagePanelVoiceDuration));
        recordedAudioTimeTextView.setTextSize(TypedValue.COMPLEX_UNIT_DIP, 13);
        waveFormTimerLayout.addView(recordedAudioSeekBar, LayoutHelper.createLinear(0, 32, 1f, Gravity.CENTER_VERTICAL, 0, 0, 4, 0));
        waveFormTimerLayout.addView(recordedAudioTimeTextView, LayoutHelper.createLinear(LayoutHelper.WRAP_CONTENT, LayoutHelper.WRAP_CONTENT, 0f, Gravity.CENTER_VERTICAL));

        recordPanel = new FrameLayout(context);
        recordPanel.setClipChildren(false);
        recordPanel.setVisibility(GONE);
        frameLayout.addView(recordPanel, LayoutHelper.createFrame(LayoutHelper.MATCH_PARENT, 48));
        recordPanel.setOnTouchListener((v, event) -> true);

        slideText = new SlideTextView(context);
        recordPanel.addView(slideText, LayoutHelper.createFrame(LayoutHelper.MATCH_PARENT, LayoutHelper.MATCH_PARENT, Gravity.NO_GRAVITY, 45, 0, 0, 0));

        recordTimeContainer = new LinearLayout(context);
        recordTimeContainer.setOrientation(LinearLayout.HORIZONTAL);
        recordTimeContainer.setPadding(AndroidUtilities.dp(13), 0, 0, 0);
        recordPanel.addView(recordTimeContainer, LayoutHelper.createFrame(LayoutHelper.MATCH_PARENT, LayoutHelper.MATCH_PARENT, Gravity.CENTER_VERTICAL));

        recordDot = new RecordDot(context);
        recordTimeContainer.addView(recordDot, LayoutHelper.createLinear(28, 28, Gravity.CENTER_VERTICAL, 0, 0, 0, 0));

        recordTimerView = new TimerView(context);
        recordTimeContainer.addView(recordTimerView, LayoutHelper.createLinear(LayoutHelper.MATCH_PARENT, LayoutHelper.MATCH_PARENT, Gravity.CENTER_VERTICAL, 6, 0, 0, 0));

        sendButtonContainer = new FrameLayout(context);
        sendButtonContainer.setClipChildren(false);
        sendButtonContainer.setClipToPadding(false);
        textFieldContainer.addView(sendButtonContainer, LayoutHelper.createLinear(48, 48, Gravity.BOTTOM));

        audioVideoButtonContainer = new FrameLayout(context);
        audioVideoButtonContainer.setSoundEffectsEnabled(false);
        sendButtonContainer.addView(audioVideoButtonContainer, LayoutHelper.createFrame(48, 48));
        audioVideoButtonContainer.setOnTouchListener((view, motionEvent) -> {
            if (motionEvent.getAction() == MotionEvent.ACTION_DOWN) {
                if (recordCircle.isSendButtonVisible()) {
                    if (!hasRecordVideo || calledRecordRunnable) {
                        startedDraggingX = -1;
                        if (hasRecordVideo && videoSendButton.getTag() != null) {
                            delegate.needStartRecordVideo(NekoConfig.confirmAVMessage ? 3 : 1, true, 0);
                        } else {
                            if (NekoConfig.confirmAVMessage) {
                                MediaController.getInstance().stopRecording(2, true, 0);
                            } else {
                                if (recordingAudioVideo && isInScheduleMode()) {
                                    AlertsCreator.createScheduleDatePickerDialog(parentActivity, parentFragment.getDialogId(), (notify, scheduleDate) -> MediaController.getInstance().stopRecording(1, notify, scheduleDate), () -> MediaController.getInstance().stopRecording(0, false, 0));
                                }
                                MediaController.getInstance().stopRecording(isInScheduleMode() ? 3 : 1, true, 0);
                            }
                            delegate.needStartRecordAudio(0);
                        }
                        if (!NekoConfig.confirmAVMessage) {
                            recordingAudioVideo = false;
                            updateRecordIntefrace(RECORD_STATE_SENDING);
                        }
                    }
                    return false;
                }
                if (parentFragment != null) {
                    TLRPC.Chat chat = parentFragment.getCurrentChat();
                    if (chat != null && !ChatObject.canSendMedia(chat)) {
                        delegate.needShowMediaBanHint();
                        return false;
                    }
                }
                if (hasRecordVideo) {
                    calledRecordRunnable = false;
                    recordAudioVideoRunnableStarted = true;
                    AndroidUtilities.runOnUIThread(recordAudioVideoRunnable, 150);
                } else {
                    recordAudioVideoRunnable.run();
                }
            } else if (motionEvent.getAction() == MotionEvent.ACTION_UP || motionEvent.getAction() == MotionEvent.ACTION_CANCEL) {
                if (motionEvent.getAction() == MotionEvent.ACTION_CANCEL && recordingAudioVideo) {
                    if (recordCircle.slideToCancelProgress < 0.7f) {
                        if (hasRecordVideo && videoSendButton.getTag() != null) {
                            CameraController.getInstance().cancelOnInitRunnable(onFinishInitCameraRunnable);
                            delegate.needStartRecordVideo(2, true, 0);
                        } else {
                            delegate.needStartRecordAudio(0);
                            MediaController.getInstance().stopRecording(0, false, 0);
                        }
                        recordingAudioVideo = false;
                        updateRecordIntefrace(RECORD_STATE_CANCEL_BY_GESTURE);
                    } else {
                        recordCircle.sendButtonVisible = true;
                        startLockTransition();
                    }
                    return false;
                }
                if (recordCircle.isSendButtonVisible() || recordedAudioPanel.getVisibility() == VISIBLE) {
                    if (recordAudioVideoRunnableStarted) {
                        AndroidUtilities.cancelRunOnUIThread(recordAudioVideoRunnable);
                    }
                    return false;
                }

                float x = motionEvent.getX() + audioVideoButtonContainer.getX();
                float dist = (x - startedDraggingX);
                float alpha = 1.0f + dist / distCanMove;
                if (alpha < 0.45) {
                    if (hasRecordVideo && videoSendButton.getTag() != null) {
                        CameraController.getInstance().cancelOnInitRunnable(onFinishInitCameraRunnable);
                        delegate.needStartRecordVideo(2, true, 0);
                    } else {
                        delegate.needStartRecordAudio(0);
                        MediaController.getInstance().stopRecording(0, false, 0);
                    }
                    recordingAudioVideo = false;
                    updateRecordIntefrace(RECORD_STATE_CANCEL_BY_GESTURE);
                } else {
                    if (recordAudioVideoRunnableStarted) {
                        AndroidUtilities.cancelRunOnUIThread(recordAudioVideoRunnable);
                        delegate.onSwitchRecordMode(videoSendButton.getTag() == null);
                        setRecordVideoButtonVisible(videoSendButton.getTag() == null, true);
                        if (!NekoConfig.disableVibration) {
                            performHapticFeedback(HapticFeedbackConstants.KEYBOARD_TAP);
                        }
                        sendAccessibilityEvent(AccessibilityEvent.TYPE_VIEW_CLICKED);
                    } else if (!hasRecordVideo || calledRecordRunnable) {
                        startedDraggingX = -1;
                        if (hasRecordVideo && videoSendButton.getTag() != null) {
                            CameraController.getInstance().cancelOnInitRunnable(onFinishInitCameraRunnable);
                            delegate.needStartRecordVideo(NekoConfig.confirmAVMessage ? 3 : 1, true, 0);
                        } else {
                            if (!NekoConfig.confirmAVMessage) {
                                if (recordingAudioVideo && isInScheduleMode()) {
                                    AlertsCreator.createScheduleDatePickerDialog(parentActivity, parentFragment.getDialogId(), (notify, scheduleDate) -> MediaController.getInstance().stopRecording(1, notify, scheduleDate), () -> MediaController.getInstance().stopRecording(0, false, 0));
                                }
                            }
                            delegate.needStartRecordAudio(0);
                            if (!NekoConfig.confirmAVMessage) {
                                MediaController.getInstance().stopRecording(isInScheduleMode() ? 3 : 1, true, 0);
                            } else {
                                MediaController.getInstance().stopRecording(2, true, 0);
                            }
                        }
                        if (!NekoConfig.confirmAVMessage) {
                            recordingAudioVideo = false;
                            updateRecordIntefrace(RECORD_STATE_SENDING);
                        }
                    }
                }
            } else if (motionEvent.getAction() == MotionEvent.ACTION_MOVE && recordingAudioVideo) {
                float x = motionEvent.getX();
                float y = motionEvent.getY();
                if (recordCircle.isSendButtonVisible()) {
                    return false;
                }
                if (recordCircle.setLockTranslation(y) == 2) {
                    startLockTransition();
                    return false;
                } else {
                    recordCircle.setMovingCords(x, y);
                }

                if (startedDraggingX == -1) {
                    startedDraggingX = x;
                    distCanMove = (float) (sizeNotifierLayout.getMeasuredWidth() * 0.35);
                    if (distCanMove > AndroidUtilities.dp(140)) {
                        distCanMove = AndroidUtilities.dp(140);
                    }
                }

                x = x + audioVideoButtonContainer.getX();
                float dist = (x - startedDraggingX);
                float alpha = 1.0f + dist / distCanMove;
                if (startedDraggingX != -1) {
                    if (alpha > 1) {
                        alpha = 1;
                    } else if (alpha < 0) {
                        alpha = 0;
                    }
                    slideText.setSlideX(alpha);
                    recordCircle.setSlideToCancelProgress(alpha);
                }

                if (alpha == 0) {
                    if (hasRecordVideo && videoSendButton.getTag() != null) {
                        CameraController.getInstance().cancelOnInitRunnable(onFinishInitCameraRunnable);
                        delegate.needStartRecordVideo(2, true, 0);
                    } else {
                        delegate.needStartRecordAudio(0);
                        MediaController.getInstance().stopRecording(0, false, 0);
                    }
                    recordingAudioVideo = false;
                    updateRecordIntefrace(RECORD_STATE_CANCEL_BY_GESTURE);
                }
            }
            view.onTouchEvent(motionEvent);
            return true;
        });

        audioSendButton = new ImageView(context);
        audioSendButton.setScaleType(ImageView.ScaleType.CENTER_INSIDE);
        audioSendButton.setColorFilter(new PorterDuffColorFilter(Theme.getColor(Theme.key_chat_messagePanelIcons), PorterDuff.Mode.SRC_IN));
        audioSendButton.setImageResource(R.drawable.input_mic);
        audioSendButton.setPadding(0, 0, AndroidUtilities.dp(4), 0);
        audioSendButton.setContentDescription(LocaleController.getString("AccDescrVoiceMessage", R.string.AccDescrVoiceMessage));
        audioSendButton.setFocusable(true);
        audioSendButton.setAccessibilityDelegate(mediaMessageButtonsDelegate);
        audioVideoButtonContainer.addView(audioSendButton, LayoutHelper.createFrame(48, 48));

        if (isChat) {
            videoSendButton = new ImageView(context);
            videoSendButton.setScaleType(ImageView.ScaleType.CENTER_INSIDE);
            videoSendButton.setColorFilter(new PorterDuffColorFilter(Theme.getColor(Theme.key_chat_messagePanelIcons), PorterDuff.Mode.SRC_IN));
            videoSendButton.setImageResource(R.drawable.input_video);
            videoSendButton.setPadding(0, 0, AndroidUtilities.dp(4), 0);
            videoSendButton.setContentDescription(LocaleController.getString("AccDescrVideoMessage", R.string.AccDescrVideoMessage));
            videoSendButton.setFocusable(true);
            videoSendButton.setAccessibilityDelegate(mediaMessageButtonsDelegate);
            audioVideoButtonContainer.addView(videoSendButton, LayoutHelper.createFrame(48, 48));
        }

        recordCircle = new RecordCircle(context);
        recordCircle.setVisibility(GONE);
        sizeNotifierLayout.addView(recordCircle, LayoutHelper.createFrame(LayoutHelper.MATCH_PARENT, LayoutHelper.WRAP_CONTENT, Gravity.BOTTOM, 0, 0, 0, 0));

        cancelBotButton = new ImageView(context);
        cancelBotButton.setVisibility(INVISIBLE);
        cancelBotButton.setScaleType(ImageView.ScaleType.CENTER_INSIDE);
        cancelBotButton.setImageDrawable(progressDrawable = new CloseProgressDrawable2());
        cancelBotButton.setContentDescription(LocaleController.getString("Cancel", R.string.Cancel));
        progressDrawable.setColorFilter(new PorterDuffColorFilter(Theme.getColor(Theme.key_chat_messagePanelCancelInlineBot), PorterDuff.Mode.SRC_IN));
        cancelBotButton.setSoundEffectsEnabled(false);
        cancelBotButton.setScaleX(0.1f);
        cancelBotButton.setScaleY(0.1f);
        cancelBotButton.setAlpha(0.0f);
        if (Build.VERSION.SDK_INT >= 21) {
            cancelBotButton.setBackgroundDrawable(Theme.createSelectorDrawable(Theme.getColor(Theme.key_listSelector)));
        }
        sendButtonContainer.addView(cancelBotButton, LayoutHelper.createFrame(48, 48));
        cancelBotButton.setOnClickListener(view -> {
            String text = messageEditText.getText().toString();
            int idx = text.indexOf(' ');
            if (idx == -1 || idx == text.length() - 1) {
                setFieldText("");
            } else {
                setFieldText(text.substring(0, idx + 1));
            }
        });

        if (isInScheduleMode()) {
            sendButtonDrawable = context.getResources().getDrawable(R.drawable.input_schedule).mutate();
            sendButtonInverseDrawable = context.getResources().getDrawable(R.drawable.input_schedule).mutate();
            inactinveSendButtonDrawable = context.getResources().getDrawable(R.drawable.input_schedule).mutate();
        } else {
            sendButtonDrawable = context.getResources().getDrawable(R.drawable.ic_send).mutate();
            sendButtonInverseDrawable = context.getResources().getDrawable(R.drawable.ic_send).mutate();
            inactinveSendButtonDrawable = context.getResources().getDrawable(R.drawable.ic_send).mutate();
        }
        sendButton = new View(context) {

            private int drawableColor;
            private float animationProgress;
            private float animateBounce;
            private long lastAnimationTime;
            private float animationDuration;
            private int prevColorType;

            @Override
            protected void onDraw(Canvas canvas) {
                int x = (getMeasuredWidth() - sendButtonDrawable.getIntrinsicWidth()) / 2;
                int y = (getMeasuredHeight() - sendButtonDrawable.getIntrinsicHeight()) / 2;
                if (isInScheduleMode()) {
                    y -= AndroidUtilities.dp(1);
                } else {
                    x += AndroidUtilities.dp(2);
                }

                int color;
                boolean showingPopup;
                int colorType;
                if (showingPopup = (sendPopupWindow != null && sendPopupWindow.isShowing())) {
                    color = Theme.getColor(Theme.key_chat_messagePanelVoicePressed);
                    colorType = 1;
                } else {
                    color = Theme.getColor(Theme.key_chat_messagePanelSend);
                    colorType = 2;
                }
                if (color != drawableColor) {
                    lastAnimationTime = SystemClock.elapsedRealtime();
                    if (prevColorType != 0 && prevColorType != colorType) {
                        if (showingPopup) {
                            animationProgress = 0.0f;
                            animationDuration = 200.0f;
                        } else {
                            animationProgress = 0.0f;
                            animationDuration = 120.0f;
                        }
                    } else {
                        animationProgress = 1.0f;
                    }
                    prevColorType = colorType;
                    drawableColor = color;
                    sendButtonDrawable.setColorFilter(new PorterDuffColorFilter(Theme.getColor(Theme.key_chat_messagePanelSend), PorterDuff.Mode.SRC_IN));
                    int c = Theme.getColor(Theme.key_chat_messagePanelIcons);
                    inactinveSendButtonDrawable.setColorFilter(new PorterDuffColorFilter(Color.argb(0xb4, Color.red(c), Color.green(c), Color.blue(c)), PorterDuff.Mode.SRC_IN));
                    sendButtonInverseDrawable.setColorFilter(new PorterDuffColorFilter(Theme.getColor(Theme.key_chat_messagePanelVoicePressed), PorterDuff.Mode.SRC_IN));
                }
                if (animationProgress < 1.0f) {
                    long newTime = SystemClock.elapsedRealtime();
                    long dt = newTime - lastAnimationTime;
                    animationProgress += dt / animationDuration;
                    if (animationProgress > 1.0f) {
                        animationProgress = 1.0f;
                    }
                    lastAnimationTime = newTime;
                    invalidate();
                }
                if (!showingPopup) {
                    if (slowModeTimer == Integer.MAX_VALUE && !isInScheduleMode()) {
                        inactinveSendButtonDrawable.setBounds(x, y, x + sendButtonDrawable.getIntrinsicWidth(), y + sendButtonDrawable.getIntrinsicHeight());
                        inactinveSendButtonDrawable.draw(canvas);
                    } else {
                        sendButtonDrawable.setBounds(x, y, x + sendButtonDrawable.getIntrinsicWidth(), y + sendButtonDrawable.getIntrinsicHeight());
                        sendButtonDrawable.draw(canvas);
                    }
                }
                if (showingPopup || animationProgress != 1.0f) {
                    Theme.dialogs_onlineCirclePaint.setColor(Theme.getColor(Theme.key_chat_messagePanelSend));
                    int rad = AndroidUtilities.dp(20);
                    if (showingPopup) {
                        sendButtonInverseDrawable.setAlpha(255);
                        float p = animationProgress;
                        if (p <= 0.25f) {
                            float progress = p / 0.25f;
                            rad += AndroidUtilities.dp(2) * CubicBezierInterpolator.EASE_IN.getInterpolation(progress);
                        } else {
                            p -= 0.25f;
                            if (p <= 0.5f) {
                                float progress = p / 0.5f;
                                rad += AndroidUtilities.dp(2) - AndroidUtilities.dp(3) * CubicBezierInterpolator.EASE_IN.getInterpolation(progress);
                            } else {
                                p -= 0.5f;
                                float progress = p / 0.25f;
                                rad += -AndroidUtilities.dp(1) + AndroidUtilities.dp(1) * CubicBezierInterpolator.EASE_IN.getInterpolation(progress);
                            }
                        }
                    } else {
                        int alpha = (int) (255 * (1.0f - animationProgress));
                        Theme.dialogs_onlineCirclePaint.setAlpha(alpha);
                        sendButtonInverseDrawable.setAlpha(alpha);
                    }
                    canvas.drawCircle(getMeasuredWidth() / 2, getMeasuredHeight() / 2, rad, Theme.dialogs_onlineCirclePaint);
                    sendButtonInverseDrawable.setBounds(x, y, x + sendButtonDrawable.getIntrinsicWidth(), y + sendButtonDrawable.getIntrinsicHeight());
                    sendButtonInverseDrawable.draw(canvas);
                }
            }

            @Override
            public boolean onTouchEvent(MotionEvent event) {
                if (getAlpha() <= 0f) { // for accessibility
                    return false;
                }
                return super.onTouchEvent(event);
            }
        };
        sendButton.setVisibility(INVISIBLE);
        int color = Theme.getColor(Theme.key_chat_messagePanelSend);
        sendButton.setContentDescription(LocaleController.getString("Send", R.string.Send));
        sendButton.setSoundEffectsEnabled(false);
        sendButton.setScaleX(0.1f);
        sendButton.setScaleY(0.1f);
        sendButton.setAlpha(0.0f);
        if (Build.VERSION.SDK_INT >= 21) {
            sendButton.setBackgroundDrawable(Theme.createSelectorDrawable(Color.argb(24, Color.red(color), Color.green(color), Color.blue(color)), 1));
        }
        sendButtonContainer.addView(sendButton, LayoutHelper.createFrame(48, 48));
        sendButton.setOnClickListener(view -> {
            if (sendPopupWindow != null && sendPopupWindow.isShowing() || (runningAnimationAudio != null && runningAnimationAudio.isRunning())) {
                return;
            }
            sendMessage();
        });
        sendButton.setOnLongClickListener(this::onSendLongClick);

        slowModeButton = new SimpleTextView(context);
        slowModeButton.setTextSize(18);
        slowModeButton.setVisibility(INVISIBLE);
        slowModeButton.setSoundEffectsEnabled(false);
        slowModeButton.setScaleX(0.1f);
        slowModeButton.setScaleY(0.1f);
        slowModeButton.setAlpha(0.0f);
        slowModeButton.setPadding(0, 0, AndroidUtilities.dp(13), 0);
        slowModeButton.setGravity(Gravity.RIGHT | Gravity.CENTER_VERTICAL);
        slowModeButton.setTextColor(Theme.getColor(Theme.key_chat_messagePanelIcons));
        sendButtonContainer.addView(slowModeButton, LayoutHelper.createFrame(64, 48, Gravity.RIGHT | Gravity.TOP));
        slowModeButton.setOnClickListener(v -> {
            if (delegate != null) {
                delegate.onUpdateSlowModeButton(slowModeButton, true, slowModeButton.getText());
            }
        });
        slowModeButton.setOnLongClickListener(v -> {
            if (messageEditText.length() == 0) {
                return false;
            }
            return onSendLongClick(v);
        });

        expandStickersButton = new ImageView(context) {
            @Override
            public boolean onTouchEvent(MotionEvent event) {
                if (getAlpha() <= 0f) { // for accessibility
                    return false;
                }
                return super.onTouchEvent(event);
            }
        };
        expandStickersButton.setScaleType(ImageView.ScaleType.CENTER);
        expandStickersButton.setImageDrawable(stickersArrow = new AnimatedArrowDrawable(Theme.getColor(Theme.key_chat_messagePanelIcons), false));
        expandStickersButton.setVisibility(GONE);
        expandStickersButton.setScaleX(0.1f);
        expandStickersButton.setScaleY(0.1f);
        expandStickersButton.setAlpha(0.0f);
        if (Build.VERSION.SDK_INT >= 21) {
            expandStickersButton.setBackgroundDrawable(Theme.createSelectorDrawable(Theme.getColor(Theme.key_listSelector)));
        }
        sendButtonContainer.addView(expandStickersButton, LayoutHelper.createFrame(48, 48));
        expandStickersButton.setOnClickListener(v -> {
            if (expandStickersButton.getVisibility() != VISIBLE || expandStickersButton.getAlpha() != 1.0f) {
                return;
            }
            if (stickersExpanded) {
                if (searchingType != 0) {
                    searchingType = 0;
                    emojiView.closeSearch(true);
                    emojiView.hideSearchKeyboard();
                    if (emojiTabOpen) {
                        checkSendButton(true);
                    }
                } else if (!stickersDragging) {
                    if (emojiView != null) {
                        emojiView.showSearchField(false);
                    }
                }
            } else if (!stickersDragging) {
                emojiView.showSearchField(true);
            }
            if (!stickersDragging) {
                setStickersExpanded(!stickersExpanded, true, false);
            }
        });
        expandStickersButton.setContentDescription(LocaleController.getString("AccDescrExpandPanel", R.string.AccDescrExpandPanel));

        doneButtonContainer = new FrameLayout(context);
        doneButtonContainer.setVisibility(GONE);
        textFieldContainer.addView(doneButtonContainer, LayoutHelper.createLinear(48, 48, Gravity.BOTTOM));
        doneButtonContainer.setOnClickListener(view -> doneEditingMessage());

        Drawable drawable = Theme.createCircleDrawable(AndroidUtilities.dp(16), Theme.getColor(Theme.key_chat_messagePanelSend));
        Drawable checkDrawable = context.getResources().getDrawable(R.drawable.input_done).mutate();
        checkDrawable.setColorFilter(new PorterDuffColorFilter(Theme.getColor(Theme.key_chat_messagePanelVoicePressed), PorterDuff.Mode.SRC_IN));
        CombinedDrawable combinedDrawable = new CombinedDrawable(drawable, checkDrawable, 0, AndroidUtilities.dp(1));
        combinedDrawable.setCustomSize(AndroidUtilities.dp(32), AndroidUtilities.dp(32));

        doneButtonImage = new ImageView(context);
        doneButtonImage.setScaleType(ImageView.ScaleType.CENTER);
        doneButtonImage.setImageDrawable(combinedDrawable);
        doneButtonImage.setContentDescription(LocaleController.getString("Done", R.string.Done));
        doneButtonContainer.addView(doneButtonImage, LayoutHelper.createFrame(48, 48));

        doneButtonProgress = new ContextProgressView(context, 0);
        doneButtonProgress.setVisibility(View.INVISIBLE);
        doneButtonContainer.addView(doneButtonProgress, LayoutHelper.createFrame(LayoutHelper.MATCH_PARENT, LayoutHelper.MATCH_PARENT));

        SharedPreferences sharedPreferences = MessagesController.getGlobalEmojiSettings();
        keyboardHeight = sharedPreferences.getInt("kbd_height", AndroidUtilities.dp(200));
        keyboardHeightLand = sharedPreferences.getInt("kbd_height_land3", AndroidUtilities.dp(200));

        setRecordVideoButtonVisible(false, false);
        checkSendButton(false);
        checkChannelRights();
    }

    protected void onLineCountChanged(int oldLineCount, int newLineCount) {

    }

    private void startLockTransition() {
        AnimatorSet animatorSet = new AnimatorSet();
        if (!NekoConfig.disableVibration) {
            performHapticFeedback(HapticFeedbackConstants.KEYBOARD_TAP, HapticFeedbackConstants.FLAG_IGNORE_GLOBAL_SETTING);
        }

        ObjectAnimator translate = ObjectAnimator.ofFloat(recordCircle, "lockAnimatedTranslation", recordCircle.startTranslation);
        translate.setStartDelay(100);
        translate.setDuration(350);
        ObjectAnimator snap = ObjectAnimator.ofFloat(recordCircle, "snapAnimationProgress", 1f);
        snap.setInterpolator(CubicBezierInterpolator.EASE_OUT_QUINT);
        snap.setDuration(250);

        SharedConfig.removeLockRecordAudioVideoHint();

        animatorSet.playTogether(
                snap,
                translate,
                ObjectAnimator.ofFloat(recordCircle, "slideToCancelProgress", 1f).setDuration(200),
                ObjectAnimator.ofFloat(slideText, "cancelToProgress", 1f)
        );

        animatorSet.start();
    }

    public int getBackgroundTop() {
        int t = getTop();
        if (topView != null && topView.getVisibility() == View.VISIBLE) {
            t += topView.getLayoutParams().height;
        }
        return t;
    }

    @Override
    protected boolean drawChild(Canvas canvas, View child, long drawingTime) {
        boolean clip = child == topView || child == textFieldContainer;
        if (clip) {
            canvas.save();
<<<<<<< HEAD
            canvas.clipRect(0, animatedTop, getMeasuredWidth(), animatedTop + child.getLayoutParams().height + AndroidUtilities.dp(2));
=======
            if (child == textFieldContainer) {
                int top = animatedTop + AndroidUtilities.dp(2);
                if (topView != null && topView.getVisibility() == View.VISIBLE) {
                    top += topView.getHeight();
                }
                canvas.clipRect(0, top, getMeasuredWidth(), getMeasuredHeight());
            } else {
                canvas.clipRect(0, animatedTop, getMeasuredWidth(), animatedTop + child.getLayoutParams().height + AndroidUtilities.dp(2));
            }
>>>>>>> 32071036
        }
        boolean result = super.drawChild(canvas, child, drawingTime);
        if (clip) {
            canvas.restore();
        }
        return result;
    }

    @Override
    protected void onDraw(Canvas canvas) {
        int top = animatedTop;
        if (topView != null && topView.getVisibility() == View.VISIBLE) {
            top += (1f - topViewEnterProgress) * topView.getLayoutParams().height;
        }
        int bottom = top + Theme.chat_composeShadowDrawable.getIntrinsicHeight();

        Theme.chat_composeShadowDrawable.setBounds(0, top, getMeasuredWidth(), bottom);
        Theme.chat_composeShadowDrawable.draw(canvas);
        canvas.drawRect(0, bottom, getWidth(), getHeight(), Theme.chat_composeBackgroundPaint);
    }

    @Override
    public boolean hasOverlappingRendering() {
        return false;
    }

    private boolean onSendLongClick(View view) {
        if (parentFragment == null || isInScheduleMode() || parentFragment.getCurrentEncryptedChat() != null) {
            return false;
        }
        TLRPC.Chat chat = parentFragment.getCurrentChat();
        TLRPC.User user = parentFragment.getCurrentUser();

        if (sendPopupLayout == null) {
            sendPopupLayout = new ActionBarPopupWindow.ActionBarPopupWindowLayout(parentActivity);
            sendPopupLayout.setAnimationEnabled(false);
            sendPopupLayout.setOnTouchListener(new OnTouchListener() {

                private android.graphics.Rect popupRect = new android.graphics.Rect();

                @Override
                public boolean onTouch(View v, MotionEvent event) {
                    if (event.getActionMasked() == MotionEvent.ACTION_DOWN) {
                        if (sendPopupWindow != null && sendPopupWindow.isShowing()) {
                            v.getHitRect(popupRect);
                            if (!popupRect.contains((int) event.getX(), (int) event.getY())) {
                                sendPopupWindow.dismiss();
                            }
                        }
                    }
                    return false;
                }
            });
            sendPopupLayout.setDispatchKeyEventListener(keyEvent -> {
                if (keyEvent.getKeyCode() == KeyEvent.KEYCODE_BACK && keyEvent.getRepeatCount() == 0 && sendPopupWindow != null && sendPopupWindow.isShowing()) {
                    sendPopupWindow.dismiss();
                }
            });
            sendPopupLayout.setShowedFromBotton(false);

            int chatId;
            if (chat != null) {
                chatId = chat.id;
            } else if (user != null) {
                chatId = user.id;
            } else {
                chatId = -1;
            }

            int a = 0;

            ActionBarMenuSubItem cell = new ActionBarMenuSubItem(getContext());

            if (StrUtil.isNotBlank(NekoConfig.openPGPApp)) {

                cell.setTextAndIcon(LocaleController.getString("Sign", R.string.Sign), R.drawable.baseline_vpn_key_24);
                cell.setOnClickListener(v -> {
                    if (sendPopupWindow != null && sendPopupWindow.isShowing()) {
                        sendPopupWindow.dismiss();
                    }
                    signComment(true);

                });
                cell.setOnLongClickListener(v -> {
                    if (sendPopupWindow != null && sendPopupWindow.isShowing()) {
                        sendPopupWindow.dismiss();
                    }
                    signComment(false);
                    return true;
                });
                cell.setMinimumWidth(AndroidUtilities.dp(196));
                sendPopupLayout.addView(cell, LayoutHelper.createFrame(LayoutHelper.MATCH_PARENT, 48, LocaleController.isRTL ? Gravity.RIGHT : Gravity.LEFT, 0, 48 * a++, 0, 0));

                cell = new ActionBarMenuSubItem(getContext());

            }

            cell.setTextAndIcon(LocaleController.getString("Translate", R.string.Translate), R.drawable.ic_translate);
            cell.setOnClickListener(v -> {
                if (sendPopupWindow != null && sendPopupWindow.isShowing()) {
                    sendPopupWindow.dismiss();
                }
                translateComment(TranslateDb.getChatLanguage(chatId, TranslatorKt.getCode2Locale(NekoConfig.translateInputLang)));
            });
            ActionBarMenuSubItem finalCell = cell;
            cell.setOnLongClickListener(v -> {
                Translator.showTargetLangSelect(finalCell, true, (locale) -> {
                    if (sendPopupWindow != null && sendPopupWindow.isShowing()) {
                        sendPopupWindow.dismiss();
                    }
                    translateComment(locale);
                    TranslateDb.saveChatLanguage(chatId, locale);
                    return Unit.INSTANCE;
                });
                return true;
            });
            cell.setMinimumWidth(AndroidUtilities.dp(196));
            sendPopupLayout.addView(cell, LayoutHelper.createFrame(LayoutHelper.MATCH_PARENT, 48, LocaleController.isRTL ? Gravity.RIGHT : Gravity.LEFT, 0, 48 * a++, 0, 0));

            if (!UserObject.isUserSelf(user) && (slowModeTimer == 0 || !isInScheduleMode())) {

                cell = new ActionBarMenuSubItem(getContext());
                if (UserObject.isUserSelf(user)) {
                    cell.setTextAndIcon(LocaleController.getString("SetReminder", R.string.SetReminder), R.drawable.baseline_date_range_24);
                } else {
                    cell.setTextAndIcon(LocaleController.getString("ScheduleMessage", R.string.ScheduleMessage), R.drawable.baseline_date_range_24);
                }
<<<<<<< HEAD
=======
                cell.setMinimumWidth(AndroidUtilities.dp(196));
                sendPopupLayout.addView(cell, LayoutHelper.createLinear(LayoutHelper.MATCH_PARENT, 48));
>>>>>>> 32071036
                cell.setOnClickListener(v -> {
                    if (sendPopupWindow != null && sendPopupWindow.isShowing()) {
                        sendPopupWindow.dismiss();
                    }
                    AlertsCreator.createScheduleDatePickerDialog(parentActivity, parentFragment.getDialogId(), this::sendMessageInternal);
                });
                cell.setMinimumWidth(AndroidUtilities.dp(196));
                sendPopupLayout.addView(cell, LayoutHelper.createFrame(LayoutHelper.MATCH_PARENT, 48, LocaleController.isRTL ? Gravity.RIGHT : Gravity.LEFT, 0, 48 * a++, 0, 0));

            }
            sendPopupLayout.setupRadialSelectors(Theme.getColor(Theme.key_dialogButtonSelector));

            cell = new ActionBarMenuSubItem(getContext());
            cell.setTextAndIcon(LocaleController.getString("SendWithoutSound", R.string.SendWithoutSound), R.drawable.input_notify_off);
            cell.setOnClickListener(v -> {
                if (sendPopupWindow != null && sendPopupWindow.isShowing()) {
                    sendPopupWindow.dismiss();
                }
                AlertsCreator.createScheduleDatePickerDialog(parentActivity, parentFragment.getDialogId(), this::sendMessageInternal);
            });
            cell.setMinimumWidth(AndroidUtilities.dp(196));
            sendPopupLayout.addView(cell, LayoutHelper.createFrame(LayoutHelper.MATCH_PARENT, 48, LocaleController.isRTL ? Gravity.RIGHT : Gravity.LEFT, 0, 48 * a++, 0, 0));

            sendPopupWindow = new ActionBarPopupWindow(sendPopupLayout, LayoutHelper.WRAP_CONTENT, LayoutHelper.WRAP_CONTENT) {
                @Override
                public void dismiss() {
                    super.dismiss();
                    sendButton.invalidate();
                }
            };
            sendPopupWindow.setAnimationEnabled(false);
            sendPopupWindow.setAnimationStyle(R.style.PopupContextAnimation2);
            sendPopupWindow.setOutsideTouchable(true);
            sendPopupWindow.setClippingEnabled(true);
            sendPopupWindow.setInputMethodMode(ActionBarPopupWindow.INPUT_METHOD_NOT_NEEDED);
            sendPopupWindow.setSoftInputMode(WindowManager.LayoutParams.SOFT_INPUT_STATE_UNSPECIFIED);
            sendPopupWindow.getContentView().setFocusableInTouchMode(true);
            SharedConfig.removeScheduledOrNoSuoundHint();

            if (delegate != null) {
                delegate.onSendLongClick();
            }
        }

        sendPopupLayout.measure(MeasureSpec.makeMeasureSpec(AndroidUtilities.dp(1000), MeasureSpec.AT_MOST), MeasureSpec.makeMeasureSpec(AndroidUtilities.dp(1000), MeasureSpec.AT_MOST));
        sendPopupWindow.setFocusable(true);
        int[] location = new int[2];
        view.getLocationInWindow(location);
        int y;
        if (keyboardVisible && ChatActivityEnterView.this.getMeasuredHeight() > AndroidUtilities.dp(topView != null && topView.getVisibility() == VISIBLE ? 48 + 58 : 58)) {
            y = location[1] + view.getMeasuredHeight();
        } else {
            y = location[1] - sendPopupLayout.getMeasuredHeight() - AndroidUtilities.dp(2);
        }
        sendPopupWindow.showAtLocation(view, Gravity.LEFT | Gravity.TOP, location[0] + view.getMeasuredWidth() - sendPopupLayout.getMeasuredWidth() + AndroidUtilities.dp(8), y);
        sendPopupWindow.dimBehind();
        sendButton.invalidate();
        if (!NekoConfig.disableVibration) {
            view.performHapticFeedback(HapticFeedbackConstants.KEYBOARD_TAP, HapticFeedbackConstants.FLAG_IGNORE_GLOBAL_SETTING);
        }

        return false;
    }

    private void signComment(boolean save) {

        Intent intent = new Intent();

        if (NekoConfig.openPGPKeyId != 0L && save) intent.putExtra(OpenPgpApi.EXTRA_SIGN_KEY_ID, NekoConfig.openPGPKeyId);

        signComment(intent, save);

    }

    private void signComment(Intent intent, boolean save) {

        if (parentActivity instanceof LaunchActivity) {

            ((LaunchActivity) parentActivity).callbacks.put(115, result -> {

                long keyId = result.getLongExtra(OpenPgpApi.EXTRA_SIGN_KEY_ID, 0L);

                if (save && keyId != 0L) NekoConfig.setOpenPGPKeyId(keyId);

                signComment(result, save);

            });

        }

        intent.setAction(OpenPgpApi.ACTION_CLEARTEXT_SIGN);

        ByteArrayInputStream is = IoUtil.toUtf8Stream(messageEditText.getText().toString());
        ByteArrayOutputStream os = new ByteArrayOutputStream();

        PGPUtil.post(() -> PGPUtil.api.executeApiAsync(intent, is, os, result -> {

            switch (result.getIntExtra(OpenPgpApi.RESULT_CODE, OpenPgpApi.RESULT_CODE_ERROR)) {

                case OpenPgpApi.RESULT_CODE_SUCCESS: {

                    String str = StrUtil.utf8Str(os.toByteArray());
                    if (StrUtil.isNotBlank(str)) messageEditText.setText(str);
                    break;

                }

                case OpenPgpApi.RESULT_CODE_USER_INTERACTION_REQUIRED: {

                    PendingIntent pi = result.getParcelableExtra(OpenPgpApi.RESULT_INTENT);
                    try {
                        parentActivity.startIntentSenderFromChild(parentActivity, pi.getIntentSender(), 115, null, 0, 0, 0);
                    } catch (Exception e) {
                        FileLog.e(e);
                        AlertUtil.showToast(e);
                    }
                    break;
                }
                case OpenPgpApi.RESULT_CODE_ERROR: {
                    OpenPgpError error = result.getParcelableExtra(OpenPgpApi.RESULT_ERROR);
                    if (error == null) return;
                    if (error.getMessage() != null && error.getMessage().contains("not found") && save) {
                        NekoConfig.setOpenPGPKeyId(0L);
                        signComment(new Intent(), true);
                    } else {
                        AlertUtil.showToast(error.toString());
                    }
                    break;
                }
            }

        }));

    }

    private void translateComment(Locale target) {

        TranslateDb db = TranslateDb.forLocale(target);
        String origin = messageEditText.getText().toString();

        if (db.contains(origin)) {

            String translated = db.query(origin);
            messageEditText.setText(translated);

            return;

        }

        Translator.translate(target, origin, new Translator.Companion.TranslateCallBack() {

            final AtomicBoolean cancel = new AtomicBoolean();
            AlertDialog status = AlertUtil.showProgress(parentActivity);

            {

                status.setOnCancelListener((__) -> {
                    cancel.set(true);
                });

                status.show();

            }

            @Override
            public void onSuccess(@NotNull String translation) {
                status.dismiss();
                messageEditText.setText(translation);
            }

            @Override
            public void onFailed(boolean unsupported, @NotNull String message) {
                status.dismiss();
                AlertUtil.showTransFailedDialog(parentActivity, unsupported, message, () -> {
                    status = AlertUtil.showProgress(parentActivity);
                    status.show();
                    Translator.translate(origin, this);
                });
            }

        });

    }

    public boolean isSendButtonVisible() {
        return sendButton.getVisibility() == VISIBLE;
    }

    private void setRecordVideoButtonVisible(boolean visible, boolean animated) {
        if (videoSendButton == null) {
            return;
        }
        videoSendButton.setTag(visible ? 1 : null);
        if (audioVideoButtonAnimation != null) {
            audioVideoButtonAnimation.cancel();
            audioVideoButtonAnimation = null;
        }
        if (animated) {
            SharedPreferences preferences = MessagesController.getGlobalMainSettings();
            boolean isChannel = false;
            if ((int) dialog_id < 0) {
                TLRPC.Chat chat = accountInstance.getMessagesController().getChat(-(int) dialog_id);
                isChannel = ChatObject.isChannel(chat) && !chat.megagroup;
            }
            preferences.edit().putBoolean(isChannel ? "currentModeVideoChannel" : "currentModeVideo", visible).commit();
            audioVideoButtonAnimation = new AnimatorSet();
            audioVideoButtonAnimation.playTogether(
                    ObjectAnimator.ofFloat(videoSendButton, View.SCALE_X, visible ? 1.0f : 0.1f),
                    ObjectAnimator.ofFloat(videoSendButton, View.SCALE_Y, visible ? 1.0f : 0.1f),
                    ObjectAnimator.ofFloat(videoSendButton, View.ALPHA, visible ? 1.0f : 0.0f),
                    ObjectAnimator.ofFloat(audioSendButton, View.SCALE_X, visible ? 0.1f : 1.0f),
                    ObjectAnimator.ofFloat(audioSendButton, View.SCALE_Y, visible ? 0.1f : 1.0f),
                    ObjectAnimator.ofFloat(audioSendButton, View.ALPHA, visible ? 0.0f : 1.0f));
            audioVideoButtonAnimation.addListener(new AnimatorListenerAdapter() {
                @Override
                public void onAnimationEnd(Animator animation) {
                    if (animation.equals(audioVideoButtonAnimation)) {
                        audioVideoButtonAnimation = null;
                    }
                    (videoSendButton.getTag() == null ? audioSendButton : videoSendButton).sendAccessibilityEvent(AccessibilityEvent.TYPE_VIEW_FOCUSED);
                }
            });
            audioVideoButtonAnimation.setInterpolator(new DecelerateInterpolator());
            audioVideoButtonAnimation.setDuration(150);
            audioVideoButtonAnimation.start();
        } else {
            videoSendButton.setScaleX(visible ? 1.0f : 0.1f);
            videoSendButton.setScaleY(visible ? 1.0f : 0.1f);
            videoSendButton.setAlpha(visible ? 1.0f : 0.0f);
            audioSendButton.setScaleX(visible ? 0.1f : 1.0f);
            audioSendButton.setScaleY(visible ? 0.1f : 1.0f);
            audioSendButton.setAlpha(visible ? 0.0f : 1.0f);
        }
    }

    public boolean isRecordingAudioVideo() {
        return recordingAudioVideo || (runningAnimationAudio != null && runningAnimationAudio.isRunning());
    }

    public boolean isRecordLocked() {
        return recordingAudioVideo && recordCircle.isSendButtonVisible();
    }

    public void cancelRecordingAudioVideo() {
        if (hasRecordVideo && videoSendButton != null && videoSendButton.getTag() != null) {
            CameraController.getInstance().cancelOnInitRunnable(onFinishInitCameraRunnable);
            delegate.needStartRecordVideo(5, true, 0);
        } else {
            delegate.needStartRecordAudio(0);
            MediaController.getInstance().stopRecording(0, false, 0);
        }
        recordingAudioVideo = false;
        updateRecordIntefrace(RECORD_STATE_CANCEL);
    }

    public void showContextProgress(boolean show) {
        if (progressDrawable == null) {
            return;
        }
        if (show) {
            progressDrawable.startAnimation();
        } else {
            progressDrawable.stopAnimation();
        }
    }

    public void setCaption(String caption) {
        if (messageEditText != null) {
            messageEditText.setCaption(caption);
            checkSendButton(true);
        }
    }

    public void setSlowModeTimer(int time) {
        slowModeTimer = time;
        updateSlowModeText();
    }

    public CharSequence getSlowModeTimer() {
        return slowModeTimer > 0 ? slowModeButton.getText() : null;
    }

    private void updateSlowModeText() {
        int serverTime = ConnectionsManager.getInstance(currentAccount).getCurrentTime();
        AndroidUtilities.cancelRunOnUIThread(updateSlowModeRunnable);
        updateSlowModeRunnable = null;
        int currentTime;
        boolean isUploading;
        if (info != null && info.slowmode_seconds != 0 && info.slowmode_next_send_date <= serverTime && (
                (isUploading = SendMessagesHelper.getInstance(currentAccount).isUploadingMessageIdDialog(dialog_id)) ||
                        SendMessagesHelper.getInstance(currentAccount).isSendingMessageIdDialog(dialog_id))) {
            TLRPC.Chat chat = accountInstance.getMessagesController().getChat(info.id);
            if (!ChatObject.hasAdminRights(chat)) {
                currentTime = info.slowmode_seconds;
                slowModeTimer = isUploading ? Integer.MAX_VALUE : Integer.MAX_VALUE - 1;
            } else {
                currentTime = 0;
            }
        } else if (slowModeTimer >= Integer.MAX_VALUE - 1) {
            currentTime = 0;
            if (info != null) {
                accountInstance.getMessagesController().loadFullChat(info.id, 0, true);
            }
        } else {
            currentTime = slowModeTimer - serverTime;
        }
        if (slowModeTimer != 0 && currentTime > 0) {
            slowModeButton.setText(AndroidUtilities.formatDurationNoHours(Math.max(1, currentTime), false));
            if (delegate != null) {
                delegate.onUpdateSlowModeButton(slowModeButton, false, slowModeButton.getText());
            }
            AndroidUtilities.runOnUIThread(updateSlowModeRunnable = this::updateSlowModeText, 100);
        } else {
            slowModeTimer = 0;
        }
        if (!isInScheduleMode()) {
            checkSendButton(true);
        }
    }

    public void addTopView(View view, View lineView, int height) {
        if (view == null) {
            return;
        }
        topLineView = lineView;
        topLineView.setVisibility(GONE);
        topLineView.setAlpha(0.0f);
        addView(topLineView, LayoutHelper.createFrame(LayoutHelper.MATCH_PARENT, 1, Gravity.TOP | Gravity.LEFT, 0, 1 + height, 0, 0));

        topView = view;
        topView.setVisibility(GONE);
        topViewEnterProgress = 0f;
        topView.setTranslationY(height);
        addView(topView, 0, LayoutHelper.createFrame(LayoutHelper.MATCH_PARENT, height, Gravity.TOP | Gravity.LEFT, 0, 2, 0, 0));
        needShowTopView = false;
    }

    public void setForceShowSendButton(boolean value, boolean animated) {
        forceShowSendButton = value;
        checkSendButton(animated);
    }

    public void setAllowStickersAndGifs(boolean value, boolean value2) {
        if ((allowStickers != value || allowGifs != value2) && emojiView != null) {
            if (emojiViewVisible) {
                hidePopup(false);
            }
            sizeNotifierLayout.removeView(emojiView);
            emojiView = null;
        }
        allowStickers = value;
        allowGifs = value2;
        setEmojiButtonImage(false, !isPaused);
    }

    public void addEmojiToRecent(String code) {
        createEmojiView();
        emojiView.addEmojiToRecent(code);
    }

    public void setOpenGifsTabFirst() {
        createEmojiView();
        MediaDataController.getInstance(currentAccount).loadRecents(MediaDataController.TYPE_IMAGE, true, true, false);
        emojiView.switchToGifRecent();
    }

    private final ValueAnimator.AnimatorUpdateListener topViewUpdateListener = animation -> {
        if (topView != null) {
            float v = (float) animation.getAnimatedValue();
            topViewEnterProgress = v;
            topView.setTranslationY(animatedTop + (1f - v) * topView.getLayoutParams().height);
            topLineView.setAlpha(v);
            topLineView.setTranslationY(animatedTop);
        }
    };


    public void showTopView(boolean animated, final boolean openKeyboard) {
        if (topView == null || topViewShowed || getVisibility() != VISIBLE) {
            if (recordedAudioPanel.getVisibility() != VISIBLE && (!forceShowSendButton || openKeyboard)) {
                openKeyboard();
            }
            return;
        }
        needShowTopView = true;
        topViewShowed = true;
        if (allowShowTopView) {
            topView.setVisibility(VISIBLE);
            topLineView.setVisibility(VISIBLE);
            if (currentTopViewAnimation != null) {
                currentTopViewAnimation.cancel();
                currentTopViewAnimation = null;
            }
            resizeForTopView(true);
            if (animated) {
                currentTopViewAnimation = ValueAnimator.ofFloat(topViewEnterProgress, 1f);
                currentTopViewAnimation.addUpdateListener(topViewUpdateListener);
                currentTopViewAnimation.addListener(new AnimatorListenerAdapter() {
                    @Override
                    public void onAnimationEnd(Animator animation) {
                        if (currentTopViewAnimation != null && currentTopViewAnimation.equals(animation)) {
                            currentTopViewAnimation = null;
                        }
                    }
                });
                currentTopViewAnimation.setDuration(250);
                currentTopViewAnimation.setInterpolator(CubicBezierInterpolator.DEFAULT);
                currentTopViewAnimation.start();
            } else {
                topViewEnterProgress = 1f;
                topView.setTranslationY(0);
                topLineView.setAlpha(1.0f);
            }
            if (recordedAudioPanel.getVisibility() != VISIBLE && (!forceShowSendButton || openKeyboard)) {
                messageEditText.requestFocus();
                openKeyboard();
            }
        }
    }

    public void onEditTimeExpired() {
        doneButtonContainer.setVisibility(View.GONE);
    }

    public void showEditDoneProgress(final boolean show, boolean animated) {
        if (doneButtonAnimation != null) {
            doneButtonAnimation.cancel();
        }
        if (!animated) {
            if (show) {
                doneButtonImage.setScaleX(0.1f);
                doneButtonImage.setScaleY(0.1f);
                doneButtonImage.setAlpha(0.0f);
                doneButtonProgress.setScaleX(1.0f);
                doneButtonProgress.setScaleY(1.0f);
                doneButtonProgress.setAlpha(1.0f);
                doneButtonImage.setVisibility(View.INVISIBLE);
                doneButtonProgress.setVisibility(View.VISIBLE);
                doneButtonContainer.setEnabled(false);
            } else {
                doneButtonProgress.setScaleX(0.1f);
                doneButtonProgress.setScaleY(0.1f);
                doneButtonProgress.setAlpha(0.0f);
                doneButtonImage.setScaleX(1.0f);
                doneButtonImage.setScaleY(1.0f);
                doneButtonImage.setAlpha(1.0f);
                doneButtonImage.setVisibility(View.VISIBLE);
                doneButtonProgress.setVisibility(View.INVISIBLE);
                doneButtonContainer.setEnabled(true);
            }
        } else {
            doneButtonAnimation = new AnimatorSet();
            if (show) {
                doneButtonProgress.setVisibility(View.VISIBLE);
                doneButtonContainer.setEnabled(false);
                doneButtonAnimation.playTogether(
                        ObjectAnimator.ofFloat(doneButtonImage, View.SCALE_X, 0.1f),
                        ObjectAnimator.ofFloat(doneButtonImage, View.SCALE_Y, 0.1f),
                        ObjectAnimator.ofFloat(doneButtonImage, View.ALPHA, 0.0f),
                        ObjectAnimator.ofFloat(doneButtonProgress, View.SCALE_X, 1.0f),
                        ObjectAnimator.ofFloat(doneButtonProgress, View.SCALE_Y, 1.0f),
                        ObjectAnimator.ofFloat(doneButtonProgress, View.ALPHA, 1.0f));
            } else {
                doneButtonImage.setVisibility(View.VISIBLE);
                doneButtonContainer.setEnabled(true);
                doneButtonAnimation.playTogether(
                        ObjectAnimator.ofFloat(doneButtonProgress, View.SCALE_X, 0.1f),
                        ObjectAnimator.ofFloat(doneButtonProgress, View.SCALE_Y, 0.1f),
                        ObjectAnimator.ofFloat(doneButtonProgress, View.ALPHA, 0.0f),
                        ObjectAnimator.ofFloat(doneButtonImage, View.SCALE_X, 1.0f),
                        ObjectAnimator.ofFloat(doneButtonImage, View.SCALE_Y, 1.0f),
                        ObjectAnimator.ofFloat(doneButtonImage, View.ALPHA, 1.0f));

            }
            doneButtonAnimation.addListener(new AnimatorListenerAdapter() {
                @Override
                public void onAnimationEnd(Animator animation) {
                    if (doneButtonAnimation != null && doneButtonAnimation.equals(animation)) {
                        if (!show) {
                            doneButtonProgress.setVisibility(View.INVISIBLE);
                        } else {
                            doneButtonImage.setVisibility(View.INVISIBLE);
                        }
                    }
                }

                @Override
                public void onAnimationCancel(Animator animation) {
                    if (doneButtonAnimation != null && doneButtonAnimation.equals(animation)) {
                        doneButtonAnimation = null;
                    }
                }
            });
            doneButtonAnimation.setDuration(150);
            doneButtonAnimation.start();
        }
    }

    public void hideTopView(final boolean animated) {
        if (topView == null || !topViewShowed) {
            return;
        }

        topViewShowed = false;
        needShowTopView = false;
        if (allowShowTopView) {
            if (currentTopViewAnimation != null) {
                currentTopViewAnimation.cancel();
                currentTopViewAnimation = null;
            }
            if (animated) {
                currentTopViewAnimation = ValueAnimator.ofFloat(topViewEnterProgress, 0);
                currentTopViewAnimation.addUpdateListener(topViewUpdateListener);
                currentTopViewAnimation.addListener(new AnimatorListenerAdapter() {
                    @Override
                    public void onAnimationEnd(Animator animation) {
                        if (currentTopViewAnimation != null && currentTopViewAnimation.equals(animation)) {
                            topView.setVisibility(GONE);
                            topLineView.setVisibility(GONE);
                            resizeForTopView(false);
                            currentTopViewAnimation = null;
                        }
                    }

                    @Override
                    public void onAnimationCancel(Animator animation) {
                        if (currentTopViewAnimation != null && currentTopViewAnimation.equals(animation)) {
                            currentTopViewAnimation = null;
                        }
                    }
                });
                currentTopViewAnimation.setDuration(220);
                currentTopViewAnimation.setStartDelay(50);
                currentTopViewAnimation.setInterpolator(CubicBezierInterpolator.DEFAULT);
                currentTopViewAnimation.start();
            } else {
                topViewEnterProgress = 0f;
                topView.setVisibility(GONE);
                topLineView.setVisibility(GONE);
                topLineView.setAlpha(0.0f);
                resizeForTopView(false);
                topView.setTranslationY(topView.getLayoutParams().height);
            }
        }
    }

    public boolean isTopViewVisible() {
        return topView != null && topView.getVisibility() == VISIBLE;
    }

    private void onWindowSizeChanged() {
        int size = sizeNotifierLayout.getHeight();
        if (!keyboardVisible) {
            size -= emojiPadding;
        }
        if (delegate != null) {
            delegate.onWindowSizeChanged(size);
        }
        if (topView != null) {
            if (size < AndroidUtilities.dp(72) + ActionBar.getCurrentActionBarHeight()) {
                if (allowShowTopView) {
                    allowShowTopView = false;
                    if (needShowTopView) {
                        topView.setVisibility(GONE);
                        topLineView.setVisibility(GONE);
                        topLineView.setAlpha(0.0f);
                        resizeForTopView(false);
                        topViewEnterProgress = 0f;
                        topView.setTranslationY(topView.getLayoutParams().height);
                    }
                }
            } else {
                if (!allowShowTopView) {
                    allowShowTopView = true;
                    if (needShowTopView) {
                        topView.setVisibility(VISIBLE);
                        topLineView.setVisibility(VISIBLE);
                        topLineView.setAlpha(1.0f);
                        resizeForTopView(true);
                        topViewEnterProgress = 1f;
                        topView.setTranslationY(0);
                    }
                }
            }
        }
    }

    private void resizeForTopView(boolean show) {
        LayoutParams layoutParams = (LayoutParams) textFieldContainer.getLayoutParams();
        layoutParams.topMargin = AndroidUtilities.dp(2) + (show ? topView.getLayoutParams().height : 0);
        textFieldContainer.setLayoutParams(layoutParams);
        setMinimumHeight(AndroidUtilities.dp(51) + (show ? topView.getLayoutParams().height : 0));
        if (stickersExpanded) {
            if (searchingType == 0) {
                setStickersExpanded(false, true, false);
            } else {
                checkStickresExpandHeight();
            }
        }
    }

    public void onDestroy() {
        destroyed = true;
        NotificationCenter.getInstance(currentAccount).removeObserver(this, NotificationCenter.recordStarted);
        NotificationCenter.getInstance(currentAccount).removeObserver(this, NotificationCenter.recordStartError);
        NotificationCenter.getInstance(currentAccount).removeObserver(this, NotificationCenter.recordStopped);
        NotificationCenter.getInstance(currentAccount).removeObserver(this, NotificationCenter.recordProgressChanged);
        NotificationCenter.getInstance(currentAccount).removeObserver(this, NotificationCenter.closeChats);
        NotificationCenter.getInstance(currentAccount).removeObserver(this, NotificationCenter.audioDidSent);
        NotificationCenter.getInstance(currentAccount).removeObserver(this, NotificationCenter.audioRouteChanged);
        NotificationCenter.getInstance(currentAccount).removeObserver(this, NotificationCenter.messagePlayingDidReset);
        NotificationCenter.getInstance(currentAccount).removeObserver(this, NotificationCenter.messagePlayingProgressDidChanged);
        NotificationCenter.getInstance(currentAccount).removeObserver(this, NotificationCenter.featuredStickersDidLoad);
        NotificationCenter.getInstance(currentAccount).removeObserver(this, NotificationCenter.messageReceivedByServer);
        NotificationCenter.getInstance(currentAccount).removeObserver(this, NotificationCenter.sendingMessagesChanged);
        NotificationCenter.getInstance(currentAccount).removeObserver(this, NotificationCenter.audioRecordTooShort);
        NotificationCenter.getGlobalInstance().removeObserver(this, NotificationCenter.emojiDidLoad);
        if (emojiView != null) {
            emojiView.onDestroy();
        }
        if (updateSlowModeRunnable != null) {
            AndroidUtilities.cancelRunOnUIThread(updateSlowModeRunnable);
            updateSlowModeRunnable = null;
        }
        if (wakeLock != null) {
            try {
                wakeLock.release();
                wakeLock = null;
            } catch (Exception e) {
                FileLog.e(e);
            }
        }
        if (sizeNotifierLayout != null) {
            sizeNotifierLayout.setDelegate(null);
        }
    }

    public void checkChannelRights() {
        if (parentFragment == null) {
            return;
        }
        TLRPC.Chat chat = parentFragment.getCurrentChat();
        if (chat != null) {
            audioVideoButtonContainer.setAlpha(ChatObject.canSendMedia(chat) ? 1.0f : 0.5f);
            if (emojiView != null) {
                emojiView.setStickersBanned(!ChatObject.canSendStickers(chat), chat.id);
            }
        }
    }

    public void onBeginHide() {
        if (focusRunnable != null) {
            AndroidUtilities.cancelRunOnUIThread(focusRunnable);
            focusRunnable = null;
        }
    }

    public void onPause() {
        isPaused = true;
        closeKeyboard();
    }

    public void onResume() {
        isPaused = false;
        int visibility = getVisibility();
        if (showKeyboardOnResume) {
            showKeyboardOnResume = false;
            if (searchingType == 0) {
                messageEditText.requestFocus();
            }
            AndroidUtilities.showKeyboard(messageEditText);
            if (!AndroidUtilities.usingHardwareInput && !keyboardVisible && !AndroidUtilities.isInMultiwindow) {
                waitingForKeyboardOpen = true;
                AndroidUtilities.cancelRunOnUIThread(openKeyboardRunnable);
                AndroidUtilities.runOnUIThread(openKeyboardRunnable, 100);
            }
        }
    }

    @Override
    public void setVisibility(int visibility) {
        super.setVisibility(visibility);
        messageEditText.setEnabled(visibility == VISIBLE);
    }

    public void setDialogId(long id, int account) {
        dialog_id = id;
        if (currentAccount != account) {
            NotificationCenter.getInstance(currentAccount).removeObserver(this, NotificationCenter.recordStarted);
            NotificationCenter.getInstance(currentAccount).removeObserver(this, NotificationCenter.recordStartError);
            NotificationCenter.getInstance(currentAccount).removeObserver(this, NotificationCenter.recordStopped);
            NotificationCenter.getInstance(currentAccount).removeObserver(this, NotificationCenter.recordProgressChanged);
            NotificationCenter.getInstance(currentAccount).removeObserver(this, NotificationCenter.closeChats);
            NotificationCenter.getInstance(currentAccount).removeObserver(this, NotificationCenter.audioDidSent);
            NotificationCenter.getInstance(currentAccount).removeObserver(this, NotificationCenter.audioRouteChanged);
            NotificationCenter.getInstance(currentAccount).removeObserver(this, NotificationCenter.messagePlayingDidReset);
            NotificationCenter.getInstance(currentAccount).removeObserver(this, NotificationCenter.messagePlayingProgressDidChanged);
            NotificationCenter.getInstance(currentAccount).removeObserver(this, NotificationCenter.featuredStickersDidLoad);
            NotificationCenter.getInstance(currentAccount).removeObserver(this, NotificationCenter.messageReceivedByServer);
            NotificationCenter.getInstance(currentAccount).removeObserver(this, NotificationCenter.sendingMessagesChanged);
            currentAccount = account;
            accountInstance = AccountInstance.getInstance(currentAccount);
            NotificationCenter.getInstance(currentAccount).addObserver(this, NotificationCenter.recordStarted);
            NotificationCenter.getInstance(currentAccount).addObserver(this, NotificationCenter.recordStartError);
            NotificationCenter.getInstance(currentAccount).addObserver(this, NotificationCenter.recordStopped);
            NotificationCenter.getInstance(currentAccount).addObserver(this, NotificationCenter.recordProgressChanged);
            NotificationCenter.getInstance(currentAccount).addObserver(this, NotificationCenter.closeChats);
            NotificationCenter.getInstance(currentAccount).addObserver(this, NotificationCenter.audioDidSent);
            NotificationCenter.getInstance(currentAccount).addObserver(this, NotificationCenter.audioRouteChanged);
            NotificationCenter.getInstance(currentAccount).addObserver(this, NotificationCenter.messagePlayingDidReset);
            NotificationCenter.getInstance(currentAccount).addObserver(this, NotificationCenter.messagePlayingProgressDidChanged);
            NotificationCenter.getInstance(currentAccount).addObserver(this, NotificationCenter.featuredStickersDidLoad);
            NotificationCenter.getInstance(currentAccount).addObserver(this, NotificationCenter.messageReceivedByServer);
            NotificationCenter.getInstance(currentAccount).addObserver(this, NotificationCenter.sendingMessagesChanged);
        }

        updateScheduleButton(false);
        checkRoundVideo();
        updateFieldHint();
    }

    public void setChatInfo(TLRPC.ChatFull chatInfo) {
        info = chatInfo;
        if (emojiView != null) {
            emojiView.setChatInfo(info);
        }
        setSlowModeTimer(chatInfo.slowmode_next_send_date);
    }

    public void checkRoundVideo() {
        if (hasRecordVideo) {
            return;
        }
        if (attachLayout == null || Build.VERSION.SDK_INT < 18) {
            hasRecordVideo = false;
            setRecordVideoButtonVisible(false, false);
            return;
        }
        int lower_id = (int) dialog_id;
        int high_id = (int) (dialog_id >> 32);
        if (lower_id == 0 && high_id != 0) {
            TLRPC.EncryptedChat encryptedChat = accountInstance.getMessagesController().getEncryptedChat(high_id);
            if (AndroidUtilities.getPeerLayerVersion(encryptedChat.layer) >= 66) {
                hasRecordVideo = true;
            }
        } else {
            hasRecordVideo = true;
        }
        boolean isChannel = false;
        if ((int) dialog_id < 0) {
            TLRPC.Chat chat = accountInstance.getMessagesController().getChat(-(int) dialog_id);
            isChannel = ChatObject.isChannel(chat) && !chat.megagroup;
            if (isChannel && !chat.creator && (chat.admin_rights == null || !chat.admin_rights.post_messages)) {
                hasRecordVideo = false;
            }
        }
        if (!SharedConfig.inappCamera) {
            hasRecordVideo = false;
        }
        if (hasRecordVideo) {
            if (SharedConfig.hasCameraCache) {
                CameraController.getInstance().initCamera(null);
            }
            SharedPreferences preferences = MessagesController.getGlobalMainSettings();
            boolean currentModeVideo = preferences.getBoolean(isChannel ? "currentModeVideoChannel" : "currentModeVideo", isChannel);
            setRecordVideoButtonVisible(currentModeVideo, false);
        } else {
            setRecordVideoButtonVisible(false, false);
        }
    }

    public boolean isInVideoMode() {
        return videoSendButton != null && videoSendButton.getTag() != null;
    }

    public boolean hasRecordVideo() {
        return hasRecordVideo;
    }

    private void updateFieldHint() {
        boolean isChannel = false;
        if ((int) dialog_id < 0) {
            TLRPC.Chat chat = accountInstance.getMessagesController().getChat(-(int) dialog_id);
            isChannel = ChatObject.isChannel(chat) && !chat.megagroup;
        }
        if (editingMessageObject != null) {
            messageEditText.setHintText(editingCaption ? LocaleController.getString("Caption", R.string.Caption) : LocaleController.getString("TypeMessage", R.string.TypeMessage));
        } else if (isChannel) {
            if (silent) {
                messageEditText.setHintText(LocaleController.getString("ChannelSilentBroadcast", R.string.ChannelSilentBroadcast));
            } else {
                messageEditText.setHintText(LocaleController.getString("ChannelBroadcast", R.string.ChannelBroadcast));
            }
        } else {
            messageEditText.setHintText(LocaleController.getString("TypeMessage", R.string.TypeMessage));
        }
    }

    public void setReplyingMessageObject(MessageObject messageObject) {
        if (messageObject != null) {
            if (botMessageObject == null && botButtonsMessageObject != replyingMessageObject) {
                botMessageObject = botButtonsMessageObject;
            }
            replyingMessageObject = messageObject;
            setButtons(replyingMessageObject, true);
        } else if (messageObject == null && replyingMessageObject == botButtonsMessageObject) {
            replyingMessageObject = null;
            setButtons(botMessageObject, false);
            botMessageObject = null;
        } else {
            replyingMessageObject = messageObject;
        }
        MediaController.getInstance().setReplyingMessage(messageObject);
    }

    public void setWebPage(TLRPC.WebPage webPage, boolean searchWebPages) {
        messageWebPage = webPage;
        messageWebPageSearch = searchWebPages;
    }

    public boolean isMessageWebPageSearchEnabled() {
        return messageWebPageSearch;
    }

    private void hideRecordedAudioPanel(boolean wasSent) {
        if (recordPannelAnimation != null && recordPannelAnimation.isRunning()) {
            return;
        }

        audioToSendPath = null;
        audioToSend = null;
        audioToSendMessageObject = null;
        videoToSendMessageObject = null;
        videoTimelineView.destroy();

        if (videoSendButton != null && isInVideoMode()) {
            videoSendButton.setVisibility(View.VISIBLE);
        } else if (audioSendButton != null) {
            audioSendButton.setVisibility(View.VISIBLE);
        }

        if (wasSent) {
            attachButton.setAlpha(0f);
            emojiButton[0].setAlpha(0f);
            emojiButton[1].setAlpha(0f);

            attachButton.setScaleX(0);
            emojiButton[0].setScaleX(0);
            emojiButton[1].setScaleX(0);

            attachButton.setScaleY(0);
            emojiButton[0].setScaleY(0);
            emojiButton[1].setScaleY(0);

            recordPannelAnimation = new AnimatorSet();
            recordPannelAnimation.playTogether(
                    ObjectAnimator.ofFloat(emojiButton[0], View.ALPHA, 1.0f),
                    ObjectAnimator.ofFloat(emojiButton[0], View.SCALE_X, 1.0f),
                    ObjectAnimator.ofFloat(emojiButton[0], View.SCALE_Y, 1.0f),
                    ObjectAnimator.ofFloat(emojiButton[1], View.ALPHA, 1.0f),
                    ObjectAnimator.ofFloat(emojiButton[1], View.SCALE_X, 1.0f),
                    ObjectAnimator.ofFloat(emojiButton[1], View.SCALE_Y, 1.0f),
                    ObjectAnimator.ofFloat(recordDeleteImageView, View.ALPHA, 0.0f),
                    ObjectAnimator.ofFloat(recordDeleteImageView, View.SCALE_X, 0.0f),
                    ObjectAnimator.ofFloat(recordDeleteImageView, View.SCALE_Y, 0.0f),

                    ObjectAnimator.ofFloat(recordedAudioPanel, View.ALPHA, 0.0f),
                    ObjectAnimator.ofFloat(attachButton, View.ALPHA, 1.0f),
                    ObjectAnimator.ofFloat(attachButton, View.SCALE_X, 1.0f),
                    ObjectAnimator.ofFloat(attachButton, View.SCALE_Y, 1.0f),
                    ObjectAnimator.ofFloat(messageEditText, View.ALPHA, 1f),
                    ObjectAnimator.ofFloat(messageEditText, View.TRANSLATION_X, 0)
            );
            recordPannelAnimation.setDuration(150);
            recordPannelAnimation.addListener(new AnimatorListenerAdapter() {
                @Override
                public void onAnimationEnd(Animator animation) {
                    recordedAudioPanel.setVisibility(GONE);
                    messageEditText.requestFocus();
                }
            });
            recordPannelAnimation.start();

        } else {
            recordDeleteImageView.playAnimation();
            AnimatorSet exitAnimation = new AnimatorSet();

            if (isInVideoMode()) {
                exitAnimation.playTogether(
                        ObjectAnimator.ofFloat(videoTimelineView, View.ALPHA, 0.0f),
                        ObjectAnimator.ofFloat(videoTimelineView, View.TRANSLATION_X, -AndroidUtilities.dp(20)),
                        ObjectAnimator.ofFloat(messageEditText, View.ALPHA, 1f),
                        ObjectAnimator.ofFloat(messageEditText, View.TRANSLATION_X, 0)
                );
            } else {
                messageEditText.setAlpha(1f);
                messageEditText.setTranslationX(0);
                exitAnimation.playTogether(
                        ObjectAnimator.ofFloat(recordedAudioSeekBar, View.ALPHA, 0.0f),
                        ObjectAnimator.ofFloat(recordedAudioPlayButton, View.ALPHA, 0.0f),
                        ObjectAnimator.ofFloat(recordedAudioBackground, View.ALPHA, 0.0f),
                        ObjectAnimator.ofFloat(recordedAudioTimeTextView, View.ALPHA, 0.0f),
                        ObjectAnimator.ofFloat(recordedAudioSeekBar, View.TRANSLATION_X, -AndroidUtilities.dp(20)),
                        ObjectAnimator.ofFloat(recordedAudioPlayButton, View.TRANSLATION_X, -AndroidUtilities.dp(20)),
                        ObjectAnimator.ofFloat(recordedAudioBackground, View.TRANSLATION_X, -AndroidUtilities.dp(20)),
                        ObjectAnimator.ofFloat(recordedAudioTimeTextView, View.TRANSLATION_X, -AndroidUtilities.dp(20))
                );
            }
            exitAnimation.setDuration(200);

            attachButton.setAlpha(0f);
            emojiButton[0].setAlpha(0f);
            emojiButton[1].setAlpha(0f);

            attachButton.setScaleX(0);
            emojiButton[0].setScaleX(0);
            emojiButton[1].setScaleX(0);

            attachButton.setScaleY(0);
            emojiButton[0].setScaleY(0);
            emojiButton[1].setScaleY(0);

            AnimatorSet attachIconAnimator = new AnimatorSet();
            attachIconAnimator.playTogether(
                    ObjectAnimator.ofFloat(attachButton, View.ALPHA, 1.0f),
                    ObjectAnimator.ofFloat(attachButton, View.SCALE_X, 1.0f),
                    ObjectAnimator.ofFloat(attachButton, View.SCALE_Y, 1.0f)
            );

            attachIconAnimator.setDuration(150);

            AnimatorSet iconsEndAnimator = new AnimatorSet();

            iconsEndAnimator.playTogether(
                    ObjectAnimator.ofFloat(recordDeleteImageView, View.ALPHA, 0.0f),
                    ObjectAnimator.ofFloat(recordDeleteImageView, View.SCALE_X, 0.0f),
                    ObjectAnimator.ofFloat(recordDeleteImageView, View.SCALE_Y, 0.0f),
                    ObjectAnimator.ofFloat(recordDeleteImageView, View.ALPHA, 0.0f),

                    ObjectAnimator.ofFloat(emojiButton[0], View.ALPHA, 1.0f),
                    ObjectAnimator.ofFloat(emojiButton[0], View.SCALE_X, 1.0f),
                    ObjectAnimator.ofFloat(emojiButton[0], View.SCALE_Y, 1.0f),

                    ObjectAnimator.ofFloat(emojiButton[1], View.ALPHA, 1.0f),
                    ObjectAnimator.ofFloat(emojiButton[1], View.SCALE_X, 1.0f),
                    ObjectAnimator.ofFloat(emojiButton[1], View.SCALE_Y, 1.0f)
            );
            iconsEndAnimator.setDuration(150);
            iconsEndAnimator.setStartDelay(600);

            recordPannelAnimation = new AnimatorSet();
            recordPannelAnimation.playTogether(
                    exitAnimation,
                    attachIconAnimator,
                    iconsEndAnimator

            );

            recordPannelAnimation.addListener(new AnimatorListenerAdapter() {
                @Override
                public void onAnimationEnd(Animator animation) {
                    recordedAudioPanel.setVisibility(GONE);
                    recordedAudioSeekBar.setAlpha(1f);
                    recordedAudioSeekBar.setTranslationX(0);
                    recordedAudioPlayButton.setAlpha(1f);
                    recordedAudioPlayButton.setTranslationX(0);
                    recordedAudioBackground.setAlpha(1f);
                    recordedAudioBackground.setTranslationX(0);
                    recordedAudioTimeTextView.setAlpha(1f);
                    recordedAudioTimeTextView.setTranslationX(0);
                    videoTimelineView.setAlpha(1f);
                    videoTimelineView.setTranslationX(0);
                    messageEditText.setAlpha(1f);
                    messageEditText.setTranslationX(0);
                    messageEditText.requestFocus();

                }
            });
            recordPannelAnimation.start();
        }
    }

    private void sendMessage() {
        if (isInScheduleMode()) {
            AlertsCreator.createScheduleDatePickerDialog(parentActivity, parentFragment.getDialogId(), this::sendMessageInternal);
        } else {
            sendMessageInternal(true, 0);
        }
    }

    private void sendMessageInternal(boolean notify, int scheduleDate) {
        if (slowModeTimer == Integer.MAX_VALUE && !isInScheduleMode()) {
            if (delegate != null) {
                delegate.scrollToSendingMessage();
            }
            return;
        }
        if (parentFragment != null) {
            TLRPC.Chat chat = parentFragment.getCurrentChat();
            TLRPC.User user = parentFragment.getCurrentUser();
            if (user != null || ChatObject.isChannel(chat) && chat.megagroup || !ChatObject.isChannel(chat)) {
                MessagesController.getNotificationsSettings(currentAccount).edit().putBoolean("silent_" + dialog_id, !notify).commit();
            }
        }
        if (stickersExpanded) {
            setStickersExpanded(false, true, false);
            if (searchingType != 0) {
                emojiView.closeSearch(false);
                emojiView.hideSearchKeyboard();
            }
        }
        if (videoToSendMessageObject != null) {
            delegate.needStartRecordVideo(4, notify, scheduleDate);
            hideRecordedAudioPanel(true);
            checkSendButton(true);
            return;
        } else if (audioToSend != null) {
            MessageObject playing = MediaController.getInstance().getPlayingMessageObject();
            if (playing != null && playing == audioToSendMessageObject) {
                MediaController.getInstance().cleanupPlayer(true, true);
            }
            SendMessagesHelper.getInstance(currentAccount).sendMessage(audioToSend, null, audioToSendPath, dialog_id, replyingMessageObject, null, null, null, null, notify, scheduleDate, 0, null);
            if (delegate != null) {
                delegate.onMessageSend(null, notify, scheduleDate);
            }
            hideRecordedAudioPanel(true);
            checkSendButton(true);
            return;
        }
        CharSequence message = messageEditText.getText();
        if (parentFragment != null) {
            TLRPC.Chat chat = parentFragment.getCurrentChat();
            if (chat != null && chat.slowmode_enabled && !ChatObject.hasAdminRights(chat)) {
                if (message.length() > accountInstance.getMessagesController().maxMessageLength) {
                    AlertsCreator.showSimpleAlert(parentFragment, LocaleController.getString("Slowmode", R.string.Slowmode), LocaleController.getString("SlowmodeSendErrorTooLong", R.string.SlowmodeSendErrorTooLong));
                    return;
                } else if (forceShowSendButton && message.length() > 0) {
                    AlertsCreator.showSimpleAlert(parentFragment, LocaleController.getString("Slowmode", R.string.Slowmode), LocaleController.getString("SlowmodeSendError", R.string.SlowmodeSendError));
                    return;
                }
            }
        }
        if (processSendingText(message, notify, scheduleDate)) {
            messageEditText.setText("");
            lastTypingTimeSend = 0;
            if (delegate != null) {
                delegate.onMessageSend(message, notify, scheduleDate);
            }
        } else if (forceShowSendButton) {
            if (delegate != null) {
                delegate.onMessageSend(null, notify, scheduleDate);
            }
        }
    }

    public void doneEditingMessage() {
        if (editingMessageObject != null) {
            delegate.onMessageEditEnd(true);
            showEditDoneProgress(true, true);
            CharSequence[] message = new CharSequence[]{messageEditText.getText()};
            ArrayList<TLRPC.MessageEntity> entities = MediaDataController.getInstance(currentAccount).getEntities(message, supportsSendingNewEntities());
            editingMessageReqId = SendMessagesHelper.getInstance(currentAccount).editMessage(editingMessageObject, message[0].toString(), messageWebPageSearch, parentFragment, entities, editingMessageObject.scheduled ? editingMessageObject.messageOwner.date : 0, () -> {
                editingMessageReqId = 0;
                setEditingMessageObject(null, false);
            });
        }
    }

    public boolean processSendingText(CharSequence text, boolean notify, int scheduleDate) {
        text = AndroidUtilities.getTrimmedString(text);
        boolean supportsNewEntities = supportsSendingNewEntities();
        int maxLength = accountInstance.getMessagesController().maxMessageLength;
        if (text.length() != 0) {
            if (delegate != null && parentFragment != null && (scheduleDate != 0) == parentFragment.isInScheduleMode()) {
                delegate.prepareMessageSending();
            }
            int count = (int) Math.ceil(text.length() / (float) maxLength);
            for (int a = 0; a < count; a++) {
                CharSequence[] message = new CharSequence[]{text.subSequence(a * maxLength, Math.min((a + 1) * maxLength, text.length()))};
                ArrayList<TLRPC.MessageEntity> entities = MediaDataController.getInstance(currentAccount).getEntities(message, supportsNewEntities);
                SendMessagesHelper.getInstance(currentAccount).sendMessage(message[0].toString(), dialog_id, replyingMessageObject, messageWebPage, messageWebPageSearch, entities, null, null, notify, scheduleDate);
            }
            return true;
        }
        return false;
    }

    private boolean supportsSendingNewEntities() {
        TLRPC.EncryptedChat encryptedChat = parentFragment != null ? parentFragment.getCurrentEncryptedChat() : null;
        return encryptedChat == null || AndroidUtilities.getPeerLayerVersion(encryptedChat.layer) >= 101;
    }

    private void checkSendButton(boolean animated) {
        if (editingMessageObject != null || recordingAudioVideo) {
            return;
        }
        if (isPaused) {
            animated = false;
        }
        CharSequence message = AndroidUtilities.getTrimmedString(messageEditText.getText());
        if (slowModeTimer > 0 && slowModeTimer != Integer.MAX_VALUE && !isInScheduleMode()) {
            if (slowModeButton.getVisibility() != VISIBLE) {
                if (animated) {
                    if (runningAnimationType == 5) {
                        return;
                    }
                    if (runningAnimation != null) {
                        runningAnimation.cancel();
                        runningAnimation = null;
                    }
                    if (runningAnimation2 != null) {
                        runningAnimation2.cancel();
                        runningAnimation2 = null;
                    }

                    if (attachLayout != null) {
                        runningAnimation2 = new AnimatorSet();
                        ArrayList<Animator> animators = new ArrayList<>();
                        animators.add(ObjectAnimator.ofFloat(attachLayout, View.ALPHA, 0.0f));
                        animators.add(ObjectAnimator.ofFloat(attachLayout, View.SCALE_X, 0.0f));
                        scheduleButtonHidden = false;
                        boolean hasScheduled = delegate != null && delegate.hasScheduledMessages();
                        if (scheduledButton != null) {
                            scheduledButton.setScaleY(1.0f);
                            if (hasScheduled) {
                                scheduledButton.setVisibility(VISIBLE);
                                scheduledButton.setTag(1);
                                scheduledButton.setPivotX(AndroidUtilities.dp(48));
                                animators.add(ObjectAnimator.ofFloat(scheduledButton, View.TRANSLATION_X, AndroidUtilities.dp(botButton != null && botButton.getVisibility() == VISIBLE ? 96 : 48)));
                                animators.add(ObjectAnimator.ofFloat(scheduledButton, View.ALPHA, 1.0f));
                                animators.add(ObjectAnimator.ofFloat(scheduledButton, View.SCALE_X, 1.0f));
                            } else {
                                scheduledButton.setTranslationX(AndroidUtilities.dp(botButton != null && botButton.getVisibility() == VISIBLE ? 96 : 48));
                                scheduledButton.setAlpha(1.0f);
                                scheduledButton.setScaleX(1.0f);
                            }
                        }
                        runningAnimation2.playTogether(animators);
                        runningAnimation2.setDuration(100);
                        runningAnimation2.addListener(new AnimatorListenerAdapter() {
                            @Override
                            public void onAnimationEnd(Animator animation) {
                                if (animation.equals(runningAnimation2)) {
                                    attachLayout.setVisibility(GONE);
                                    runningAnimation2 = null;
                                }
                            }

                            @Override
                            public void onAnimationCancel(Animator animation) {
                                if (animation.equals(runningAnimation2)) {
                                    runningAnimation2 = null;
                                }
                            }
                        });
                        runningAnimation2.start();
                        updateFieldRight(0);
                        if (delegate != null && getVisibility() == VISIBLE) {
                            delegate.onAttachButtonHidden();
                        }
                    }

                    runningAnimationType = 5;
                    runningAnimation = new AnimatorSet();

                    ArrayList<Animator> animators = new ArrayList<>();
                    if (audioVideoButtonContainer.getVisibility() == VISIBLE) {
                        animators.add(ObjectAnimator.ofFloat(audioVideoButtonContainer, View.SCALE_X, 0.1f));
                        animators.add(ObjectAnimator.ofFloat(audioVideoButtonContainer, View.SCALE_Y, 0.1f));
                        animators.add(ObjectAnimator.ofFloat(audioVideoButtonContainer, View.ALPHA, 0.0f));
                    }
                    if (expandStickersButton.getVisibility() == VISIBLE) {
                        animators.add(ObjectAnimator.ofFloat(expandStickersButton, View.SCALE_X, 0.1f));
                        animators.add(ObjectAnimator.ofFloat(expandStickersButton, View.SCALE_Y, 0.1f));
                        animators.add(ObjectAnimator.ofFloat(expandStickersButton, View.ALPHA, 0.0f));
                    }
                    if (sendButton.getVisibility() == VISIBLE) {
                        animators.add(ObjectAnimator.ofFloat(sendButton, View.SCALE_X, 0.1f));
                        animators.add(ObjectAnimator.ofFloat(sendButton, View.SCALE_Y, 0.1f));
                        animators.add(ObjectAnimator.ofFloat(sendButton, View.ALPHA, 0.0f));
                    }
                    if (cancelBotButton.getVisibility() == VISIBLE) {
                        animators.add(ObjectAnimator.ofFloat(cancelBotButton, View.SCALE_X, 0.1f));
                        animators.add(ObjectAnimator.ofFloat(cancelBotButton, View.SCALE_Y, 0.1f));
                        animators.add(ObjectAnimator.ofFloat(cancelBotButton, View.ALPHA, 0.0f));
                    }
                    animators.add(ObjectAnimator.ofFloat(slowModeButton, View.SCALE_X, 1.0f));
                    animators.add(ObjectAnimator.ofFloat(slowModeButton, View.SCALE_Y, 1.0f));
                    animators.add(ObjectAnimator.ofFloat(slowModeButton, View.ALPHA, 1.0f));
                    setSlowModeButtonVisible(true);
                    runningAnimation.playTogether(animators);
                    runningAnimation.setDuration(150);
                    runningAnimation.addListener(new AnimatorListenerAdapter() {
                        @Override
                        public void onAnimationEnd(Animator animation) {
                            if (animation.equals(runningAnimation)) {
                                sendButton.setVisibility(GONE);
                                cancelBotButton.setVisibility(GONE);
                                audioVideoButtonContainer.setVisibility(GONE);
                                expandStickersButton.setVisibility(GONE);
                                runningAnimation = null;
                                runningAnimationType = 0;
                            }
                        }

                        @Override
                        public void onAnimationCancel(Animator animation) {
                            if (animation.equals(runningAnimation)) {
                                runningAnimation = null;
                            }
                        }
                    });
                    runningAnimation.start();
                } else {
                    slowModeButton.setScaleX(1.0f);
                    slowModeButton.setScaleY(1.0f);
                    slowModeButton.setAlpha(1.0f);
                    setSlowModeButtonVisible(true);

                    audioVideoButtonContainer.setScaleX(0.1f);
                    audioVideoButtonContainer.setScaleY(0.1f);
                    audioVideoButtonContainer.setAlpha(0.0f);
                    audioVideoButtonContainer.setVisibility(GONE);

                    sendButton.setScaleX(0.1f);
                    sendButton.setScaleY(0.1f);
                    sendButton.setAlpha(0.0f);
                    sendButton.setVisibility(GONE);

                    cancelBotButton.setScaleX(0.1f);
                    cancelBotButton.setScaleY(0.1f);
                    cancelBotButton.setAlpha(0.0f);
                    cancelBotButton.setVisibility(GONE);

                    if (expandStickersButton.getVisibility() == VISIBLE) {
                        expandStickersButton.setScaleX(0.1f);
                        expandStickersButton.setScaleY(0.1f);
                        expandStickersButton.setAlpha(0.0f);
                        expandStickersButton.setVisibility(GONE);
                    }
                    if (attachLayout != null) {
                        attachLayout.setVisibility(GONE);
                        if (delegate != null && getVisibility() == VISIBLE) {
                            delegate.onAttachButtonHidden();
                        }
                        updateFieldRight(0);
                    }
                    scheduleButtonHidden = false;
                    if (scheduledButton != null) {
                        if (delegate != null && delegate.hasScheduledMessages()) {
                            scheduledButton.setVisibility(VISIBLE);
                            scheduledButton.setTag(1);
                        }
                        scheduledButton.setTranslationX(AndroidUtilities.dp(botButton != null && botButton.getVisibility() == VISIBLE ? 96 : 48));
                        scheduledButton.setAlpha(1.0f);
                        scheduledButton.setScaleX(1.0f);
                        scheduledButton.setScaleY(1.0f);
                    }
                }
            }
        } else if (message.length() > 0 || forceShowSendButton || audioToSend != null || videoToSendMessageObject != null || slowModeTimer == Integer.MAX_VALUE && !isInScheduleMode()) {
            final String caption = messageEditText.getCaption();
            boolean showBotButton = caption != null && (sendButton.getVisibility() == VISIBLE || expandStickersButton.getVisibility() == VISIBLE);
            boolean showSendButton = caption == null && (cancelBotButton.getVisibility() == VISIBLE || expandStickersButton.getVisibility() == VISIBLE);
            int color;
            if (slowModeTimer == Integer.MAX_VALUE && !isInScheduleMode()) {
                color = Theme.getColor(Theme.key_chat_messagePanelIcons);
            } else {
                color = Theme.getColor(Theme.key_chat_messagePanelSend);
            }
            Theme.setSelectorDrawableColor(sendButton.getBackground(), Color.argb(24, Color.red(color), Color.green(color), Color.blue(color)), true);
            if (audioVideoButtonContainer.getVisibility() == VISIBLE || slowModeButton.getVisibility() == VISIBLE || showBotButton || showSendButton) {
                if (animated) {
                    if (runningAnimationType == 1 && messageEditText.getCaption() == null || runningAnimationType == 3 && caption != null) {
                        return;
                    }
                    if (runningAnimation != null) {
                        runningAnimation.cancel();
                        runningAnimation = null;
                    }
                    if (runningAnimation2 != null) {
                        runningAnimation2.cancel();
                        runningAnimation2 = null;
                    }

                    if (attachLayout != null) {
                        runningAnimation2 = new AnimatorSet();
                        ArrayList<Animator> animators = new ArrayList<>();
                        animators.add(ObjectAnimator.ofFloat(attachLayout, View.ALPHA, 0.0f));
                        animators.add(ObjectAnimator.ofFloat(attachLayout, View.SCALE_X, 0.0f));
                        boolean hasScheduled = delegate != null && delegate.hasScheduledMessages();
                        scheduleButtonHidden = true;
                        if (scheduledButton != null) {
                            scheduledButton.setScaleY(1.0f);
                            if (hasScheduled) {
                                scheduledButton.setTag(null);
                                animators.add(ObjectAnimator.ofFloat(scheduledButton, View.ALPHA, 0.0f));
                                animators.add(ObjectAnimator.ofFloat(scheduledButton, View.SCALE_X, 0.0f));
                                animators.add(ObjectAnimator.ofFloat(scheduledButton, View.TRANSLATION_X, AndroidUtilities.dp(botButton == null || botButton.getVisibility() == GONE ? 48 : 96)));
                            } else {
                                scheduledButton.setAlpha(0.0f);
                                scheduledButton.setScaleX(0.0f);
                                scheduledButton.setTranslationX(AndroidUtilities.dp(botButton == null || botButton.getVisibility() == GONE ? 48 : 96));
                            }
                        }
                        runningAnimation2.playTogether(animators);
                        runningAnimation2.setDuration(100);
                        runningAnimation2.addListener(new AnimatorListenerAdapter() {
                            @Override
                            public void onAnimationEnd(Animator animation) {
                                if (animation.equals(runningAnimation2)) {
                                    attachLayout.setVisibility(GONE);
                                    if (hasScheduled) {
                                        scheduledButton.setVisibility(GONE);
                                    }
                                    runningAnimation2 = null;
                                }
                            }

                            @Override
                            public void onAnimationCancel(Animator animation) {
                                if (animation.equals(runningAnimation2)) {
                                    runningAnimation2 = null;
                                }
                            }
                        });
                        runningAnimation2.start();
                        updateFieldRight(0);
                        if (delegate != null && getVisibility() == VISIBLE) {
                            delegate.onAttachButtonHidden();
                        }
                    }

                    runningAnimation = new AnimatorSet();

                    ArrayList<Animator> animators = new ArrayList<>();
                    if (audioVideoButtonContainer.getVisibility() == VISIBLE) {
                        animators.add(ObjectAnimator.ofFloat(audioVideoButtonContainer, View.SCALE_X, 0.1f));
                        animators.add(ObjectAnimator.ofFloat(audioVideoButtonContainer, View.SCALE_Y, 0.1f));
                        animators.add(ObjectAnimator.ofFloat(audioVideoButtonContainer, View.ALPHA, 0.0f));
                    }
                    if (expandStickersButton.getVisibility() == VISIBLE) {
                        animators.add(ObjectAnimator.ofFloat(expandStickersButton, View.SCALE_X, 0.1f));
                        animators.add(ObjectAnimator.ofFloat(expandStickersButton, View.SCALE_Y, 0.1f));
                        animators.add(ObjectAnimator.ofFloat(expandStickersButton, View.ALPHA, 0.0f));
                    }
                    if (slowModeButton.getVisibility() == VISIBLE) {
                        animators.add(ObjectAnimator.ofFloat(slowModeButton, View.SCALE_X, 0.1f));
                        animators.add(ObjectAnimator.ofFloat(slowModeButton, View.SCALE_Y, 0.1f));
                        animators.add(ObjectAnimator.ofFloat(slowModeButton, View.ALPHA, 0.0f));
                    }
                    if (showBotButton) {
                        animators.add(ObjectAnimator.ofFloat(sendButton, View.SCALE_X, 0.1f));
                        animators.add(ObjectAnimator.ofFloat(sendButton, View.SCALE_Y, 0.1f));
                        animators.add(ObjectAnimator.ofFloat(sendButton, View.ALPHA, 0.0f));
                    } else if (showSendButton) {
                        animators.add(ObjectAnimator.ofFloat(cancelBotButton, View.SCALE_X, 0.1f));
                        animators.add(ObjectAnimator.ofFloat(cancelBotButton, View.SCALE_Y, 0.1f));
                        animators.add(ObjectAnimator.ofFloat(cancelBotButton, View.ALPHA, 0.0f));
                    }
                    if (caption != null) {
                        runningAnimationType = 3;
                        animators.add(ObjectAnimator.ofFloat(cancelBotButton, View.SCALE_X, 1.0f));
                        animators.add(ObjectAnimator.ofFloat(cancelBotButton, View.SCALE_Y, 1.0f));
                        animators.add(ObjectAnimator.ofFloat(cancelBotButton, View.ALPHA, 1.0f));
                        cancelBotButton.setVisibility(VISIBLE);
                    } else {
                        runningAnimationType = 1;
                        animators.add(ObjectAnimator.ofFloat(sendButton, View.SCALE_X, 1.0f));
                        animators.add(ObjectAnimator.ofFloat(sendButton, View.SCALE_Y, 1.0f));
                        animators.add(ObjectAnimator.ofFloat(sendButton, View.ALPHA, 1.0f));
                        sendButton.setVisibility(VISIBLE);
                    }

                    runningAnimation.playTogether(animators);
                    runningAnimation.setDuration(150);
                    runningAnimation.addListener(new AnimatorListenerAdapter() {
                        @Override
                        public void onAnimationEnd(Animator animation) {
                            if (animation.equals(runningAnimation)) {
                                if (caption != null) {
                                    cancelBotButton.setVisibility(VISIBLE);
                                    sendButton.setVisibility(GONE);
                                } else {
                                    sendButton.setVisibility(VISIBLE);
                                    cancelBotButton.setVisibility(GONE);
                                }
                                audioVideoButtonContainer.setVisibility(GONE);
                                expandStickersButton.setVisibility(GONE);
                                setSlowModeButtonVisible(false);
                                runningAnimation = null;
                                runningAnimationType = 0;
                            }
                        }

                        @Override
                        public void onAnimationCancel(Animator animation) {
                            if (animation.equals(runningAnimation)) {
                                runningAnimation = null;
                            }
                        }
                    });
                    runningAnimation.start();
                } else {
                    audioVideoButtonContainer.setScaleX(0.1f);
                    audioVideoButtonContainer.setScaleY(0.1f);
                    audioVideoButtonContainer.setAlpha(0.0f);
                    audioVideoButtonContainer.setVisibility(GONE);
                    if (slowModeButton.getVisibility() == VISIBLE) {
                        slowModeButton.setScaleX(0.1f);
                        slowModeButton.setScaleY(0.1f);
                        slowModeButton.setAlpha(0.0f);
                        setSlowModeButtonVisible(false);
                    }
                    if (caption != null) {
                        sendButton.setScaleX(0.1f);
                        sendButton.setScaleY(0.1f);
                        sendButton.setAlpha(0.0f);
                        sendButton.setVisibility(GONE);
                        cancelBotButton.setScaleX(1.0f);
                        cancelBotButton.setScaleY(1.0f);
                        cancelBotButton.setAlpha(1.0f);
                        cancelBotButton.setVisibility(VISIBLE);
                    } else {
                        cancelBotButton.setScaleX(0.1f);
                        cancelBotButton.setScaleY(0.1f);
                        cancelBotButton.setAlpha(0.0f);
                        sendButton.setVisibility(VISIBLE);
                        sendButton.setScaleX(1.0f);
                        sendButton.setScaleY(1.0f);
                        sendButton.setAlpha(1.0f);
                        cancelBotButton.setVisibility(GONE);
                    }
                    if (expandStickersButton.getVisibility() == VISIBLE) {
                        expandStickersButton.setScaleX(0.1f);
                        expandStickersButton.setScaleY(0.1f);
                        expandStickersButton.setAlpha(0.0f);
                        expandStickersButton.setVisibility(GONE);
                    }
                    if (attachLayout != null) {
                        attachLayout.setVisibility(GONE);
                        if (delegate != null && getVisibility() == VISIBLE) {
                            delegate.onAttachButtonHidden();
                        }
                        updateFieldRight(0);
                    }
                    scheduleButtonHidden = true;
                    if (scheduledButton != null) {
                        if (delegate != null && delegate.hasScheduledMessages()) {
                            scheduledButton.setVisibility(GONE);
                            scheduledButton.setTag(null);
                        }
                        scheduledButton.setAlpha(0.0f);
                        scheduledButton.setScaleX(0.0f);
                        scheduledButton.setScaleY(1.0f);
                        scheduledButton.setTranslationX(AndroidUtilities.dp(botButton == null || botButton.getVisibility() == GONE ? 48 : 96));
                    }
                }
            }
        } else if (emojiView != null && emojiViewVisible && (stickersTabOpen || emojiTabOpen && searchingType == 2) && !AndroidUtilities.isInMultiwindow) {
            if (animated) {
                if (runningAnimationType == 4) {
                    return;
                }

                if (runningAnimation != null) {
                    runningAnimation.cancel();
                    runningAnimation = null;
                }
                if (runningAnimation2 != null) {
                    runningAnimation2.cancel();
                    runningAnimation2 = null;
                }

                if (attachLayout != null || recordInterfaceState == 0) {
                    attachLayout.setVisibility(VISIBLE);
                    runningAnimation2 = new AnimatorSet();
                    ArrayList<Animator> animators = new ArrayList<>();
                    animators.add(ObjectAnimator.ofFloat(attachLayout, View.ALPHA, 1.0f));
                    animators.add(ObjectAnimator.ofFloat(attachLayout, View.SCALE_X, 1.0f));
                    boolean hasScheduled = delegate != null && delegate.hasScheduledMessages();
                    scheduleButtonHidden = false;
                    if (scheduledButton != null) {
                        scheduledButton.setScaleY(1.0f);
                        if (hasScheduled) {
                            scheduledButton.setVisibility(VISIBLE);
                            scheduledButton.setTag(1);
                            scheduledButton.setPivotX(AndroidUtilities.dp(48));
                            animators.add(ObjectAnimator.ofFloat(scheduledButton, View.ALPHA, 1.0f));
                            animators.add(ObjectAnimator.ofFloat(scheduledButton, View.SCALE_X, 1.0f));
                            animators.add(ObjectAnimator.ofFloat(scheduledButton, View.TRANSLATION_X, 0));
                        } else {
                            scheduledButton.setAlpha(1.0f);
                            scheduledButton.setScaleX(1.0f);
                            scheduledButton.setTranslationX(0);
                        }
                    }
                    runningAnimation2.playTogether(animators);
                    runningAnimation2.setDuration(100);
                    runningAnimation2.addListener(new AnimatorListenerAdapter() {
                        @Override
                        public void onAnimationEnd(Animator animation) {
                            if (animation.equals(runningAnimation2)) {
                                runningAnimation2 = null;
                            }
                        }

                        @Override
                        public void onAnimationCancel(Animator animation) {
                            if (animation.equals(runningAnimation2)) {
                                runningAnimation2 = null;
                            }
                        }
                    });
                    runningAnimation2.start();
                    updateFieldRight(1);
                    if (getVisibility() == VISIBLE) {
                        delegate.onAttachButtonShow();
                    }
                }

                expandStickersButton.setVisibility(VISIBLE);
                runningAnimation = new AnimatorSet();
                runningAnimationType = 4;

                ArrayList<Animator> animators = new ArrayList<>();
                animators.add(ObjectAnimator.ofFloat(expandStickersButton, View.SCALE_X, 1.0f));
                animators.add(ObjectAnimator.ofFloat(expandStickersButton, View.SCALE_Y, 1.0f));
                animators.add(ObjectAnimator.ofFloat(expandStickersButton, View.ALPHA, 1.0f));
                if (cancelBotButton.getVisibility() == VISIBLE) {
                    animators.add(ObjectAnimator.ofFloat(cancelBotButton, View.SCALE_X, 0.1f));
                    animators.add(ObjectAnimator.ofFloat(cancelBotButton, View.SCALE_Y, 0.1f));
                    animators.add(ObjectAnimator.ofFloat(cancelBotButton, View.ALPHA, 0.0f));
                } else if (audioVideoButtonContainer.getVisibility() == VISIBLE) {
                    animators.add(ObjectAnimator.ofFloat(audioVideoButtonContainer, View.SCALE_X, 0.1f));
                    animators.add(ObjectAnimator.ofFloat(audioVideoButtonContainer, View.SCALE_Y, 0.1f));
                    animators.add(ObjectAnimator.ofFloat(audioVideoButtonContainer, View.ALPHA, 0.0f));
                } else if (slowModeButton.getVisibility() == VISIBLE) {
                    animators.add(ObjectAnimator.ofFloat(slowModeButton, View.SCALE_X, 0.1f));
                    animators.add(ObjectAnimator.ofFloat(slowModeButton, View.SCALE_Y, 0.1f));
                    animators.add(ObjectAnimator.ofFloat(slowModeButton, View.ALPHA, 0.0f));
                } else {
                    animators.add(ObjectAnimator.ofFloat(sendButton, View.SCALE_X, 0.1f));
                    animators.add(ObjectAnimator.ofFloat(sendButton, View.SCALE_Y, 0.1f));
                    animators.add(ObjectAnimator.ofFloat(sendButton, View.ALPHA, 0.0f));
                }

                runningAnimation.playTogether(animators);
                runningAnimation.setDuration(150);
                runningAnimation.addListener(new AnimatorListenerAdapter() {
                    @Override
                    public void onAnimationEnd(Animator animation) {
                        if (animation.equals(runningAnimation)) {
                            sendButton.setVisibility(GONE);
                            cancelBotButton.setVisibility(GONE);
                            setSlowModeButtonVisible(false);
                            audioVideoButtonContainer.setVisibility(GONE);
                            expandStickersButton.setVisibility(VISIBLE);
                            runningAnimation = null;
                            runningAnimationType = 0;
                        }
                    }

                    @Override
                    public void onAnimationCancel(Animator animation) {
                        if (animation.equals(runningAnimation)) {
                            runningAnimation = null;
                        }
                    }
                });
                runningAnimation.start();
            } else {
                slowModeButton.setScaleX(0.1f);
                slowModeButton.setScaleY(0.1f);
                slowModeButton.setAlpha(0.0f);
                setSlowModeButtonVisible(false);
                sendButton.setScaleX(0.1f);
                sendButton.setScaleY(0.1f);
                sendButton.setAlpha(0.0f);
                sendButton.setVisibility(GONE);
                cancelBotButton.setScaleX(0.1f);
                cancelBotButton.setScaleY(0.1f);
                cancelBotButton.setAlpha(0.0f);
                cancelBotButton.setVisibility(GONE);
                audioVideoButtonContainer.setScaleX(0.1f);
                audioVideoButtonContainer.setScaleY(0.1f);
                audioVideoButtonContainer.setAlpha(0.0f);
                audioVideoButtonContainer.setVisibility(GONE);
                expandStickersButton.setScaleX(1.0f);
                expandStickersButton.setScaleY(1.0f);
                expandStickersButton.setAlpha(1.0f);
                expandStickersButton.setVisibility(VISIBLE);
                if (attachLayout != null) {
                    if (getVisibility() == VISIBLE) {
                        delegate.onAttachButtonShow();
                    }
                    attachLayout.setVisibility(VISIBLE);
                    updateFieldRight(1);
                }
                scheduleButtonHidden = false;
                if (scheduledButton != null) {
                    if (delegate != null && delegate.hasScheduledMessages()) {
                        scheduledButton.setVisibility(VISIBLE);
                        scheduledButton.setTag(1);
                    }
                    scheduledButton.setAlpha(1.0f);
                    scheduledButton.setScaleX(1.0f);
                    scheduledButton.setScaleY(1.0f);
                    scheduledButton.setTranslationX(0);
                }
            }
        } else if (sendButton.getVisibility() == VISIBLE || cancelBotButton.getVisibility() == VISIBLE || expandStickersButton.getVisibility() == VISIBLE || slowModeButton.getVisibility() == VISIBLE) {
            if (animated) {
                if (runningAnimationType == 2) {
                    return;
                }

                if (runningAnimation != null) {
                    runningAnimation.cancel();
                    runningAnimation = null;
                }
                if (runningAnimation2 != null) {
                    runningAnimation2.cancel();
                    runningAnimation2 = null;
                }

                if (attachLayout != null) {
                    attachLayout.setVisibility(VISIBLE);
                    runningAnimation2 = new AnimatorSet();
                    ArrayList<Animator> animators = new ArrayList<>();
                    animators.add(ObjectAnimator.ofFloat(attachLayout, View.ALPHA, 1.0f));
                    animators.add(ObjectAnimator.ofFloat(attachLayout, View.SCALE_X, 1.0f));
                    boolean hasScheduled = delegate != null && delegate.hasScheduledMessages();
                    scheduleButtonHidden = false;
                    if (scheduledButton != null) {
                        if (hasScheduled) {
                            scheduledButton.setVisibility(VISIBLE);
                            scheduledButton.setTag(1);
                            scheduledButton.setPivotX(AndroidUtilities.dp(48));
                            animators.add(ObjectAnimator.ofFloat(scheduledButton, View.ALPHA, 1.0f));
                            animators.add(ObjectAnimator.ofFloat(scheduledButton, View.SCALE_X, 1.0f));
                            animators.add(ObjectAnimator.ofFloat(scheduledButton, View.TRANSLATION_X, 0));
                        } else {
                            scheduledButton.setAlpha(1.0f);
                            scheduledButton.setScaleX(1.0f);
                            scheduledButton.setScaleY(1.0f);
                            scheduledButton.setTranslationX(0);
                        }
                    }
                    runningAnimation2.playTogether(animators);
                    runningAnimation2.setDuration(100);
                    runningAnimation2.addListener(new AnimatorListenerAdapter() {
                        @Override
                        public void onAnimationEnd(Animator animation) {
                            if (animation.equals(runningAnimation2)) {
                                runningAnimation2 = null;
                            }
                        }

                        @Override
                        public void onAnimationCancel(Animator animation) {
                            if (animation.equals(runningAnimation2)) {
                                runningAnimation2 = null;
                            }
                        }
                    });
                    runningAnimation2.start();
                    updateFieldRight(1);
                    if (getVisibility() == VISIBLE) {
                        delegate.onAttachButtonShow();
                    }
                }

                audioVideoButtonContainer.setVisibility(VISIBLE);
                runningAnimation = new AnimatorSet();
                runningAnimationType = 2;

                ArrayList<Animator> animators = new ArrayList<>();
                animators.add(ObjectAnimator.ofFloat(audioVideoButtonContainer, View.SCALE_X, 1.0f));
                animators.add(ObjectAnimator.ofFloat(audioVideoButtonContainer, View.SCALE_Y, 1.0f));
                animators.add(ObjectAnimator.ofFloat(audioVideoButtonContainer, View.ALPHA, 1.0f));
                if (cancelBotButton.getVisibility() == VISIBLE) {
                    animators.add(ObjectAnimator.ofFloat(cancelBotButton, View.SCALE_X, 0.1f));
                    animators.add(ObjectAnimator.ofFloat(cancelBotButton, View.SCALE_Y, 0.1f));
                    animators.add(ObjectAnimator.ofFloat(cancelBotButton, View.ALPHA, 0.0f));
                } else if (expandStickersButton.getVisibility() == VISIBLE) {
                    animators.add(ObjectAnimator.ofFloat(expandStickersButton, View.SCALE_X, 0.1f));
                    animators.add(ObjectAnimator.ofFloat(expandStickersButton, View.SCALE_Y, 0.1f));
                    animators.add(ObjectAnimator.ofFloat(expandStickersButton, View.ALPHA, 0.0f));
                } else if (slowModeButton.getVisibility() == VISIBLE) {
                    animators.add(ObjectAnimator.ofFloat(slowModeButton, View.SCALE_X, 0.1f));
                    animators.add(ObjectAnimator.ofFloat(slowModeButton, View.SCALE_Y, 0.1f));
                    animators.add(ObjectAnimator.ofFloat(slowModeButton, View.ALPHA, 0.0f));
                } else {
                    animators.add(ObjectAnimator.ofFloat(sendButton, View.SCALE_X, 0.1f));
                    animators.add(ObjectAnimator.ofFloat(sendButton, View.SCALE_Y, 0.1f));
                    animators.add(ObjectAnimator.ofFloat(sendButton, View.ALPHA, 0.0f));
                }

                runningAnimation.playTogether(animators);
                runningAnimation.setDuration(150);
                runningAnimation.addListener(new AnimatorListenerAdapter() {
                    @Override
                    public void onAnimationEnd(Animator animation) {
                        if (animation.equals(runningAnimation)) {
                            setSlowModeButtonVisible(false);
                            runningAnimation = null;
                            runningAnimationType = 0;

                            if (audioVideoButtonContainer != null) {
                                audioVideoButtonContainer.setVisibility(VISIBLE);
                            }
                        }
                    }

                    @Override
                    public void onAnimationCancel(Animator animation) {
                        if (animation.equals(runningAnimation)) {
                            runningAnimation = null;
                        }
                    }
                });
                runningAnimation.start();
            } else {
                slowModeButton.setScaleX(0.1f);
                slowModeButton.setScaleY(0.1f);
                slowModeButton.setAlpha(0.0f);
                setSlowModeButtonVisible(false);
                sendButton.setScaleX(0.1f);
                sendButton.setScaleY(0.1f);
                sendButton.setAlpha(0.0f);
                sendButton.setVisibility(GONE);
                cancelBotButton.setScaleX(0.1f);
                cancelBotButton.setScaleY(0.1f);
                cancelBotButton.setAlpha(0.0f);
                cancelBotButton.setVisibility(GONE);
                expandStickersButton.setScaleX(0.1f);
                expandStickersButton.setScaleY(0.1f);
                expandStickersButton.setAlpha(0.0f);
                expandStickersButton.setVisibility(GONE);
                audioVideoButtonContainer.setScaleX(1.0f);
                audioVideoButtonContainer.setScaleY(1.0f);
                audioVideoButtonContainer.setAlpha(1.0f);
                audioVideoButtonContainer.setVisibility(VISIBLE);
                if (attachLayout != null) {
                    if (getVisibility() == VISIBLE) {
                        delegate.onAttachButtonShow();
                    }
                    attachLayout.setAlpha(1.0f);
                    attachLayout.setScaleX(1.0f);
                    attachLayout.setVisibility(VISIBLE);
                    updateFieldRight(1);
                }
                scheduleButtonHidden = false;
                if (scheduledButton != null) {
                    if (delegate != null && delegate.hasScheduledMessages()) {
                        scheduledButton.setVisibility(VISIBLE);
                        scheduledButton.setTag(1);
                    }
                    scheduledButton.setAlpha(1.0f);
                    scheduledButton.setScaleX(1.0f);
                    scheduledButton.setScaleY(1.0f);
                    scheduledButton.setTranslationX(0);
                }
            }
        }
    }

    private void setSlowModeButtonVisible(boolean visible) {
        slowModeButton.setVisibility(visible ? VISIBLE : GONE);
        int padding = visible ? AndroidUtilities.dp(16) : 0;
        if (messageEditText.getPaddingRight() != padding) {
            messageEditText.setPadding(0, AndroidUtilities.dp(11), padding, AndroidUtilities.dp(12));
        }
    }

    private void updateFieldRight(int attachVisible) {
        if (messageEditText == null || editingMessageObject != null) {
            return;
        }
        FrameLayout.LayoutParams layoutParams = (FrameLayout.LayoutParams) messageEditText.getLayoutParams();
        int oldRightMargin = layoutParams.rightMargin;
        if (attachVisible == 1) {
            if (botButton != null && botButton.getVisibility() == VISIBLE || notifyButton != null && notifyButton.getVisibility() == VISIBLE || scheduledButton != null && scheduledButton.getTag() != null) {
                layoutParams.rightMargin = AndroidUtilities.dp(98);
            } else {
                layoutParams.rightMargin = AndroidUtilities.dp(50);
            }
        } else if (attachVisible == 2) {
            if (layoutParams.rightMargin != AndroidUtilities.dp(2)) {
                if (botButton != null && botButton.getVisibility() == VISIBLE || notifyButton != null && notifyButton.getVisibility() == VISIBLE || scheduledButton != null && scheduledButton.getTag() != null) {
                    layoutParams.rightMargin = AndroidUtilities.dp(98);
                } else {
                    layoutParams.rightMargin = AndroidUtilities.dp(50);
                }
            }
        } else {
            if (scheduledButton != null && scheduledButton.getTag() != null) {
                layoutParams.rightMargin = AndroidUtilities.dp(50);
            } else {
                layoutParams.rightMargin = AndroidUtilities.dp(2);
            }
        }
        if (oldRightMargin != layoutParams.rightMargin) {
            messageEditText.setLayoutParams(layoutParams);
        }
    }

    private void updateRecordIntefrace(int recordState) {
        if (recordingAudioVideo) {
            if (recordInterfaceState == 1) {
                return;
            }
            recordInterfaceState = 1;
            if (emojiView != null) {
                emojiView.setEnabled(false);
            }
            if (emojiButtonAnimation != null) {
                emojiButtonAnimation.cancel();
            }
            try {
                if (wakeLock == null) {
                    PowerManager pm = (PowerManager) ApplicationLoader.applicationContext.getSystemService(Context.POWER_SERVICE);
                    wakeLock = pm.newWakeLock(PowerManager.SCREEN_DIM_WAKE_LOCK | PowerManager.ON_AFTER_RELEASE, "telegram:audio_record_lock");
                    wakeLock.acquire();
                }
            } catch (Exception e) {
                FileLog.e(e);
            }
            AndroidUtilities.lockOrientation(parentActivity);

            if (delegate != null) {
                delegate.needStartRecordAudio(0);
            }

            if (runningAnimationAudio != null) {
                runningAnimationAudio.cancel();
            }

            if (recordPannelAnimation != null) {
                recordPannelAnimation.cancel();
            }

            recordPanel.setVisibility(VISIBLE);
            recordCircle.setVisibility(VISIBLE);
            recordCircle.setAmplitude(0);
            recordDot.resetAlpha();

            runningAnimationAudio = new AnimatorSet();

            recordDot.setScaleX(0);
            recordDot.setScaleY(0);
            recordDot.enterAnimation = true;
            recordTimerView.setTranslationX(AndroidUtilities.dp(20));
            recordTimerView.setAlpha(0);
            slideText.setTranslationX(AndroidUtilities.dp(20));
            slideText.setAlpha(0);
            slideText.setCancelToProgress(0f);
            slideText.setSlideX(1f);
            recordCircle.setLockTranslation(10000);
            slideText.setEnabled(true);

            recordIsCanceled = false;

            //ENTER TRANSITION
            AnimatorSet iconChanges = new AnimatorSet();
            iconChanges.playTogether(
                    ObjectAnimator.ofFloat(emojiButton[0], View.SCALE_Y, 0),
                    ObjectAnimator.ofFloat(emojiButton[0], View.SCALE_X, 0),
                    ObjectAnimator.ofFloat(emojiButton[0], View.ALPHA, 0),
                    ObjectAnimator.ofFloat(emojiButton[1], View.SCALE_Y, 0),
                    ObjectAnimator.ofFloat(emojiButton[1], View.SCALE_X, 0),
                    ObjectAnimator.ofFloat(emojiButton[1], View.ALPHA, 0),
                    ObjectAnimator.ofFloat(recordDot, View.SCALE_Y, 1),
                    ObjectAnimator.ofFloat(recordDot, View.SCALE_X, 1),
                    ObjectAnimator.ofFloat(recordTimerView, View.TRANSLATION_X, 0),
                    ObjectAnimator.ofFloat(recordTimerView, View.ALPHA, 1),
                    ObjectAnimator.ofFloat(slideText, View.TRANSLATION_X, 0),
                    ObjectAnimator.ofFloat(slideText, View.ALPHA, 1)
            );
            if (audioSendButton != null) {
                iconChanges.playTogether(ObjectAnimator.ofFloat(audioSendButton, View.ALPHA, 0));
            }
            if (videoSendButton != null) {
                iconChanges.playTogether(ObjectAnimator.ofFloat(videoSendButton, View.ALPHA, 0));
            }
            iconChanges.setStartDelay(150);

            AnimatorSet viewTransition = new AnimatorSet();
            viewTransition.playTogether(
                    ObjectAnimator.ofFloat(messageEditText, View.TRANSLATION_X, AndroidUtilities.dp(20)),
                    ObjectAnimator.ofFloat(messageEditText, View.ALPHA, 0),
                    ObjectAnimator.ofFloat(recordedAudioPanel, View.ALPHA, 1f)
            );
            if (scheduledButton != null) {
                viewTransition.playTogether(
                        ObjectAnimator.ofFloat(scheduledButton, View.TRANSLATION_X, AndroidUtilities.dp(30)),
                        ObjectAnimator.ofFloat(scheduledButton, View.ALPHA, 0f)
                );
            }
            if (attachLayout != null) {
                viewTransition.playTogether(
                        ObjectAnimator.ofFloat(attachLayout, View.TRANSLATION_X, AndroidUtilities.dp(30)),
                        ObjectAnimator.ofFloat(attachLayout, View.ALPHA, 0f)
                );
            }

            runningAnimationAudio.playTogether(
                    iconChanges.setDuration(150),
                    viewTransition.setDuration(150),
                    ObjectAnimator.ofFloat(recordCircle, recordCircleScale, 1).setDuration(300)
            );
            runningAnimationAudio.addListener(new AnimatorListenerAdapter() {
                @Override
                public void onAnimationEnd(Animator animator) {
                    if (animator.equals(runningAnimationAudio)) {
                        runningAnimationAudio = null;
                    }
                    slideText.setAlpha(1f);
                    slideText.setTranslationX(0);

                    recordCircle.showTooltipIfNeed();
                    messageEditText.setVisibility(View.GONE);
                }
            });
            runningAnimationAudio.setInterpolator(new DecelerateInterpolator());
            runningAnimationAudio.start();
            recordTimerView.start();
        } else {
            if (recordIsCanceled && recordState == RECORD_STATE_PREPARING) {
                return;
            }
            if (wakeLock != null) {
                try {
                    wakeLock.release();
                    wakeLock = null;
                } catch (Exception e) {
                    FileLog.e(e);
                }
            }
            AndroidUtilities.unlockOrientation(parentActivity);
            wasSendTyping = false;
            if (recordInterfaceState == 0) {
                return;
            }
            accountInstance.getMessagesController().sendTyping(dialog_id, 2, 0);
            recordInterfaceState = 0;
            if (emojiView != null) {
                emojiView.setEnabled(true);
            }

            boolean shouldShowFastTransition = false;
            if (runningAnimationAudio != null) {
                shouldShowFastTransition = runningAnimationAudio.isRunning();
                if (videoSendButton != null) {
                    videoSendButton.setScaleX(1f);
                    videoSendButton.setScaleY(1f);
                }
                if (audioSendButton != null) {
                    audioSendButton.setScaleX(1f);
                    audioSendButton.setScaleY(1f);
                }
                runningAnimationAudio.removeAllListeners();
                runningAnimationAudio.cancel();
            }

            if (recordPannelAnimation != null) {
                recordPannelAnimation.cancel();
            }
            messageEditText.setVisibility(View.VISIBLE);

            runningAnimationAudio = new AnimatorSet();
            //EXIT TRANSITION
            if (shouldShowFastTransition || recordState == RECORD_STATE_CANCEL_BY_TIME) {
                if (videoSendButton != null && isInVideoMode()) {
                    videoSendButton.setVisibility(View.VISIBLE);
                } else if (audioSendButton != null) {
                    audioSendButton.setVisibility(View.VISIBLE);
                }
                runningAnimationAudio.playTogether(
                        ObjectAnimator.ofFloat(emojiButton[0], View.SCALE_Y, 1),
                        ObjectAnimator.ofFloat(emojiButton[0], View.SCALE_X, 1),
                        ObjectAnimator.ofFloat(emojiButton[0], View.ALPHA, 1),
                        ObjectAnimator.ofFloat(emojiButton[1], View.SCALE_Y, 1),
                        ObjectAnimator.ofFloat(emojiButton[1], View.SCALE_X, 1),
                        ObjectAnimator.ofFloat(emojiButton[1], View.ALPHA, 1),
                        ObjectAnimator.ofFloat(recordDot, View.SCALE_Y, 0),
                        ObjectAnimator.ofFloat(recordDot, View.SCALE_X, 0),
                        ObjectAnimator.ofFloat(recordCircle, recordCircleScale, 0.0f),
                        ObjectAnimator.ofFloat(audioVideoButtonContainer, View.ALPHA, 1.0f),
                        ObjectAnimator.ofFloat(recordTimerView, View.ALPHA, 0.0f),
                        ObjectAnimator.ofFloat(recordCircle, recordCircleScale, 0.0f),
                        ObjectAnimator.ofFloat(audioVideoButtonContainer, View.ALPHA, 1.0f),
                        ObjectAnimator.ofFloat(messageEditText, View.ALPHA, 1),
                        ObjectAnimator.ofFloat(messageEditText, View.TRANSLATION_X, 0),
                        ObjectAnimator.ofFloat(recordCircle, "slideToCancelProgress", 1f)
                );
                if (audioSendButton != null) {
                    audioSendButton.setScaleX(1f);
                    audioSendButton.setScaleY(1f);
                    runningAnimationAudio.playTogether(ObjectAnimator.ofFloat(audioSendButton, View.ALPHA, isInVideoMode() ? 0 : 1));
                }
                if (videoSendButton != null) {
                    videoSendButton.setScaleX(1f);
                    videoSendButton.setScaleY(1f);
                    runningAnimationAudio.playTogether(ObjectAnimator.ofFloat(videoSendButton, View.ALPHA, isInVideoMode() ? 1 : 0));
                }
                if (scheduledButton != null) {
                    runningAnimationAudio.playTogether(
                            ObjectAnimator.ofFloat(scheduledButton, View.TRANSLATION_X, 0),
                            ObjectAnimator.ofFloat(scheduledButton, View.ALPHA, 1f)
                    );
                }
                if (attachLayout != null) {
                    runningAnimationAudio.playTogether(
                            ObjectAnimator.ofFloat(attachLayout, View.TRANSLATION_X, 0),
                            ObjectAnimator.ofFloat(attachLayout, View.ALPHA, 1f)
                    );
                }

                recordIsCanceled = true;
                runningAnimationAudio.setDuration(150);
            } else if (recordState == RECORD_STATE_PREPARING) {
                slideText.setEnabled(false);
                if (isInVideoMode()) {
                    recordedAudioBackground.setVisibility(GONE);
                    recordedAudioTimeTextView.setVisibility(GONE);
                    recordedAudioPlayButton.setVisibility(GONE);
                    recordedAudioSeekBar.setVisibility(GONE);
                    recordedAudioPanel.setAlpha(1.0f);
                    recordedAudioPanel.setVisibility(VISIBLE);
                    recordDeleteImageView.setProgress(0);
                    recordDeleteImageView.stopAnimation();
                } else {
                    videoTimelineView.setVisibility(GONE);
                    recordedAudioBackground.setVisibility(VISIBLE);
                    recordedAudioTimeTextView.setVisibility(VISIBLE);
                    recordedAudioPlayButton.setVisibility(VISIBLE);
                    recordedAudioSeekBar.setVisibility(VISIBLE);

                    recordedAudioPanel.setAlpha(1.0f);
                    recordedAudioBackground.setAlpha(0f);
                    recordedAudioTimeTextView.setAlpha(0f);
                    recordedAudioPlayButton.setAlpha(0f);
                    recordedAudioSeekBar.setAlpha(0f);
                    recordedAudioPanel.setVisibility(VISIBLE);
                }

                recordDeleteImageView.setAlpha(0f);
                recordDeleteImageView.setScaleX(0f);
                recordDeleteImageView.setScaleY(0f);
                recordDeleteImageView.setProgress(0);
                recordDeleteImageView.stopAnimation();

                ValueAnimator transformToSeekbar = ValueAnimator.ofFloat(0, 1f);
                transformToSeekbar.addUpdateListener(animation -> {
                    float value = (float) animation.getAnimatedValue();
                    if (!isInVideoMode()) {
                        recordCircle.setTransformToSeekbar(value);
                        seekBarWaveform.setWaveScaling(recordCircle.getTransformToSeekbarProgressStep3());
                        recordedAudioSeekBar.invalidate();
                        recordedAudioTimeTextView.setAlpha(recordCircle.getTransformToSeekbarProgressStep3());
                        recordedAudioPlayButton.setAlpha(recordCircle.getTransformToSeekbarProgressStep3());
                        recordedAudioPlayButton.setScaleX(recordCircle.getTransformToSeekbarProgressStep3());
                        recordedAudioPlayButton.setScaleY(recordCircle.getTransformToSeekbarProgressStep3());
                        recordedAudioSeekBar.setAlpha(recordCircle.getTransformToSeekbarProgressStep3());
                    } else {
                        recordCircle.setExitTransition(value);
                    }
                });

                ViewGroup.LayoutParams oldLayoutParams = null;
                ViewGroup parent = null;
                if (!isInVideoMode()) {
                    parent = (ViewGroup) recordedAudioPanel.getParent();
                    oldLayoutParams = recordedAudioPanel.getLayoutParams();
                    parent.removeView(recordedAudioPanel);

                    FrameLayout.LayoutParams newLayoutParams = new FrameLayout.LayoutParams(parent.getMeasuredWidth(), AndroidUtilities.dp(48));
                    newLayoutParams.gravity = Gravity.BOTTOM;
                    sizeNotifierLayout.addView(recordedAudioPanel, newLayoutParams);
                    videoTimelineView.setVisibility(GONE);
                } else {
                    videoTimelineView.setVisibility(VISIBLE);
                }

                recordDeleteImageView.setAlpha(0f);
                recordDeleteImageView.setScaleX(0f);
                recordDeleteImageView.setScaleY(0f);

                AnimatorSet iconsAnimator = new AnimatorSet();

                iconsAnimator.playTogether(
                        ObjectAnimator.ofFloat(recordDot, View.SCALE_Y, 0),
                        ObjectAnimator.ofFloat(recordDot, View.SCALE_X, 0),
                        ObjectAnimator.ofFloat(recordTimerView, View.ALPHA, 0.0f),
                        ObjectAnimator.ofFloat(recordTimerView, View.TRANSLATION_X, -AndroidUtilities.dp(20)),
                        ObjectAnimator.ofFloat(slideText, View.ALPHA, 0),
                        ObjectAnimator.ofFloat(recordDeleteImageView, View.ALPHA, 1),
                        ObjectAnimator.ofFloat(recordDeleteImageView, View.SCALE_Y, 1f),
                        ObjectAnimator.ofFloat(recordDeleteImageView, View.SCALE_X, 1f),
                        ObjectAnimator.ofFloat(emojiButton[0], View.SCALE_Y, 0),
                        ObjectAnimator.ofFloat(emojiButton[0], View.SCALE_X, 0),
                        ObjectAnimator.ofFloat(emojiButton[0], View.ALPHA, 0),
                        ObjectAnimator.ofFloat(emojiButton[1], View.SCALE_Y, 0),
                        ObjectAnimator.ofFloat(emojiButton[1], View.SCALE_X, 0),
                        ObjectAnimator.ofFloat(emojiButton[1], View.ALPHA, 0),
                        ObjectAnimator.ofFloat(messageEditText, View.ALPHA, 0)
                );
                if (videoSendButton != null) {
                    iconsAnimator.playTogether(
                            ObjectAnimator.ofFloat(videoSendButton, View.ALPHA, isInVideoMode() ? 1 : 0),
                            ObjectAnimator.ofFloat(videoSendButton, View.SCALE_X, 1),
                            ObjectAnimator.ofFloat(videoSendButton, View.SCALE_Y, 1)
                    );
                }
                if (audioSendButton != null) {
                    iconsAnimator.playTogether(
                            ObjectAnimator.ofFloat(audioSendButton, View.ALPHA, isInVideoMode() ? 0 : 1),
                            ObjectAnimator.ofFloat(audioSendButton, View.SCALE_X, 1),
                            ObjectAnimator.ofFloat(audioSendButton, View.SCALE_Y, 1)
                    );
                }

                iconsAnimator.addListener(new AnimatorListenerAdapter() {
                    @Override
                    public void onAnimationEnd(Animator animation) {
                        if (videoSendButton != null) {
                            videoSendButton.setScaleX(1f);
                            videoSendButton.setScaleY(1f);
                        }
                        if (audioSendButton != null) {
                            audioSendButton.setScaleX(1f);
                            audioSendButton.setScaleY(1f);
                        }
                    }
                });

                iconsAnimator.setDuration(150);
                iconsAnimator.setStartDelay(150);

                AnimatorSet videoAdditionalAnimations = new AnimatorSet();
                if (isInVideoMode()) {
                    recordedAudioTimeTextView.setAlpha(0);
                    videoTimelineView.setAlpha(0);
                    videoAdditionalAnimations.playTogether(
                            ObjectAnimator.ofFloat(recordedAudioTimeTextView, View.ALPHA, 1),
                            ObjectAnimator.ofFloat(videoTimelineView, View.ALPHA, 1)
                    );
                    videoAdditionalAnimations.setDuration(150);
                    videoAdditionalAnimations.setStartDelay(430);
                }


                transformToSeekbar.setDuration(isInVideoMode() ? 490 : 580);
                runningAnimationAudio.playTogether(
                        iconsAnimator,
                        transformToSeekbar,
                        videoAdditionalAnimations
                );

                ViewGroup finalParent = parent;
                ViewGroup.LayoutParams finalOldLayoutParams = oldLayoutParams;
                runningAnimationAudio.addListener(new AnimatorListenerAdapter() {
                    @Override
                    public void onAnimationEnd(Animator animation) {
                        if (finalParent != null) {
                            sizeNotifierLayout.removeView(recordedAudioPanel);
                            finalParent.addView(recordedAudioPanel, finalOldLayoutParams);
                        }
                        recordedAudioPanel.setAlpha(1.0f);
                        recordedAudioBackground.setAlpha(1f);
                        recordedAudioTimeTextView.setAlpha(1f);
                        recordedAudioPlayButton.setAlpha(1f);
                        recordedAudioPlayButton.setScaleY(1f);
                        recordedAudioPlayButton.setScaleX(1f);
                        recordedAudioSeekBar.setAlpha(1f);

                        for (int i = 0; i < 2; i++) {
                            emojiButton[i].setScaleY(0f);
                            emojiButton[i].setScaleX(0f);
                            emojiButton[i].setAlpha(0f);
                        }
                    }
                });

            } else if (recordState == RECORD_STATE_CANCEL || recordState == RECORD_STATE_CANCEL_BY_GESTURE) {
                if (videoSendButton != null && isInVideoMode()) {
                    videoSendButton.setVisibility(View.VISIBLE);
                } else if (audioSendButton != null) {
                    audioSendButton.setVisibility(View.VISIBLE);
                }
                recordIsCanceled = true;
                AnimatorSet iconsAnimator = new AnimatorSet();
                iconsAnimator.playTogether(
                        ObjectAnimator.ofFloat(emojiButton[0], View.SCALE_Y, 1),
                        ObjectAnimator.ofFloat(emojiButton[0], View.SCALE_X, 1),
                        ObjectAnimator.ofFloat(emojiButton[0], View.ALPHA, 1),
                        ObjectAnimator.ofFloat(emojiButton[1], View.SCALE_Y, 1),
                        ObjectAnimator.ofFloat(emojiButton[1], View.SCALE_X, 1),
                        ObjectAnimator.ofFloat(emojiButton[1], View.ALPHA, 1),
                        ObjectAnimator.ofFloat(recordDot, View.SCALE_Y, 0),
                        ObjectAnimator.ofFloat(recordDot, View.SCALE_X, 0)
                );

                AnimatorSet recordTimer = new AnimatorSet();
                recordTimer.playTogether(
                        ObjectAnimator.ofFloat(recordTimerView, View.ALPHA, 0.0f),
                        ObjectAnimator.ofFloat(recordTimerView, View.TRANSLATION_X, -AndroidUtilities.dp(20)),
                        ObjectAnimator.ofFloat(slideText, View.ALPHA, 0.0f),
                        ObjectAnimator.ofFloat(slideText, View.TRANSLATION_X, -AndroidUtilities.dp(20))
                );

                if (recordState != RECORD_STATE_CANCEL_BY_GESTURE) {
                    audioVideoButtonContainer.setScaleX(0);
                    audioVideoButtonContainer.setScaleY(0);

                    if (attachButton != null && attachButton.getVisibility() == View.VISIBLE) {
                        attachButton.setScaleX(0);
                        attachButton.setScaleY(0);
                    }

                    if (botButton != null && botButton.getVisibility() == View.VISIBLE) {
                        botButton.setScaleX(0);
                        botButton.setScaleY(0);
                    }

                    iconsAnimator.playTogether(
                            ObjectAnimator.ofFloat(recordCircle, "slideToCancelProgress", 1f),
                            ObjectAnimator.ofFloat(audioVideoButtonContainer, View.SCALE_X, 1f),
                            ObjectAnimator.ofFloat(audioVideoButtonContainer, View.SCALE_Y, 1f),
                            ObjectAnimator.ofFloat(audioVideoButtonContainer, View.ALPHA, 1f)
                    );
                    if (attachLayout != null) {
                        iconsAnimator.playTogether(
                                ObjectAnimator.ofFloat(attachLayout, View.ALPHA, 1f),
                                ObjectAnimator.ofFloat(attachLayout, View.TRANSLATION_X, 0)
                        );
                    }
                    if (attachButton != null) {
                        iconsAnimator.playTogether(
                                ObjectAnimator.ofFloat(attachButton, View.SCALE_X, 1f),
                                ObjectAnimator.ofFloat(attachButton, View.SCALE_Y, 1f)
                        );
                    }
                    if (botButton != null) {
                        iconsAnimator.playTogether(
                                ObjectAnimator.ofFloat(botButton, View.SCALE_X, 1f),
                                ObjectAnimator.ofFloat(botButton, View.SCALE_Y, 1f)
                        );
                    }
                    if (videoSendButton != null) {
                        iconsAnimator.playTogether(ObjectAnimator.ofFloat(videoSendButton, View.ALPHA, isInVideoMode() ? 1 : 0));
                        iconsAnimator.playTogether(ObjectAnimator.ofFloat(videoSendButton, View.SCALE_X, 1));
                        iconsAnimator.playTogether(ObjectAnimator.ofFloat(videoSendButton, View.SCALE_Y, 1));
                    }
                    if (audioSendButton != null) {
                        iconsAnimator.playTogether(ObjectAnimator.ofFloat(audioSendButton, View.ALPHA, isInVideoMode() ? 0 : 1));
                        iconsAnimator.playTogether(ObjectAnimator.ofFloat(audioSendButton, View.SCALE_X, 1));
                        iconsAnimator.playTogether(ObjectAnimator.ofFloat(audioSendButton, View.SCALE_Y, 1));
                    }
                    if (scheduledButton != null) {
                        iconsAnimator.playTogether(
                                ObjectAnimator.ofFloat(scheduledButton, View.ALPHA, 1f),
                                ObjectAnimator.ofFloat(scheduledButton, View.TRANSLATION_X, 0)
                        );
                    }
                } else {
                    AnimatorSet icons2 = new AnimatorSet();
                    icons2.playTogether(
                            ObjectAnimator.ofFloat(audioVideoButtonContainer, View.ALPHA, 1.0f)
                    );
                    if (attachLayout != null) {
                        icons2.playTogether(
                                ObjectAnimator.ofFloat(attachLayout, View.TRANSLATION_X, 0),
                                ObjectAnimator.ofFloat(attachLayout, View.ALPHA, 1f)
                        );
                    }
                    if (scheduledButton != null) {
                        icons2.playTogether(
                                ObjectAnimator.ofFloat(scheduledButton, View.ALPHA, 1f),
                                ObjectAnimator.ofFloat(scheduledButton, View.TRANSLATION_X, 0)
                        );
                    }

                    icons2.setDuration(150);
                    icons2.setStartDelay(110);
                    icons2.addListener(new AnimatorListenerAdapter() {
                        @Override
                        public void onAnimationEnd(Animator animation) {
                            super.onAnimationEnd(animation);
                            if (audioSendButton != null) {
                                audioSendButton.setAlpha(isInVideoMode() ? 0 : 1f);
                            }
                            if (videoSendButton != null) {
                                videoSendButton.setAlpha(isInVideoMode() ? 1f : 0);
                            }
                        }
                    });
                    runningAnimationAudio.playTogether(icons2);
                }

                iconsAnimator.setDuration(150);
                iconsAnimator.setStartDelay(700);

                recordTimer.setDuration(200);
                recordTimer.setStartDelay(200);


                messageEditText.setTranslationX(0f);
                ObjectAnimator messageEditTextAniamtor = ObjectAnimator.ofFloat(messageEditText, View.ALPHA, 1);
                messageEditTextAniamtor.setStartDelay(300);
                messageEditTextAniamtor.setDuration(200);

                runningAnimationAudio.playTogether(
                        iconsAnimator,
                        recordTimer,
                        messageEditTextAniamtor,
                        ObjectAnimator.ofFloat(recordCircle, "lockAnimatedTranslation", recordCircle.startTranslation).setDuration(200)
                );

                if (recordState == RECORD_STATE_CANCEL_BY_GESTURE) {
                    recordCircle.canceledByGesture();
                    ObjectAnimator cancel = ObjectAnimator.ofFloat(recordCircle, "slideToCancelProgress", 1f).setDuration(200);
                    cancel.setInterpolator(CubicBezierInterpolator.EASE_BOTH);
                    runningAnimationAudio.playTogether(cancel);
                } else {
                    Animator recordCircleAnimator = ObjectAnimator.ofFloat(recordCircle, "exitTransition", 1.0f);
                    recordCircleAnimator.setDuration(360);
                    recordCircleAnimator.setStartDelay(490);
                    runningAnimationAudio.playTogether(
                            recordCircleAnimator
                    );
                }
                recordDot.playDeleteAnimation();
            } else {

                if (videoSendButton != null && isInVideoMode()) {
                    videoSendButton.setVisibility(View.VISIBLE);
                } else if (audioSendButton != null) {
                    audioSendButton.setVisibility(View.VISIBLE);
                }

                AnimatorSet iconsAnimator = new AnimatorSet();
                iconsAnimator.playTogether(
                        ObjectAnimator.ofFloat(emojiButton[0], View.SCALE_Y, 1),
                        ObjectAnimator.ofFloat(emojiButton[0], View.SCALE_X, 1),
                        ObjectAnimator.ofFloat(emojiButton[0], View.ALPHA, 1),
                        ObjectAnimator.ofFloat(emojiButton[1], View.SCALE_Y, 1),
                        ObjectAnimator.ofFloat(emojiButton[1], View.SCALE_X, 1),
                        ObjectAnimator.ofFloat(emojiButton[1], View.ALPHA, 1),

                        ObjectAnimator.ofFloat(recordDot, View.SCALE_Y, 0),
                        ObjectAnimator.ofFloat(recordDot, View.SCALE_X, 0),

                        ObjectAnimator.ofFloat(audioVideoButtonContainer, View.ALPHA, 1.0f)
                );
                if (audioSendButton != null) {
                    audioSendButton.setScaleX(1f);
                    audioSendButton.setScaleY(1f);
                    iconsAnimator.playTogether(ObjectAnimator.ofFloat(audioSendButton, View.ALPHA, isInVideoMode() ? 0 : 1));
                }
                if (videoSendButton != null) {
                    videoSendButton.setScaleX(1f);
                    videoSendButton.setScaleY(1f);
                    iconsAnimator.playTogether(ObjectAnimator.ofFloat(videoSendButton, View.ALPHA, isInVideoMode() ? 1 : 0));
                }
                if (attachLayout != null) {
                    iconsAnimator.playTogether(
                            ObjectAnimator.ofFloat(attachLayout, View.TRANSLATION_X, 0),
                            ObjectAnimator.ofFloat(attachLayout, View.ALPHA, 1f)
                    );
                }
                if (scheduledButton != null) {
                    iconsAnimator.playTogether(
                            ObjectAnimator.ofFloat(scheduledButton, View.TRANSLATION_X, 0),
                            ObjectAnimator.ofFloat(scheduledButton, View.ALPHA, 1f)
                    );
                }

                iconsAnimator.setDuration(150);
                iconsAnimator.setStartDelay(200);

                AnimatorSet recordTimer = new AnimatorSet();
                recordTimer.playTogether(
                        ObjectAnimator.ofFloat(recordTimerView, View.ALPHA, 0.0f),
                        ObjectAnimator.ofFloat(recordTimerView, View.TRANSLATION_X, AndroidUtilities.dp(40)),
                        ObjectAnimator.ofFloat(slideText, View.ALPHA, 0.0f),
                        ObjectAnimator.ofFloat(slideText, View.TRANSLATION_X, AndroidUtilities.dp(40))
                );

                recordTimer.setDuration(150);

                Animator recordCircleAnimator = ObjectAnimator.ofFloat(recordCircle, "exitTransition", 1.0f);
                recordCircleAnimator.setDuration(360);

                messageEditText.setTranslationX(0f);
                ObjectAnimator messageEditTextAniamtor = ObjectAnimator.ofFloat(messageEditText, View.ALPHA, 1);
                messageEditTextAniamtor.setStartDelay(150);
                messageEditTextAniamtor.setDuration(200);

                runningAnimationAudio.playTogether(
                        iconsAnimator,
                        recordTimer,
                        messageEditTextAniamtor,
                        recordCircleAnimator
                );
            }
            runningAnimationAudio.addListener(new AnimatorListenerAdapter() {
                @Override
                public void onAnimationEnd(Animator animator) {
                    if (animator.equals(runningAnimationAudio)) {
                        recordPanel.setVisibility(GONE);
                        recordCircle.setVisibility(GONE);
                        recordCircle.setSendButtonInvisible();
                        runningAnimationAudio = null;
                        if (recordState != RECORD_STATE_PREPARING) {
                            messageEditText.requestFocus();
                        }
                        recordedAudioBackground.setAlpha(1f);
                        if (attachLayout != null) {
                            attachLayout.setTranslationX(0);
                        }
                        slideText.setCancelToProgress(0f);

                        delegate.onAudioVideoInterfaceUpdated();
                    }
                }
            });
            runningAnimationAudio.start();
            recordTimerView.stop();
        }
        delegate.onAudioVideoInterfaceUpdated();
    }

    @Override
    public boolean onInterceptTouchEvent(MotionEvent ev) {
        if (recordingAudioVideo) {
            getParent().requestDisallowInterceptTouchEvent(true);
        }
        return super.onInterceptTouchEvent(ev);
    }

    public void setDelegate(ChatActivityEnterViewDelegate chatActivityEnterViewDelegate) {
        delegate = chatActivityEnterViewDelegate;
    }

    public void setCommand(MessageObject messageObject, String command, boolean longPress, boolean username) {
        if (command == null || getVisibility() != VISIBLE) {
            return;
        }
        if (longPress) {
            String text = messageEditText.getText().toString();
            TLRPC.User user = messageObject != null && (int) dialog_id < 0 ? accountInstance.getMessagesController().getUser(messageObject.messageOwner.from_id) : null;
            if ((botCount != 1 || username) && user != null && user.bot && !command.contains("@")) {
                text = String.format(Locale.US, "%s@%s", command, user.username) + " " + text.replaceFirst("^/[a-zA-Z@\\d_]{1,255}(\\s|$)", "");
            } else {
                text = command + " " + text.replaceFirst("^/[a-zA-Z@\\d_]{1,255}(\\s|$)", "");
            }
            ignoreTextChange = true;
            messageEditText.setText(text);
            messageEditText.setSelection(messageEditText.getText().length());
            ignoreTextChange = false;
            if (delegate != null) {
                delegate.onTextChanged(messageEditText.getText(), true);
            }
            if (!keyboardVisible && currentPopupContentType == -1) {
                openKeyboard();
            }
        } else {
            if (slowModeTimer > 0 && !isInScheduleMode()) {
                if (delegate != null) {
                    delegate.onUpdateSlowModeButton(slowModeButton, true, slowModeButton.getText());
                }
                return;
            }
            TLRPC.User user = messageObject != null && (int) dialog_id < 0 ? accountInstance.getMessagesController().getUser(messageObject.messageOwner.from_id) : null;
            if ((botCount != 1 || username) && user != null && user.bot && !command.contains("@")) {
                SendMessagesHelper.getInstance(currentAccount).sendMessage(String.format(Locale.US, "%s@%s", command, user.username), dialog_id, replyingMessageObject, null, false, null, null, null, true, 0);
            } else {
                SendMessagesHelper.getInstance(currentAccount).sendMessage(command, dialog_id, replyingMessageObject, null, false, null, null, null, true, 0);
            }
        }
    }

    public void setEditingMessageObject(MessageObject messageObject, boolean caption) {
        if (audioToSend != null || videoToSendMessageObject != null || editingMessageObject == messageObject) {
            return;
        }
        if (editingMessageReqId != 0) {
            ConnectionsManager.getInstance(currentAccount).cancelRequest(editingMessageReqId, true);
            editingMessageReqId = 0;
        }
        editingMessageObject = messageObject;
        editingCaption = caption;
        if (editingMessageObject != null) {
            if (doneButtonAnimation != null) {
                doneButtonAnimation.cancel();
                doneButtonAnimation = null;
            }
            doneButtonContainer.setVisibility(View.VISIBLE);
            showEditDoneProgress(true, false);

            InputFilter[] inputFilters = new InputFilter[1];
            CharSequence editingText;
            if (caption) {
                inputFilters[0] = new InputFilter.LengthFilter(accountInstance.getMessagesController().maxCaptionLength);
                editingText = editingMessageObject.caption;
            } else {
                inputFilters[0] = new InputFilter.LengthFilter(accountInstance.getMessagesController().maxMessageLength);
                editingText = editingMessageObject.messageText;
            }
            if (editingText != null) {
                ArrayList<TLRPC.MessageEntity> entities = editingMessageObject.messageOwner.entities;
                MediaDataController.sortEntities(entities);
                SpannableStringBuilder stringBuilder = new SpannableStringBuilder(editingText);
                Object[] spansToRemove = stringBuilder.getSpans(0, stringBuilder.length(), Object.class);
                if (spansToRemove != null && spansToRemove.length > 0) {
                    for (int a = 0; a < spansToRemove.length; a++) {
                        stringBuilder.removeSpan(spansToRemove[a]);
                    }
                }
                if (entities != null) {
                    try {
                        for (int a = 0; a < entities.size(); a++) {
                            TLRPC.MessageEntity entity = entities.get(a);
                            if (entity.offset + entity.length > stringBuilder.length()) {
                                continue;
                            }
                            if (entity instanceof TLRPC.TL_inputMessageEntityMentionName) {
                                if (entity.offset + entity.length < stringBuilder.length() && stringBuilder.charAt(entity.offset + entity.length) == ' ') {
                                    entity.length++;
                                }
                                stringBuilder.setSpan(new URLSpanUserMention("" + ((TLRPC.TL_inputMessageEntityMentionName) entity).user_id.user_id, 3), entity.offset, entity.offset + entity.length, Spanned.SPAN_EXCLUSIVE_EXCLUSIVE);
                            } else if (entity instanceof TLRPC.TL_messageEntityMentionName) {
                                if (entity.offset + entity.length < stringBuilder.length() && stringBuilder.charAt(entity.offset + entity.length) == ' ') {
                                    entity.length++;
                                }
                                stringBuilder.setSpan(new URLSpanUserMention("" + ((TLRPC.TL_messageEntityMentionName) entity).user_id, 3), entity.offset, entity.offset + entity.length, Spanned.SPAN_EXCLUSIVE_EXCLUSIVE);
                            } else if (entity instanceof TLRPC.TL_messageEntityCode || entity instanceof TLRPC.TL_messageEntityPre) {
                                TextStyleSpan.TextStyleRun run = new TextStyleSpan.TextStyleRun();
                                run.flags |= TextStyleSpan.FLAG_STYLE_MONO;
                                MediaDataController.addStyleToText(new TextStyleSpan(run), entity.offset, entity.offset + entity.length, stringBuilder, true);
                            } else if (entity instanceof TLRPC.TL_messageEntityBold) {
                                TextStyleSpan.TextStyleRun run = new TextStyleSpan.TextStyleRun();
                                run.flags |= TextStyleSpan.FLAG_STYLE_BOLD;
                                MediaDataController.addStyleToText(new TextStyleSpan(run), entity.offset, entity.offset + entity.length, stringBuilder, true);
                            } else if (entity instanceof TLRPC.TL_messageEntityItalic) {
                                TextStyleSpan.TextStyleRun run = new TextStyleSpan.TextStyleRun();
                                run.flags |= TextStyleSpan.FLAG_STYLE_ITALIC;
                                MediaDataController.addStyleToText(new TextStyleSpan(run), entity.offset, entity.offset + entity.length, stringBuilder, true);
                            } else if (entity instanceof TLRPC.TL_messageEntityStrike) {
                                TextStyleSpan.TextStyleRun run = new TextStyleSpan.TextStyleRun();
                                run.flags |= TextStyleSpan.FLAG_STYLE_STRIKE;
                                MediaDataController.addStyleToText(new TextStyleSpan(run), entity.offset, entity.offset + entity.length, stringBuilder, true);
                            } else if (entity instanceof TLRPC.TL_messageEntityUnderline) {
                                TextStyleSpan.TextStyleRun run = new TextStyleSpan.TextStyleRun();
                                run.flags |= TextStyleSpan.FLAG_STYLE_UNDERLINE;
                                MediaDataController.addStyleToText(new TextStyleSpan(run), entity.offset, entity.offset + entity.length, stringBuilder, true);
                            } else if (entity instanceof TLRPC.TL_messageEntityTextUrl) {
                                stringBuilder.setSpan(new URLSpanReplacement(entity.url), entity.offset, entity.offset + entity.length, Spanned.SPAN_EXCLUSIVE_EXCLUSIVE);
                            }
                        }
                    } catch (Exception e) {
                        FileLog.e(e);
                    }
                }
                setFieldText(Emoji.replaceEmoji(new SpannableStringBuilder(stringBuilder), messageEditText.getPaint().getFontMetricsInt(), AndroidUtilities.dp(20), false));
            } else {
                setFieldText("");
            }
            messageEditText.setFilters(inputFilters);
            openKeyboard();
            FrameLayout.LayoutParams layoutParams = (FrameLayout.LayoutParams) messageEditText.getLayoutParams();
            layoutParams.rightMargin = AndroidUtilities.dp(4);
            messageEditText.setLayoutParams(layoutParams);
            sendButton.setVisibility(GONE);
            setSlowModeButtonVisible(false);
            cancelBotButton.setVisibility(GONE);
            audioVideoButtonContainer.setVisibility(GONE);
            attachLayout.setVisibility(GONE);
            sendButtonContainer.setVisibility(GONE);
            if (scheduledButton != null) {
                scheduledButton.setVisibility(GONE);
            }
        } else {
            doneButtonContainer.setVisibility(View.GONE);
            messageEditText.setFilters(new InputFilter[0]);
            delegate.onMessageEditEnd(false);
            sendButtonContainer.setVisibility(VISIBLE);
            cancelBotButton.setScaleX(0.1f);
            cancelBotButton.setScaleY(0.1f);
            cancelBotButton.setAlpha(0.0f);
            cancelBotButton.setVisibility(GONE);
            if (slowModeTimer > 0 && !isInScheduleMode()) {
                if (slowModeTimer == Integer.MAX_VALUE) {
                    sendButton.setScaleX(1.0f);
                    sendButton.setScaleY(1.0f);
                    sendButton.setAlpha(1.0f);
                    sendButton.setVisibility(VISIBLE);
                    slowModeButton.setScaleX(0.1f);
                    slowModeButton.setScaleY(0.1f);
                    slowModeButton.setAlpha(0.0f);
                    setSlowModeButtonVisible(false);
                } else {
                    sendButton.setScaleX(0.1f);
                    sendButton.setScaleY(0.1f);
                    sendButton.setAlpha(0.0f);
                    sendButton.setVisibility(GONE);
                    slowModeButton.setScaleX(1.0f);
                    slowModeButton.setScaleY(1.0f);
                    slowModeButton.setAlpha(1.0f);
                    setSlowModeButtonVisible(true);
                }
                attachLayout.setScaleX(0.01f);
                attachLayout.setAlpha(0.0f);
                attachLayout.setVisibility(GONE);
                audioVideoButtonContainer.setScaleX(0.1f);
                audioVideoButtonContainer.setScaleY(0.1f);
                audioVideoButtonContainer.setAlpha(0.0f);
                audioVideoButtonContainer.setVisibility(GONE);
            } else {
                sendButton.setScaleX(0.1f);
                sendButton.setScaleY(0.1f);
                sendButton.setAlpha(0.0f);
                sendButton.setVisibility(GONE);
                slowModeButton.setScaleX(0.1f);
                slowModeButton.setScaleY(0.1f);
                slowModeButton.setAlpha(0.0f);
                setSlowModeButtonVisible(false);
                attachLayout.setScaleX(1.0f);
                attachLayout.setAlpha(1.0f);
                attachLayout.setVisibility(VISIBLE);
                audioVideoButtonContainer.setScaleX(1.0f);
                audioVideoButtonContainer.setScaleY(1.0f);
                audioVideoButtonContainer.setAlpha(1.0f);
                audioVideoButtonContainer.setVisibility(VISIBLE);
            }
            if (scheduledButton.getTag() != null) {
                scheduledButton.setScaleX(1.0f);
                scheduledButton.setScaleY(1.0f);
                scheduledButton.setAlpha(1.0f);
                scheduledButton.setVisibility(VISIBLE);
            }
            messageEditText.setText("");
            if (getVisibility() == VISIBLE) {
                delegate.onAttachButtonShow();
            }
            updateFieldRight(1);
        }
        updateFieldHint();
    }

    public ImageView getAttachButton() {
        return attachButton;
    }

    public View getSendButton() {
        return sendButton.getVisibility() == VISIBLE ? sendButton : audioVideoButtonContainer;
    }

    public EmojiView getEmojiView() {
        return emojiView;
    }

    public TrendingStickersAlert getTrendingStickersAlert() {
        return trendingStickersAlert;
    }

    public void updateColors() {
        if (emojiView != null) {
            emojiView.updateColors();
        }
        if (sendPopupLayout != null) {
            for (int a = 0, count = sendPopupLayout.getChildCount(); a < count; a++) {
                final View view = sendPopupLayout.getChildAt(a);
                if (view instanceof ActionBarMenuSubItem) {
                    final ActionBarMenuSubItem item = (ActionBarMenuSubItem) view;
                    item.setColors(Theme.getColor(Theme.key_actionBarDefaultSubmenuItem), Theme.getColor(Theme.key_actionBarDefaultSubmenuItemIcon));
                    item.setSelectorColor(Theme.getColor(Theme.key_dialogButtonSelector));
                }
            }
            sendPopupLayout.setBackgroundColor(Theme.getColor(Theme.key_actionBarDefaultSubmenuBackground));
            if (sendPopupWindow != null && sendPopupWindow.isShowing()) {
                sendPopupLayout.invalidate();
            }
        }

        updateRecordedDeleteIconColors();
        recordCircle.updateColors();
        recordDot.updateColors();
        slideText.updateColors();
        recordTimerView.updateColors();
        videoTimelineView.updateColors();
    }

    private void updateRecordedDeleteIconColors() {
        int dotColor = Theme.getColor(Theme.key_chat_recordedVoiceDot);
        int background = Theme.getColor(Theme.key_chat_messagePanelBackground);
        int greyColor = Theme.getColor(Theme.key_chat_messagePanelVoiceDelete);

        recordDeleteImageView.setLayerColor("Cup Red.**", dotColor);
        recordDeleteImageView.setLayerColor("Box Red.**", dotColor);
        recordDeleteImageView.setLayerColor("Cup Grey.**", greyColor);
        recordDeleteImageView.setLayerColor("Box Grey.**", greyColor);

        recordDeleteImageView.setLayerColor("Line 1.**", background);
        recordDeleteImageView.setLayerColor("Line 2.**", background);
        recordDeleteImageView.setLayerColor("Line 3.**", background);
    }

    public void setFieldText(CharSequence text) {
        setFieldText(text, true);
    }

    public void setFieldText(CharSequence text, boolean ignoreChange) {
        if (messageEditText == null) {
            return;
        }
        ignoreTextChange = ignoreChange;
        messageEditText.setText(text);
        messageEditText.setSelection(messageEditText.getText().length());
        ignoreTextChange = false;
        if (ignoreChange && delegate != null) {
            delegate.onTextChanged(messageEditText.getText(), true);
        }
    }

    public void setSelection(int start) {
        if (messageEditText == null) {
            return;
        }
        messageEditText.setSelection(start, messageEditText.length());
    }

    public int getCursorPosition() {
        if (messageEditText == null) {
            return 0;
        }
        return messageEditText.getSelectionStart();
    }

    public int getSelectionLength() {
        if (messageEditText == null) {
            return 0;
        }
        try {
            return messageEditText.getSelectionEnd() - messageEditText.getSelectionStart();
        } catch (Exception e) {
            FileLog.e(e);
        }
        return 0;
    }

    public void replaceWithText(int start, int len, CharSequence text, boolean parseEmoji) {
        try {
            SpannableStringBuilder builder = new SpannableStringBuilder(messageEditText.getText());
            builder.replace(start, start + len, text);
            if (parseEmoji) {
                Emoji.replaceEmoji(builder, messageEditText.getPaint().getFontMetricsInt(), AndroidUtilities.dp(20), false);
            }
            messageEditText.setText(builder);
            messageEditText.setSelection(start + text.length());
        } catch (Exception e) {
            FileLog.e(e);
        }
    }

    public void setFieldFocused() {
        AccessibilityManager am = (AccessibilityManager) parentActivity.getSystemService(Context.ACCESSIBILITY_SERVICE);
        if (messageEditText != null && !am.isTouchExplorationEnabled()) {
            try {
                messageEditText.requestFocus();
            } catch (Exception e) {
                FileLog.e(e);
            }
        }
    }

    public void setFieldFocused(boolean focus) {
        AccessibilityManager am = (AccessibilityManager) parentActivity.getSystemService(Context.ACCESSIBILITY_SERVICE);
        if (messageEditText == null || am.isTouchExplorationEnabled()) {
            return;
        }
        if (focus) {
            if (searchingType == 0 && !messageEditText.isFocused()) {
                AndroidUtilities.runOnUIThread(focusRunnable = () -> {
                    focusRunnable = null;
                    boolean allowFocus;
                    if (AndroidUtilities.isTablet()) {
                        if (parentActivity instanceof LaunchActivity) {
                            LaunchActivity launchActivity = (LaunchActivity) parentActivity;
                            if (launchActivity != null) {
                                View layout = launchActivity.getLayersActionBarLayout();
                                allowFocus = layout == null || layout.getVisibility() != View.VISIBLE;
                            } else {
                                allowFocus = true;
                            }
                        } else {
                            allowFocus = true;
                        }
                    } else {
                        allowFocus = true;
                    }
                    if (!isPaused && allowFocus && messageEditText != null) {
                        try {
                            messageEditText.requestFocus();
                        } catch (Exception e) {
                            FileLog.e(e);
                        }
                    }
                }, 600);
            }
        } else {
            if (messageEditText != null && messageEditText.isFocused() && !keyboardVisible) {
                messageEditText.clearFocus();
            }
        }
    }

    public boolean hasText() {
        return messageEditText != null && messageEditText.length() > 0;
    }

    public EditTextCaption getEditField() {
        return messageEditText;
    }

    public CharSequence getFieldText() {
        if (hasText()) {
            return messageEditText.getText();
        }
        return null;
    }

    public void updateScheduleButton(boolean animated) {
        boolean notifyVisible = false;
        if ((int) dialog_id < 0) {
            TLRPC.Chat currentChat = accountInstance.getMessagesController().getChat(-(int) dialog_id);
            silent = MessagesController.getNotificationsSettings(currentAccount).getBoolean("silent_" + dialog_id, false);
            canWriteToChannel = ChatObject.isChannel(currentChat) && (currentChat.creator || currentChat.admin_rights != null && currentChat.admin_rights.post_messages) && !currentChat.megagroup;
            if (notifyButton != null) {
                notifyVisible = canWriteToChannel;
                notifyButton.setImageResource(silent ? R.drawable.input_notify_off : R.drawable.input_notify_on);
            }
            if (attachLayout != null) {
                updateFieldRight(attachLayout.getVisibility() == VISIBLE ? 1 : 0);
            }
        }
        boolean hasScheduled = delegate != null && !isInScheduleMode() && delegate.hasScheduledMessages();
        boolean visible = hasScheduled && !scheduleButtonHidden && !recordingAudioVideo;
        if (scheduledButton != null) {
            if (scheduledButton.getTag() != null && visible || scheduledButton.getTag() == null && !visible) {
                if (notifyButton != null) {
                    int newVisibility = !hasScheduled && notifyVisible && scheduledButton.getVisibility() != VISIBLE ? VISIBLE : GONE;
                    if (newVisibility != notifyButton.getVisibility()) {
                        notifyButton.setVisibility(newVisibility);
                        if (attachLayout != null) {
                            attachLayout.setPivotX(AndroidUtilities.dp((botButton == null || botButton.getVisibility() == GONE) && (notifyButton == null || notifyButton.getVisibility() == GONE) ? 48 : 96));
                        }
                    }
                }
                return;
            }
            scheduledButton.setTag(visible ? 1 : null);
        }
        if (scheduledButtonAnimation != null) {
            scheduledButtonAnimation.cancel();
            scheduledButtonAnimation = null;
        }
        if (!animated || notifyVisible) {
            if (scheduledButton != null) {
                scheduledButton.setVisibility(visible ? VISIBLE : GONE);
                scheduledButton.setAlpha(visible ? 1.0f : 0.0f);
                scheduledButton.setScaleX(visible ? 1.0f : 0.1f);
                scheduledButton.setScaleY(visible ? 1.0f : 0.1f);
            }
            if (notifyButton != null) {
                notifyButton.setVisibility(notifyVisible && scheduledButton.getVisibility() != VISIBLE ? VISIBLE : GONE);
            }
        } else {
            if (visible) {
                scheduledButton.setVisibility(VISIBLE);
            }
            scheduledButton.setPivotX(AndroidUtilities.dp(24));
            scheduledButtonAnimation = new AnimatorSet();
            scheduledButtonAnimation.playTogether(ObjectAnimator.ofFloat(scheduledButton, View.ALPHA, visible ? 1.0f : 0.0f),
                    ObjectAnimator.ofFloat(scheduledButton, View.SCALE_X, visible ? 1.0f : 0.1f),
                    ObjectAnimator.ofFloat(scheduledButton, View.SCALE_Y, visible ? 1.0f : 0.1f));
            scheduledButtonAnimation.setDuration(180);
            scheduledButtonAnimation.addListener(new AnimatorListenerAdapter() {
                @Override
                public void onAnimationEnd(Animator animation) {
                    scheduledButtonAnimation = null;
                    if (!visible) {
                        scheduledButton.setVisibility(GONE);
                    }
                }
            });
            scheduledButtonAnimation.start();
        }
        if (attachLayout != null) {
            attachLayout.setPivotX(AndroidUtilities.dp((botButton == null || botButton.getVisibility() == GONE) && (notifyButton == null || notifyButton.getVisibility() == GONE) ? 48 : 96));
        }
    }

    private void updateBotButton() {
        if (botButton == null) {
            return;
        }
        if (hasBotCommands || botReplyMarkup != null) {
            if (botButton.getVisibility() != VISIBLE) {
                botButton.setVisibility(VISIBLE);
            }
            if (botReplyMarkup != null) {
                if (isPopupShowing() && currentPopupContentType == 1) {
                    botButton.setImageResource(R.drawable.baseline_keyboard_24);
                    botButton.setContentDescription(LocaleController.getString("AccDescrShowKeyboard", R.string.AccDescrShowKeyboard));
                } else {
                    botButton.setImageResource(R.drawable.deproko_baseline_bots_24);
                    botButton.setContentDescription(LocaleController.getString("AccDescrBotKeyboard", R.string.AccDescrBotKeyboard));
                }
            } else {
                botButton.setImageResource(R.drawable.deproko_baseline_bots_command_26);
                botButton.setContentDescription(LocaleController.getString("AccDescrBotCommands", R.string.AccDescrBotCommands));
            }
        } else {
            botButton.setVisibility(GONE);
        }
        updateFieldRight(2);
        attachLayout.setPivotX(AndroidUtilities.dp((botButton == null || botButton.getVisibility() == GONE) && (notifyButton == null || notifyButton.getVisibility() == GONE) ? 48 : 96));
    }

    public boolean isRtlText() {
        try {
            return messageEditText.getLayout().getParagraphDirection(0) == Layout.DIR_RIGHT_TO_LEFT;
        } catch (Throwable ignore) {

        }
        return false;
    }

    public void setBotsCount(int count, boolean hasCommands) {
        botCount = count;
        if (hasBotCommands != hasCommands) {
            hasBotCommands = hasCommands;
            updateBotButton();
        }
    }

    public void setButtons(MessageObject messageObject) {
        setButtons(messageObject, true);
    }

    public void setButtons(MessageObject messageObject, boolean openKeyboard) {
        if (replyingMessageObject != null && replyingMessageObject == botButtonsMessageObject && replyingMessageObject != messageObject) {
            botMessageObject = messageObject;
            return;
        }
        if (botButton == null || botButtonsMessageObject != null && botButtonsMessageObject == messageObject || botButtonsMessageObject == null && messageObject == null) {
            return;
        }
        if (botKeyboardView == null) {
            botKeyboardView = new BotKeyboardView(parentActivity) {
                @Override
                public void setTranslationY(float translationY) {
                    super.setTranslationY(translationY);
                    if (panelAnimation != null) {
                        delegate.bottomPanelTranslationYChanged(translationY);
                    }
                }
            };
            botKeyboardView.setVisibility(GONE);
            botKeyboardViewVisible = false;
            botKeyboardView.setDelegate(button -> {
                MessageObject object = replyingMessageObject != null ? replyingMessageObject : ((int) dialog_id < 0 ? botButtonsMessageObject : null);
                boolean open = didPressedBotButton(button, object, replyingMessageObject != null ? replyingMessageObject : botButtonsMessageObject);
                if (replyingMessageObject != null) {
                    openKeyboardInternal();
                    setButtons(botMessageObject, false);
                } else if (botButtonsMessageObject.messageOwner.reply_markup.single_use) {
                    if (open) {
                        openKeyboardInternal();
                    } else {
                        showPopup(0, 0);
                    }
                    SharedPreferences preferences = MessagesController.getMainSettings(currentAccount);
                    preferences.edit().putInt("answered_" + dialog_id, botButtonsMessageObject.getId()).commit();
                }
                if (delegate != null) {
                    delegate.onMessageSend(null, true, 0);
                }
            });
            sizeNotifierLayout.addView(botKeyboardView, sizeNotifierLayout.getChildCount() - 1);
        }
        botButtonsMessageObject = messageObject;
        botReplyMarkup = messageObject != null && messageObject.messageOwner.reply_markup instanceof TLRPC.TL_replyKeyboardMarkup ? (TLRPC.TL_replyKeyboardMarkup) messageObject.messageOwner.reply_markup : null;

        botKeyboardView.setPanelHeight(AndroidUtilities.displaySize.x > AndroidUtilities.displaySize.y ? keyboardHeightLand : keyboardHeight);
        botKeyboardView.setButtons(botReplyMarkup);
        if (botReplyMarkup != null) {
            SharedPreferences preferences = MessagesController.getMainSettings(currentAccount);
            boolean keyboardHidden = preferences.getInt("hidekeyboard_" + dialog_id, 0) == messageObject.getId();
            boolean showPopup = true;
            if (botButtonsMessageObject != replyingMessageObject && botReplyMarkup.single_use) {
                if (preferences.getInt("answered_" + dialog_id, 0) == messageObject.getId()) {
                    showPopup = false;
                }
            }
            if (showPopup && !keyboardHidden && messageEditText.length() == 0 && !isPopupShowing()) {
                showPopup(1, 1);
            }
        } else {
            if (isPopupShowing() && currentPopupContentType == 1) {
                if (openKeyboard) {
                    openKeyboardInternal();
                } else {
                    showPopup(0, 1);
                }
            }
        }
        updateBotButton();
    }

    public boolean didPressedBotButton(final TLRPC.KeyboardButton button, final MessageObject replyMessageObject, final MessageObject messageObject) {
        if (button == null || messageObject == null) {
            return false;
        }
        if (button instanceof TLRPC.TL_keyboardButton) {
            SendMessagesHelper.getInstance(currentAccount).sendMessage(button.text, dialog_id, replyMessageObject, null, false, null, null, null, true, 0);
        } else if (button instanceof TLRPC.TL_keyboardButtonUrl) {
            AlertsCreator.showOpenUrlAlert(parentFragment, button.url, false, true);
        } else if (button instanceof TLRPC.TL_keyboardButtonRequestPhone) {
            parentFragment.shareMyContact(2, messageObject);
        } else if (button instanceof TLRPC.TL_keyboardButtonRequestPoll) {
            parentFragment.openPollCreate((button.flags & 1) != 0 ? button.quiz : null);
            return false;
        } else if (button instanceof TLRPC.TL_keyboardButtonRequestGeoLocation) {
            AlertDialog.Builder builder = new AlertDialog.Builder(parentActivity);
            builder.setTitle(LocaleController.getString("ShareYouLocationTitle", R.string.ShareYouLocationTitle));
            builder.setMessage(LocaleController.getString("ShareYouLocationInfo", R.string.ShareYouLocationInfo));
            builder.setPositiveButton(LocaleController.getString("OK", R.string.OK), (dialogInterface, i) -> {
                if (Build.VERSION.SDK_INT >= 23 && parentActivity.checkSelfPermission(Manifest.permission.ACCESS_COARSE_LOCATION) != PackageManager.PERMISSION_GRANTED) {
                    parentActivity.requestPermissions(new String[]{Manifest.permission.ACCESS_COARSE_LOCATION, Manifest.permission.ACCESS_FINE_LOCATION}, 2);
                    pendingMessageObject = messageObject;
                    pendingLocationButton = button;
                    return;
                }
                SendMessagesHelper.getInstance(currentAccount).sendCurrentLocation(messageObject, button);
            });
            builder.setNegativeButton(LocaleController.getString("Cancel", R.string.Cancel), null);
            parentFragment.showDialog(builder.create());
        } else if (button instanceof TLRPC.TL_keyboardButtonCallback || button instanceof TLRPC.TL_keyboardButtonGame || button instanceof TLRPC.TL_keyboardButtonBuy || button instanceof TLRPC.TL_keyboardButtonUrlAuth) {
            SendMessagesHelper.getInstance(currentAccount).sendCallback(true, messageObject, button, parentFragment);
        } else if (button instanceof TLRPC.TL_keyboardButtonSwitchInline) {
            if (parentFragment.processSwitchButton((TLRPC.TL_keyboardButtonSwitchInline) button)) {
                return true;
            }
            if (button.same_peer) {
                int uid = messageObject.messageOwner.from_id;
                if (messageObject.messageOwner.via_bot_id != 0) {
                    uid = messageObject.messageOwner.via_bot_id;
                }
                TLRPC.User user = accountInstance.getMessagesController().getUser(uid);
                if (user == null) {
                    return true;
                }
                setFieldText("@" + user.username + " " + button.query);
            } else {
                Bundle args = new Bundle();
                args.putBoolean("onlySelect", true);
                args.putInt("dialogsType", 1);
                DialogsActivity fragment = new DialogsActivity(args);
                fragment.setDelegate((fragment1, dids, message, param) -> {
                    int uid = messageObject.messageOwner.from_id;
                    if (messageObject.messageOwner.via_bot_id != 0) {
                        uid = messageObject.messageOwner.via_bot_id;
                    }
                    TLRPC.User user = accountInstance.getMessagesController().getUser(uid);
                    if (user == null) {
                        fragment1.finishFragment();
                        return;
                    }
                    long did = dids.get(0);
                    MediaDataController.getInstance(currentAccount).saveDraft(did, "@" + user.username + " " + button.query, null, null, true);
                    if (did != dialog_id) {
                        int lower_part = (int) did;
                        if (lower_part != 0) {
                            Bundle args1 = new Bundle();
                            if (lower_part > 0) {
                                args1.putInt("user_id", lower_part);
                            } else if (lower_part < 0) {
                                args1.putInt("chat_id", -lower_part);
                            }
                            if (!accountInstance.getMessagesController().checkCanOpenChat(args1, fragment1)) {
                                return;
                            }
                            ChatActivity chatActivity = new ChatActivity(args1);
                            if (parentFragment.presentFragment(chatActivity, true)) {
                                if (!AndroidUtilities.isTablet()) {
                                    parentFragment.removeSelfFromStack();
                                }
                            } else {
                                fragment1.finishFragment();
                            }
                        } else {
                            fragment1.finishFragment();
                        }
                    } else {
                        fragment1.finishFragment();
                    }
                });
                parentFragment.presentFragment(fragment);
            }
        }
        return true;
    }

    public boolean isPopupView(View view) {
        return view == botKeyboardView || view == emojiView;
    }

    public boolean isRecordCircle(View view) {
        return view == recordCircle;
    }

    private void createEmojiView() {
        if (emojiView != null) {
            return;
        }
        emojiView = new EmojiView(allowStickers, allowGifs, parentActivity, true, info) {
            @Override
            public void setTranslationY(float translationY) {
                super.setTranslationY(translationY);
                if (panelAnimation != null) {
                    delegate.bottomPanelTranslationYChanged(translationY);
                }
            }
        };
        emojiView.setVisibility(GONE);
        emojiView.setDelegate(new EmojiView.EmojiViewDelegate() {

            @Override
            public boolean onBackspace() {
                if (messageEditText.length() == 0) {
                    return false;
                }
                messageEditText.dispatchKeyEvent(new KeyEvent(KeyEvent.ACTION_DOWN, KeyEvent.KEYCODE_DEL));
                return true;
            }

            @Override
            public void onEmojiSelected(String symbol) {
                int i = messageEditText.getSelectionEnd();
                if (i < 0) {
                    i = 0;
                }
                try {
                    innerTextChange = 2;
                    CharSequence localCharSequence = Emoji.replaceEmoji(symbol, messageEditText.getPaint().getFontMetricsInt(), AndroidUtilities.dp(20), false);
                    messageEditText.setText(messageEditText.getText().insert(i, localCharSequence));
                    int j = i + localCharSequence.length();
                    messageEditText.setSelection(j, j);
                } catch (Exception e) {
                    FileLog.e(e);
                } finally {
                    innerTextChange = 0;
                }
            }

            @Override
            public void onStickerSelected(View view, TLRPC.Document sticker, Object parent, boolean notify, int scheduleDate) {
                if (trendingStickersAlert != null) {
                    trendingStickersAlert.dismiss();
                    trendingStickersAlert = null;
                }
                if (slowModeTimer > 0 && !isInScheduleMode()) {
                    if (delegate != null) {
                        delegate.onUpdateSlowModeButton(view != null ? view : slowModeButton, true, slowModeButton.getText());
                    }
                    return;
                }
                if (stickersExpanded) {
                    if (searchingType != 0) {
                        searchingType = 0;
                        emojiView.closeSearch(true, MessageObject.getStickerSetId(sticker));
                        emojiView.hideSearchKeyboard();
                    }
                    setStickersExpanded(false, true, false);
                }
                ChatActivityEnterView.this.onStickerSelected(sticker, parent, false, notify, scheduleDate);
                if ((int) dialog_id == 0 && MessageObject.isGifDocument(sticker)) {
                    accountInstance.getMessagesController().saveGif(parent, sticker);
                }
            }

            @Override
            public void onStickersSettingsClick() {
                if (parentFragment != null) {
                    parentFragment.presentFragment(new StickersActivity(MediaDataController.TYPE_IMAGE));
                }
            }

            @Override
            public void onGifSelected(View view, Object gif, Object parent, boolean notify, int scheduleDate) {
                if (isInScheduleMode() && scheduleDate == 0) {
                    AlertsCreator.createScheduleDatePickerDialog(parentActivity, parentFragment.getDialogId(), (n, s) -> onGifSelected(view, gif, parent, n, s));
                } else {
                    if (slowModeTimer > 0 && !isInScheduleMode()) {
                        if (delegate != null) {
                            delegate.onUpdateSlowModeButton(view != null ? view : slowModeButton, true, slowModeButton.getText());
                        }
                        return;
                    }
                    if (stickersExpanded) {
                        if (searchingType != 0) {
                            emojiView.hideSearchKeyboard();
                        }
                        setStickersExpanded(false, true, false);
                    }
                    if (gif instanceof TLRPC.Document) {
                        TLRPC.Document document = (TLRPC.Document) gif;
                        SendMessagesHelper.getInstance(currentAccount).sendSticker(document, dialog_id, replyingMessageObject, parent, notify, scheduleDate);
                        MediaDataController.getInstance(currentAccount).addRecentGif(document, (int) (System.currentTimeMillis() / 1000));
                        if ((int) dialog_id == 0) {
                            accountInstance.getMessagesController().saveGif(parent, document);
                        }
                    } else if (gif instanceof TLRPC.BotInlineResult) {
                        TLRPC.BotInlineResult result = (TLRPC.BotInlineResult) gif;

                        if (result.document != null) {
                            MediaDataController.getInstance(currentAccount).addRecentGif(result.document, (int) (System.currentTimeMillis() / 1000));
                            if ((int) dialog_id == 0) {
                                accountInstance.getMessagesController().saveGif(parent, result.document);
                            }
                        }

                        TLRPC.User bot = (TLRPC.User) parent;

                        HashMap<String, String> params = new HashMap<>();
                        params.put("id", result.id);
                        params.put("query_id", "" + result.query_id);
                        params.put("force_gif", "1");

                        SendMessagesHelper.prepareSendingBotContextResult(accountInstance, result, params, dialog_id, replyingMessageObject, notify, scheduleDate);

                        if (searchingType != 0) {
                            searchingType = 0;
                            emojiView.closeSearch(true);
                            emojiView.hideSearchKeyboard();
                        }
                    }
                    if (delegate != null) {
                        delegate.onMessageSend(null, notify, scheduleDate);
                    }
                }
            }

            @Override
            public void onTabOpened(int type) {
                delegate.onStickersTab(type == 3);
                post(updateExpandabilityRunnable);
            }

            @Override
            public void onClearEmojiRecent() {
                if (parentFragment == null || parentActivity == null) {
                    return;
                }
                AlertDialog.Builder builder = new AlertDialog.Builder(parentActivity);
                builder.setTitle(LocaleController.getString("AppName", R.string.AppName));
                builder.setMessage(LocaleController.getString("ClearRecentEmoji", R.string.ClearRecentEmoji));
                builder.setPositiveButton(LocaleController.getString("ClearButton", R.string.ClearButton).toUpperCase(), (dialogInterface, i) -> emojiView.clearRecentEmoji());
                builder.setNegativeButton(LocaleController.getString("Cancel", R.string.Cancel), null);
                parentFragment.showDialog(builder.create());
            }

            @Override
            public void onShowStickerSet(TLRPC.StickerSet stickerSet, TLRPC.InputStickerSet inputStickerSet) {
                if (trendingStickersAlert != null && !trendingStickersAlert.isDismissed()) {
                    trendingStickersAlert.getLayout().showStickerSet(stickerSet, inputStickerSet);
                    return;
                }
                if (parentFragment == null || parentActivity == null) {
                    return;
                }
                if (stickerSet != null) {
                    inputStickerSet = new TLRPC.TL_inputStickerSetID();
                    inputStickerSet.access_hash = stickerSet.access_hash;
                    inputStickerSet.id = stickerSet.id;
                }
                parentFragment.showDialog(new StickersAlert(parentActivity, parentFragment, inputStickerSet, null, ChatActivityEnterView.this));
            }

            @Override
            public void onStickerSetAdd(TLRPC.StickerSetCovered stickerSet) {
                MediaDataController.getInstance(currentAccount).toggleStickerSet(parentActivity, stickerSet, 2, parentFragment, false, false);
            }

            @Override
            public void onStickerSetRemove(TLRPC.StickerSetCovered stickerSet) {
                MediaDataController.getInstance(currentAccount).toggleStickerSet(parentActivity, stickerSet, 0, parentFragment, false, false);
            }

            @Override
            public void onStickersGroupClick(int chatId) {
                if (parentFragment != null) {
                    if (AndroidUtilities.isTablet()) {
                        hidePopup(false);
                    }
                    GroupStickersActivity fragment = new GroupStickersActivity(chatId);
                    fragment.setInfo(info);
                    parentFragment.presentFragment(fragment);
                }
            }

            @Override
            public void onSearchOpenClose(int type) {
                searchingType = type;
                setStickersExpanded(type != 0, false, false);
                if (emojiTabOpen && searchingType == 2) {
                    checkStickresExpandHeight();
                }
            }

            @Override
            public boolean isSearchOpened() {
                return searchingType != 0;
            }

            @Override
            public boolean isExpanded() {
                return stickersExpanded;
            }

            @Override
            public boolean canSchedule() {
                return parentFragment != null && parentFragment.canScheduleMessage();
            }

            @Override
            public boolean isInScheduleMode() {
                return parentFragment != null && parentFragment.isInScheduleMode();
            }

            @Override
            public long getDialogId() {
                return dialog_id;
            }

            @Override
            public void showTrendingStickersAlert(TrendingStickersLayout layout) {
                if (parentActivity != null && parentFragment != null) {
                    trendingStickersAlert = new TrendingStickersAlert(parentActivity, parentFragment, layout) {
                        @Override
                        public void dismiss() {
                            super.dismiss();
                            if (trendingStickersAlert == this) {
                                trendingStickersAlert = null;
                            }
                        }
                    };
                    trendingStickersAlert.show();
                }
            }
        });
        emojiView.setDragListener(new EmojiView.DragListener() {

            boolean wasExpanded;
            int initialOffset;

            @Override
            public void onDragStart() {
                if (!allowDragging()) {
                    return;
                }
                if (stickersExpansionAnim != null) {
                    stickersExpansionAnim.cancel();
                }
                stickersDragging = true;
                wasExpanded = stickersExpanded;
                stickersExpanded = true;
                NotificationCenter.getGlobalInstance().postNotificationName(NotificationCenter.stopAllHeavyOperations, 1);
                stickersExpandedHeight = sizeNotifierLayout.getHeight() - (Build.VERSION.SDK_INT >= Build.VERSION_CODES.LOLLIPOP ? AndroidUtilities.statusBarHeight : 0) - ActionBar.getCurrentActionBarHeight() - getHeight() + Theme.chat_composeShadowDrawable.getIntrinsicHeight();
                if (searchingType == 2) {
                    stickersExpandedHeight = Math.min(stickersExpandedHeight, AndroidUtilities.dp(120) + (AndroidUtilities.displaySize.x > AndroidUtilities.displaySize.y ? keyboardHeightLand : keyboardHeight));
                }
                emojiView.getLayoutParams().height = stickersExpandedHeight;
                emojiView.setLayerType(LAYER_TYPE_HARDWARE, null);
                sizeNotifierLayout.requestLayout();
                sizeNotifierLayout.setForeground(new ScrimDrawable());
                initialOffset = (int) getTranslationY();
                if (delegate != null) {
                    delegate.onStickersExpandedChange();
                }
            }

            @Override
            public void onDragEnd(float velocity) {
                if (!allowDragging()) {
                    return;
                }
                stickersDragging = false;
                if ((wasExpanded && velocity >= AndroidUtilities.dp(200)) || (!wasExpanded && velocity <= AndroidUtilities.dp(-200)) || (wasExpanded && stickersExpansionProgress <= 0.6f) || (!wasExpanded && stickersExpansionProgress >= 0.4f)) {
                    setStickersExpanded(!wasExpanded, true, true);
                } else {
                    setStickersExpanded(wasExpanded, true, true);
                }
            }

            @Override
            public void onDragCancel() {
                if (!stickersTabOpen) {
                    return;
                }
                stickersDragging = false;
                setStickersExpanded(wasExpanded, true, false);
            }

            @Override
            public void onDrag(int offset) {
                if (!allowDragging()) {
                    return;
                }
                int origHeight = AndroidUtilities.displaySize.x > AndroidUtilities.displaySize.y ? keyboardHeightLand : keyboardHeight;
                offset += initialOffset;
                offset = Math.max(Math.min(offset, 0), -(stickersExpandedHeight - origHeight));
                emojiView.setTranslationY(offset);
                setTranslationY(offset);
                stickersExpansionProgress = (float) offset / (-(stickersExpandedHeight - origHeight));
                sizeNotifierLayout.invalidate();
            }

            private boolean allowDragging() {
                return stickersTabOpen && !(!stickersExpanded && messageEditText.length() > 0) && emojiView.areThereAnyStickers();
            }
        });
        sizeNotifierLayout.addView(emojiView, sizeNotifierLayout.getChildCount() - 1);
        checkChannelRights();
    }

    @Override
    public void onStickerSelected(TLRPC.Document sticker, Object parent, boolean clearsInputField, boolean notify, int scheduleDate) {
        if (isInScheduleMode() && scheduleDate == 0) {
            AlertsCreator.createScheduleDatePickerDialog(parentActivity, parentFragment.getDialogId(), (n, s) -> onStickerSelected(sticker, parent, clearsInputField, n, s));
        } else {
            if (slowModeTimer > 0 && !isInScheduleMode()) {
                if (delegate != null) {
                    delegate.onUpdateSlowModeButton(slowModeButton, true, slowModeButton.getText());
                }
                return;
            }
            if (searchingType != 0) {
                searchingType = 0;
                emojiView.closeSearch(true);
                emojiView.hideSearchKeyboard();
            }
            setStickersExpanded(false, true, false);
            SendMessagesHelper.getInstance(currentAccount).sendSticker(sticker, dialog_id, replyingMessageObject, parent, notify, scheduleDate);
            if (delegate != null) {
                delegate.onMessageSend(null, true, scheduleDate);
            }
            if (clearsInputField) {
                setFieldText("");
            }
            MediaDataController.getInstance(currentAccount).addRecentSticker(MediaDataController.TYPE_IMAGE, parent, sticker, (int) (System.currentTimeMillis() / 1000), false);
        }
    }

    @Override
    public boolean canSchedule() {
        return parentFragment != null && parentFragment.canScheduleMessage();
    }

    @Override
    public boolean isInScheduleMode() {
        return parentFragment != null && parentFragment.isInScheduleMode();
    }

    public void addStickerToRecent(TLRPC.Document sticker) {
        createEmojiView();
        emojiView.addRecentSticker(sticker);
    }

    public void hideEmojiView() {
        if (!emojiViewVisible && emojiView != null && emojiView.getVisibility() != GONE) {
            sizeNotifierLayout.removeView(emojiView);
            emojiView.setVisibility(GONE);
        }
    }

    public void showEmojiView() {
        showPopup(1, 0);
    }

    private void showPopup(int show, int contentType) {
        if (show == 1) {
            if (contentType == 0 && emojiView == null) {
                if (parentActivity == null) {
                    return;
                }
                createEmojiView();
            }

            View currentView = null;
            boolean anotherPanelWasVisible = false;
            if (contentType == 0) {
                if (emojiView.getParent() == null) {
                    sizeNotifierLayout.addView(emojiView, sizeNotifierLayout.getChildCount() - 1);
                }
                emojiView.setVisibility(VISIBLE);
                emojiViewVisible = true;
                if (botKeyboardView != null && botKeyboardView.getVisibility() != GONE) {
                    botKeyboardView.setVisibility(GONE);
                    botKeyboardViewVisible = false;
                    anotherPanelWasVisible = true;
                }
                currentView = emojiView;
            } else if (contentType == 1) {
                botKeyboardViewVisible = true;
                if (emojiView != null && emojiView.getVisibility() != GONE) {
                    sizeNotifierLayout.removeView(emojiView);
                    emojiView.setVisibility(GONE);
                    emojiViewVisible = false;
                    anotherPanelWasVisible = true;
                }
                botKeyboardView.setVisibility(VISIBLE);
                currentView = botKeyboardView;
            }
            currentPopupContentType = contentType;

            if (keyboardHeight <= 0) {
                keyboardHeight = MessagesController.getGlobalEmojiSettings().getInt("kbd_height", AndroidUtilities.dp(200));
            }
            if (keyboardHeightLand <= 0) {
                keyboardHeightLand = MessagesController.getGlobalEmojiSettings().getInt("kbd_height_land3", AndroidUtilities.dp(200));
            }
            int currentHeight = AndroidUtilities.displaySize.x > AndroidUtilities.displaySize.y ? keyboardHeightLand : keyboardHeight;
            if (contentType == 1) {
                currentHeight = Math.min(botKeyboardView.getKeyboardHeight(), currentHeight);
            }
            if (botKeyboardView != null) {
                botKeyboardView.setPanelHeight(currentHeight);
            }
            FrameLayout.LayoutParams layoutParams = (FrameLayout.LayoutParams) currentView.getLayoutParams();
            layoutParams.height = currentHeight;
            currentView.setLayoutParams(layoutParams);
            if (!AndroidUtilities.isInMultiwindow) {
                AndroidUtilities.hideKeyboard(messageEditText);
            }
            if (sizeNotifierLayout != null) {
                emojiPadding = currentHeight;
                sizeNotifierLayout.requestLayout();
                setEmojiButtonImage(true, true);
                updateBotButton();
                onWindowSizeChanged();
                if (smoothKeyboard && !keyboardVisible && !anotherPanelWasVisible) {
                    panelAnimation = new AnimatorSet();
                    panelAnimation.playTogether(ObjectAnimator.ofFloat(currentView, View.TRANSLATION_Y, currentHeight, 0));
                    panelAnimation.setInterpolator(Easings.easeOutQuad);
                    panelAnimation.setDuration(180);
                    panelAnimation.addListener(new AnimatorListenerAdapter() {
                        @Override
                        public void onAnimationEnd(Animator animation) {
                            panelAnimation = null;
                        }
                    });
                    panelAnimation.start();
                }
            }
        } else {
            if (emojiButton != null) {
                setEmojiButtonImage(false, true);
            }
            currentPopupContentType = -1;
            if (emojiView != null) {
                emojiViewVisible = false;
                if (show != 2 || AndroidUtilities.usingHardwareInput || AndroidUtilities.isInMultiwindow) {
                    if (smoothKeyboard) {
                        panelAnimation = new AnimatorSet();
                        panelAnimation.playTogether(ObjectAnimator.ofFloat(emojiView, View.TRANSLATION_Y, emojiView.getMeasuredHeight()));
                        panelAnimation.setInterpolator(Easings.easeOutQuad);
                        panelAnimation.setDuration(180);
                        panelAnimation.addListener(new AnimatorListenerAdapter() {
                            @Override
                            public void onAnimationEnd(Animator animation) {
                                if (show == 0) {
                                    emojiPadding = 0;
                                }
                                if (emojiView != null) {
                                    emojiView.setTranslationY(0);
                                    emojiView.setVisibility(GONE);
                                    sizeNotifierLayout.removeView(emojiView);
                                }
                                panelAnimation = null;
                            }
                        });
                        panelAnimation.start();
                    } else {
                        sizeNotifierLayout.removeView(emojiView);
                        emojiView.setVisibility(GONE);
                    }
                }
            }
            if (botKeyboardView != null) {
                botKeyboardViewVisible = false;
                if (show != 2 || AndroidUtilities.usingHardwareInput || AndroidUtilities.isInMultiwindow) {
                    if (smoothKeyboard) {
                        panelAnimation = new AnimatorSet();
                        panelAnimation.playTogether(ObjectAnimator.ofFloat(botKeyboardView, View.TRANSLATION_Y, botKeyboardView.getMeasuredHeight()));
                        panelAnimation.setInterpolator(Easings.easeOutQuad);
                        panelAnimation.setDuration(180);
                        panelAnimation.addListener(new AnimatorListenerAdapter() {
                            @Override
                            public void onAnimationEnd(Animator animation) {
                                if (show == 0) {
                                    emojiPadding = 0;
                                }
                                botKeyboardView.setTranslationY(0);
                                botKeyboardView.setVisibility(GONE);
                                panelAnimation = null;
                            }
                        });
                        panelAnimation.start();
                    } else {
                        botKeyboardView.setVisibility(GONE);
                    }
                }
            }
            if (sizeNotifierLayout != null) {
                if (!smoothKeyboard && show == 0) {
                    emojiPadding = 0;
                    sizeNotifierLayout.requestLayout();
                    onWindowSizeChanged();
                }
            }
            updateBotButton();
        }

        if (stickersTabOpen || emojiTabOpen) {
            checkSendButton(true);
        }
        if (stickersExpanded && show != 1) {
            setStickersExpanded(false, false, false);
        }
    }

    private void setEmojiButtonImage(boolean byOpen, boolean animated) {
        boolean showingRecordInterface = recordInterfaceState == 1 || (recordedAudioPanel != null && recordedAudioPanel.getVisibility() == View.VISIBLE);
        if (showingRecordInterface) {
            emojiButton[0].setScaleX(0);
            emojiButton[0].setScaleY(0);
            emojiButton[0].setAlpha(0f);
            emojiButton[1].setScaleX(0);
            emojiButton[1].setScaleY(0);
            emojiButton[1].setAlpha(0f);
            animated = false;
        }
        if (animated && currentEmojiIcon == -1) {
            animated = false;
        }
        int nextIcon;
        if (byOpen && currentPopupContentType == 0) {
            nextIcon = 0;
        } else {
            int currentPage;
            if (emojiView == null) {
                currentPage = MessagesController.getGlobalEmojiSettings().getInt("selected_page", 0);
            } else {
                currentPage = emojiView.getCurrentPage();
            }
            if (currentPage == 0 || !allowStickers && !allowGifs) {
                nextIcon = 1;
            } else if (currentPage == 1) {
                nextIcon = 2;
            } else {
                nextIcon = 3;
            }
        }
        if (currentEmojiIcon == nextIcon) {
            return;
        }
        if (emojiButtonAnimation != null) {
            emojiButtonAnimation.cancel();
            emojiButtonAnimation = null;
        }
        if (nextIcon == 0) {
            emojiButton[animated ? 1 : 0].setImageResource(R.drawable.baseline_keyboard_24);
        } else if (nextIcon == 1) {
            emojiButton[animated ? 1 : 0].setImageResource(R.drawable.baseline_emoticon_24);
        } else if (nextIcon == 2) {
            emojiButton[animated ? 1 : 0].setImageResource(R.drawable.deproko_baseline_stickers_24);
        } else if (nextIcon == 3) {
            emojiButton[animated ? 1 : 0].setImageResource(R.drawable.deproko_baseline_gif_24);
        }
        emojiButton[animated ? 1 : 0].setTag(nextIcon == 2 ? 1 : null);
        currentEmojiIcon = nextIcon;
        if (animated) {
            emojiButton[1].setVisibility(VISIBLE);
            emojiButton[1].setAlpha(0f);
            emojiButton[1].setScaleX(0.1f);
            emojiButton[1].setScaleY(0.1f);
            emojiButtonAnimation = new AnimatorSet();
            emojiButtonAnimation.playTogether(
                    ObjectAnimator.ofFloat(emojiButton[0], View.SCALE_X, 0.1f),
                    ObjectAnimator.ofFloat(emojiButton[0], View.SCALE_Y, 0.1f),
                    ObjectAnimator.ofFloat(emojiButton[0], View.ALPHA, 0.0f),
                    ObjectAnimator.ofFloat(emojiButton[1], View.SCALE_X, 1.0f),
                    ObjectAnimator.ofFloat(emojiButton[1], View.SCALE_Y, 1.0f),
                    ObjectAnimator.ofFloat(emojiButton[1], View.ALPHA, 1.0f));
            emojiButtonAnimation.addListener(new AnimatorListenerAdapter() {
                @Override
                public void onAnimationEnd(Animator animation) {
                    if (animation.equals(emojiButtonAnimation)) {
                        emojiButtonAnimation = null;
                        ImageView temp = emojiButton[1];
                        emojiButton[1] = emojiButton[0];
                        emojiButton[0] = temp;
                        emojiButton[1].setVisibility(INVISIBLE);
                        emojiButton[1].setAlpha(0.0f);
                        emojiButton[1].setScaleX(0.1f);
                        emojiButton[1].setScaleY(0.1f);
                    }
                }
            });
            emojiButtonAnimation.setDuration(150);
            emojiButtonAnimation.start();
        }
        onEmojiIconChanged(nextIcon);
    }

    protected void onEmojiIconChanged(int currentIcon) {
        if (currentIcon == 3 && emojiView == null) {
            MediaDataController.getInstance(currentAccount).loadRecents(MediaDataController.TYPE_IMAGE, true, true, false);
            final ArrayList<String> gifSearchEmojies = MessagesController.getInstance(currentAccount).gifSearchEmojies;
            for (int i = 0, N = Math.min(10, gifSearchEmojies.size()); i < N; i++) {
                Emoji.preloadEmoji(gifSearchEmojies.get(i));
            }
        }
    }

    public void hidePopup(boolean byBackButton) {
        if (isPopupShowing()) {
            if (currentPopupContentType == 1 && byBackButton && botButtonsMessageObject != null) {
                SharedPreferences preferences = MessagesController.getMainSettings(currentAccount);
                preferences.edit().putInt("hidekeyboard_" + dialog_id, botButtonsMessageObject.getId()).commit();
            }
            if (byBackButton && searchingType != 0) {
                searchingType = 0;
                emojiView.closeSearch(true);
                messageEditText.requestFocus();
                setStickersExpanded(false, true, false);
                if (emojiTabOpen) {
                    checkSendButton(true);
                }
            } else {
                if (searchingType != 0) {
                    searchingType = 0;
                    emojiView.closeSearch(false);
                    messageEditText.requestFocus();
                }
                showPopup(0, 0);
            }
        }
    }

    private void openKeyboardInternal() {
        showPopup(AndroidUtilities.usingHardwareInput || isPaused ? 0 : 2, 0);
        messageEditText.requestFocus();
        AndroidUtilities.showKeyboard(messageEditText);
        if (isPaused) {
            showKeyboardOnResume = true;
        } else if (!AndroidUtilities.usingHardwareInput && !keyboardVisible && !AndroidUtilities.isInMultiwindow) {
            waitingForKeyboardOpen = true;
            AndroidUtilities.cancelRunOnUIThread(openKeyboardRunnable);
            AndroidUtilities.runOnUIThread(openKeyboardRunnable, 100);
        }
    }

    public boolean isEditingMessage() {
        return editingMessageObject != null;
    }

    public MessageObject getEditingMessageObject() {
        return editingMessageObject;
    }

    public boolean isEditingCaption() {
        return editingCaption;
    }

    public boolean hasAudioToSend() {
        return audioToSendMessageObject != null || videoToSendMessageObject != null;
    }

    public void openKeyboard() {
        AndroidUtilities.showKeyboard(messageEditText);
    }

    public void closeKeyboard() {
        AndroidUtilities.hideKeyboard(messageEditText);
    }

    public boolean isPopupShowing() {
        return emojiViewVisible || botKeyboardViewVisible;
    }

    public boolean isKeyboardVisible() {
        return keyboardVisible;
    }

    public void addRecentGif(TLRPC.Document searchImage) {
        MediaDataController.getInstance(currentAccount).addRecentGif(searchImage, (int) (System.currentTimeMillis() / 1000));
        if (emojiView != null) {
            emojiView.addRecentGif(searchImage);
        }
    }

    @Override
    protected void onSizeChanged(int w, int h, int oldw, int oldh) {
        super.onSizeChanged(w, h, oldw, oldh);
        if (w != oldw && stickersExpanded) {
            searchingType = 0;
            emojiView.closeSearch(false);
            setStickersExpanded(false, false, false);
        }
        videoTimelineView.clearFrames();
    }

    public boolean isStickersExpanded() {
        return stickersExpanded;
    }

    @Override
    public void onSizeChanged(int height, boolean isWidthGreater) {
        if (searchingType != 0) {
            lastSizeChangeValue1 = height;
            lastSizeChangeValue2 = isWidthGreater;
            keyboardVisible = height > 0;
            return;
        }
        if (height > AndroidUtilities.dp(50) && keyboardVisible && !AndroidUtilities.isInMultiwindow) {
            if (isWidthGreater) {
                keyboardHeightLand = height;
                MessagesController.getGlobalEmojiSettings().edit().putInt("kbd_height_land3", keyboardHeightLand).commit();
            } else {
                keyboardHeight = height;
                MessagesController.getGlobalEmojiSettings().edit().putInt("kbd_height", keyboardHeight).commit();
            }
        }

        if (isPopupShowing()) {
            int newHeight = isWidthGreater ? keyboardHeightLand : keyboardHeight;
            if (currentPopupContentType == 1 && !botKeyboardView.isFullSize()) {
                newHeight = Math.min(botKeyboardView.getKeyboardHeight(), newHeight);
            }

            View currentView = null;
            if (currentPopupContentType == 0) {
                currentView = emojiView;
            } else if (currentPopupContentType == 1) {
                currentView = botKeyboardView;
            }
            if (botKeyboardView != null) {
                botKeyboardView.setPanelHeight(newHeight);
            }

            FrameLayout.LayoutParams layoutParams = (FrameLayout.LayoutParams) currentView.getLayoutParams();
            if (!closeAnimationInProgress && (layoutParams.width != AndroidUtilities.displaySize.x || layoutParams.height != newHeight) && !stickersExpanded) {
                layoutParams.width = AndroidUtilities.displaySize.x;
                layoutParams.height = newHeight;
                currentView.setLayoutParams(layoutParams);
                if (sizeNotifierLayout != null) {
                    emojiPadding = layoutParams.height;
                    sizeNotifierLayout.requestLayout();
                    onWindowSizeChanged();
                }
            }
        }

        if (lastSizeChangeValue1 == height && lastSizeChangeValue2 == isWidthGreater) {
            onWindowSizeChanged();
            return;
        }
        lastSizeChangeValue1 = height;
        lastSizeChangeValue2 = isWidthGreater;

        boolean oldValue = keyboardVisible;
        keyboardVisible = height > 0;
        if (keyboardVisible && isPopupShowing()) {
            showPopup(0, currentPopupContentType);
        }
        if (emojiPadding != 0 && !keyboardVisible && keyboardVisible != oldValue && !isPopupShowing()) {
            emojiPadding = 0;
            sizeNotifierLayout.requestLayout();
        }
        if (keyboardVisible && waitingForKeyboardOpen) {
            waitingForKeyboardOpen = false;
            AndroidUtilities.cancelRunOnUIThread(openKeyboardRunnable);
        }
        onWindowSizeChanged();
    }

    public int getEmojiPadding() {
        return emojiPadding;
    }

    @SuppressWarnings("unchecked")
    @Override
    public void didReceivedNotification(int id, int account, Object... args) {
        if (id == NotificationCenter.emojiDidLoad) {
            if (emojiView != null) {
                emojiView.invalidateViews();
            }
            if (botKeyboardView != null) {
                botKeyboardView.invalidateViews();
            }
        } else if (id == NotificationCenter.recordProgressChanged) {
            int guid = (Integer) args[0];
            if (guid != recordingGuid) {
                return;
            }

            if (recordInterfaceState != 0 && !wasSendTyping && !isInScheduleMode()) {
                wasSendTyping = true;
                accountInstance.getMessagesController().sendTyping(dialog_id, videoSendButton != null && videoSendButton.getTag() != null ? 7 : 1, 0);
            }

            if (recordCircle != null) {
                recordCircle.setAmplitude((Double) args[1]);
            }
        } else if (id == NotificationCenter.closeChats) {
            if (messageEditText != null && messageEditText.isFocused()) {
                AndroidUtilities.hideKeyboard(messageEditText);
            }
        } else if (id == NotificationCenter.recordStartError || id == NotificationCenter.recordStopped) {
            int guid = (Integer) args[0];
            if (guid != recordingGuid) {
                return;
            }
            if (recordingAudioVideo) {
                recordingAudioVideo = false;
                if (id == NotificationCenter.recordStopped) {
                    Integer reason = (Integer) args[1];
                    int state;
                    if (reason == 4) {
                        state = RECORD_STATE_CANCEL_BY_TIME;
                    } else if (isInVideoMode() && reason == 5) {
                        state = RECORD_STATE_SENDING;
                    } else {
                        if (reason == 0) {
                            state = RECORD_STATE_CANCEL_BY_GESTURE;
                        } else if (reason == 6) {
                            state = RECORD_STATE_CANCEL;
                        } else {
                            state = RECORD_STATE_PREPARING;
                        }
                    }
                    if (state != RECORD_STATE_PREPARING) {
                        updateRecordIntefrace(state);
                    }
                } else {
                    updateRecordIntefrace(RECORD_STATE_CANCEL);
                }
            }
            if (id == NotificationCenter.recordStopped) {
                Integer reason = (Integer) args[1];
            }
        } else if (id == NotificationCenter.recordStarted) {
            int guid = (Integer) args[0];
            if (guid != recordingGuid) {
                return;
            }
            boolean audio = (Boolean) args[1];
            if (videoSendButton != null) {
                videoSendButton.setTag(audio ? null : 1);
                videoSendButton.setVisibility(audio ? View.GONE : View.VISIBLE);
                videoSendButton.setVisibility(audio ? View.VISIBLE : View.GONE);
            }
            if (!recordingAudioVideo) {
                recordingAudioVideo = true;
                updateRecordIntefrace(RECORD_STATE_ENTER);
                recordTimerView.start();
                recordDot.enterAnimation = false;
            } else {
                recordCircle.showWaves(true, true);
                recordTimerView.start();
                recordDot.enterAnimation = false;
            }
        } else if (id == NotificationCenter.audioDidSent) {
            int guid = (Integer) args[0];
            if (guid != recordingGuid) {
                return;
            }
            Object audio = args[1];
            if (audio instanceof VideoEditedInfo) {
                videoToSendMessageObject = (VideoEditedInfo) audio;

                audioToSendPath = (String) args[2];
                ArrayList<Bitmap> keyframes = (ArrayList<Bitmap>) args[3];

                videoTimelineView.setVideoPath(audioToSendPath);
                videoTimelineView.setKeyframes(keyframes);
                videoTimelineView.setVisibility(VISIBLE);
                videoTimelineView.setMinProgressDiff(1000.0f / videoToSendMessageObject.estimatedDuration);
                updateRecordIntefrace(RECORD_STATE_PREPARING);
                checkSendButton(false);
            } else {
                audioToSend = (TLRPC.TL_document) args[1];
                audioToSendPath = (String) args[2];
                if (audioToSend != null) {
                    if (recordedAudioPanel == null) {
                        return;
                    }

                    TLRPC.TL_message message = new TLRPC.TL_message();
                    message.out = true;
                    message.id = 0;
                    message.to_id = new TLRPC.TL_peerUser();
                    message.to_id.user_id = message.from_id = UserConfig.getInstance(currentAccount).getClientUserId();
                    message.date = (int) (System.currentTimeMillis() / 1000);
                    message.message = "";
                    message.attachPath = audioToSendPath;
                    message.media = new TLRPC.TL_messageMediaDocument();
                    message.media.flags |= 3;
                    message.media.document = audioToSend;
                    message.flags |= TLRPC.MESSAGE_FLAG_HAS_MEDIA | TLRPC.MESSAGE_FLAG_HAS_FROM_ID;
                    audioToSendMessageObject = new MessageObject(UserConfig.selectedAccount, message, false);

                    recordedAudioPanel.setAlpha(1.0f);
                    recordedAudioPanel.setVisibility(VISIBLE);
                    recordDeleteImageView.setVisibility(VISIBLE);
                    recordDeleteImageView.setAlpha(0f);
                    recordDeleteImageView.setScaleY(0f);
                    recordDeleteImageView.setScaleX(0f);
                    int duration = 0;
                    for (int a = 0; a < audioToSend.attributes.size(); a++) {
                        TLRPC.DocumentAttribute attribute = audioToSend.attributes.get(a);
                        if (attribute instanceof TLRPC.TL_documentAttributeAudio) {
                            duration = attribute.duration;
                            break;
                        }
                    }

                    for (int a = 0; a < audioToSend.attributes.size(); a++) {
                        TLRPC.DocumentAttribute attribute = audioToSend.attributes.get(a);
                        if (attribute instanceof TLRPC.TL_documentAttributeAudio) {
                            if (attribute.waveform == null || attribute.waveform.length == 0) {
                                attribute.waveform = MediaController.getInstance().getWaveform(audioToSendPath);
                            }
                            recordedAudioSeekBar.setWaveform(attribute.waveform);
                            break;
                        }
                    }
                    recordedAudioTimeTextView.setText(AndroidUtilities.formatShortDuration(duration));
                    checkSendButton(false);
                    updateRecordIntefrace(RECORD_STATE_PREPARING);
                } else {
                    if (delegate != null) {
                        delegate.onMessageSend(null, true, 0);
                    }
                }
            }
        } else if (id == NotificationCenter.audioRouteChanged) {
            if (parentActivity != null) {
                boolean frontSpeaker = (Boolean) args[0];
                parentActivity.setVolumeControlStream(frontSpeaker ? AudioManager.STREAM_VOICE_CALL : AudioManager.USE_DEFAULT_STREAM_TYPE);
            }
        } else if (id == NotificationCenter.messagePlayingDidReset) {
            if (audioToSendMessageObject != null && !MediaController.getInstance().isPlayingMessage(audioToSendMessageObject)) {
                playPauseDrawable.setIcon(MediaActionDrawable.ICON_PLAY, true);
                recordedAudioPlayButton.setContentDescription(LocaleController.getString("AccActionPlay", R.string.AccActionPlay));
                recordedAudioSeekBar.setProgress(0);
            }
        } else if (id == NotificationCenter.messagePlayingProgressDidChanged) {
            Integer mid = (Integer) args[0];
            if (audioToSendMessageObject != null && MediaController.getInstance().isPlayingMessage(audioToSendMessageObject)) {
                MessageObject player = MediaController.getInstance().getPlayingMessageObject();
                audioToSendMessageObject.audioProgress = player.audioProgress;
                audioToSendMessageObject.audioProgressSec = player.audioProgressSec;
                if (!recordedAudioSeekBar.isDragging()) {
                    recordedAudioSeekBar.setProgress(audioToSendMessageObject.audioProgress);
                }
            }
        } else if (id == NotificationCenter.featuredStickersDidLoad) {
            if (emojiButton != null) {
                for (int a = 0; a < emojiButton.length; a++) {
                    emojiButton[a].invalidate();
                }
            }
        } else if (id == NotificationCenter.messageReceivedByServer) {
            Boolean scheduled = (Boolean) args[6];
            if (scheduled) {
                return;
            }
            long did = (Long) args[3];
            if (did == dialog_id && info != null && info.slowmode_seconds != 0) {
                TLRPC.Chat chat = accountInstance.getMessagesController().getChat(info.id);
                if (chat != null && !ChatObject.hasAdminRights(chat)) {
                    info.slowmode_next_send_date = ConnectionsManager.getInstance(currentAccount).getCurrentTime() + info.slowmode_seconds;
                    info.flags |= 262144;
                    setSlowModeTimer(info.slowmode_next_send_date);
                }
            }
        } else if (id == NotificationCenter.sendingMessagesChanged) {
            if (info != null) {
                updateSlowModeText();
            }
        } else if (id == NotificationCenter.audioRecordTooShort) {
            updateRecordIntefrace(RECORD_STATE_CANCEL_BY_TIME);
        }
    }

    public void onRequestPermissionsResultFragment(int requestCode, String[] permissions, int[] grantResults) {
        if (requestCode == 2) {
            if (pendingLocationButton != null) {
                if (grantResults.length > 0 && grantResults[0] == PackageManager.PERMISSION_GRANTED) {
                    SendMessagesHelper.getInstance(currentAccount).sendCurrentLocation(pendingMessageObject, pendingLocationButton);
                }
                pendingLocationButton = null;
                pendingMessageObject = null;
            }
        }
    }

    private void checkStickresExpandHeight() {
        final int origHeight = AndroidUtilities.displaySize.x > AndroidUtilities.displaySize.y ? keyboardHeightLand : keyboardHeight;
        int newHeight = originalViewHeight - (Build.VERSION.SDK_INT >= Build.VERSION_CODES.LOLLIPOP ? AndroidUtilities.statusBarHeight : 0) - ActionBar.getCurrentActionBarHeight() - getHeight() + Theme.chat_composeShadowDrawable.getIntrinsicHeight();
        if (searchingType == 2) {
            newHeight = Math.min(newHeight, AndroidUtilities.dp(120) + origHeight);
        }
        int currentHeight = emojiView.getLayoutParams().height;
        if (currentHeight == newHeight) {
            return;
        }
        if (stickersExpansionAnim != null) {
            stickersExpansionAnim.cancel();
            stickersExpansionAnim = null;
        }
        stickersExpandedHeight = newHeight;
        if (currentHeight > newHeight) {
            AnimatorSet anims = new AnimatorSet();
            anims.playTogether(
                    ObjectAnimator.ofInt(this, roundedTranslationYProperty, -(stickersExpandedHeight - origHeight)),
                    ObjectAnimator.ofInt(emojiView, roundedTranslationYProperty, -(stickersExpandedHeight - origHeight))
            );
            ((ObjectAnimator) anims.getChildAnimations().get(0)).addUpdateListener(animation -> sizeNotifierLayout.invalidate());
            anims.setDuration(400);
            anims.setInterpolator(CubicBezierInterpolator.EASE_OUT_QUINT);
            anims.addListener(new AnimatorListenerAdapter() {
                @Override
                public void onAnimationEnd(Animator animation) {
                    stickersExpansionAnim = null;
                    if (emojiView != null) {
                        emojiView.getLayoutParams().height = stickersExpandedHeight;
                        emojiView.setLayerType(LAYER_TYPE_NONE, null);
                    }
                }
            });
            stickersExpansionAnim = anims;
            emojiView.setLayerType(LAYER_TYPE_HARDWARE, null);
            anims.start();
        } else {
            emojiView.getLayoutParams().height = stickersExpandedHeight;
            sizeNotifierLayout.requestLayout();
            int start = messageEditText.getSelectionStart();
            int end = messageEditText.getSelectionEnd();
            messageEditText.setText(messageEditText.getText()); // dismiss action mode, if any
            messageEditText.setSelection(start, end);
            AnimatorSet anims = new AnimatorSet();
            anims.playTogether(
                    ObjectAnimator.ofInt(this, roundedTranslationYProperty, -(stickersExpandedHeight - origHeight)),
                    ObjectAnimator.ofInt(emojiView, roundedTranslationYProperty, -(stickersExpandedHeight - origHeight))
            );
            ((ObjectAnimator) anims.getChildAnimations().get(0)).addUpdateListener(animation -> sizeNotifierLayout.invalidate());
            anims.setDuration(400);
            anims.setInterpolator(CubicBezierInterpolator.EASE_OUT_QUINT);
            anims.addListener(new AnimatorListenerAdapter() {
                @Override
                public void onAnimationEnd(Animator animation) {
                    stickersExpansionAnim = null;
                    emojiView.setLayerType(LAYER_TYPE_NONE, null);
                }
            });
            stickersExpansionAnim = anims;
            emojiView.setLayerType(LAYER_TYPE_HARDWARE, null);
            anims.start();
        }
    }

    private void setStickersExpanded(boolean expanded, boolean animated, boolean byDrag) {
        if (emojiView == null || !byDrag && stickersExpanded == expanded) {
            return;
        }
        stickersExpanded = expanded;
        if (delegate != null) {
            delegate.onStickersExpandedChange();
        }
        final int origHeight = AndroidUtilities.displaySize.x > AndroidUtilities.displaySize.y ? keyboardHeightLand : keyboardHeight;
        if (stickersExpansionAnim != null) {
            stickersExpansionAnim.cancel();
            stickersExpansionAnim = null;
        }
        if (stickersExpanded) {
            NotificationCenter.getGlobalInstance().postNotificationName(NotificationCenter.stopAllHeavyOperations, 1);
            originalViewHeight = sizeNotifierLayout.getHeight();
            stickersExpandedHeight = originalViewHeight - (Build.VERSION.SDK_INT >= Build.VERSION_CODES.LOLLIPOP ? AndroidUtilities.statusBarHeight : 0) - ActionBar.getCurrentActionBarHeight() - getHeight() + Theme.chat_composeShadowDrawable.getIntrinsicHeight();
            if (searchingType == 2) {
                stickersExpandedHeight = Math.min(stickersExpandedHeight, AndroidUtilities.dp(120) + origHeight);
            }
            emojiView.getLayoutParams().height = stickersExpandedHeight;
            sizeNotifierLayout.requestLayout();
            sizeNotifierLayout.setForeground(new ScrimDrawable());
            int start = messageEditText.getSelectionStart();
            int end = messageEditText.getSelectionEnd();
            messageEditText.setText(messageEditText.getText()); // dismiss action mode, if any
            messageEditText.setSelection(start, end);
            if (animated) {
                AnimatorSet anims = new AnimatorSet();
                anims.playTogether(
                        ObjectAnimator.ofInt(this, roundedTranslationYProperty, -(stickersExpandedHeight - origHeight)),
                        ObjectAnimator.ofInt(emojiView, roundedTranslationYProperty, -(stickersExpandedHeight - origHeight)),
                        ObjectAnimator.ofFloat(stickersArrow, "animationProgress", 1)
                );
                anims.setDuration(400);
                anims.setInterpolator(CubicBezierInterpolator.EASE_OUT_QUINT);
                ((ObjectAnimator) anims.getChildAnimations().get(0)).addUpdateListener(animation -> {
                    stickersExpansionProgress = getTranslationY() / (-(stickersExpandedHeight - origHeight));
                    sizeNotifierLayout.invalidate();
                });
                anims.addListener(new AnimatorListenerAdapter() {
                    @Override
                    public void onAnimationEnd(Animator animation) {
                        stickersExpansionAnim = null;
                        emojiView.setLayerType(LAYER_TYPE_NONE, null);
                        NotificationCenter.getGlobalInstance().postNotificationName(NotificationCenter.startAllHeavyOperations, 512);
                    }
                });
                stickersExpansionAnim = anims;
                emojiView.setLayerType(LAYER_TYPE_HARDWARE, null);
                NotificationCenter.getGlobalInstance().postNotificationName(NotificationCenter.stopAllHeavyOperations, 512);
                anims.start();
            } else {
                stickersExpansionProgress = 1;
                setTranslationY(-(stickersExpandedHeight - origHeight));
                emojiView.setTranslationY(-(stickersExpandedHeight - origHeight));
                stickersArrow.setAnimationProgress(1);
            }
        } else {
            NotificationCenter.getGlobalInstance().postNotificationName(NotificationCenter.startAllHeavyOperations, 1);
            if (animated) {
                closeAnimationInProgress = true;
                AnimatorSet anims = new AnimatorSet();
                anims.playTogether(
                        ObjectAnimator.ofInt(this, roundedTranslationYProperty, 0),
                        ObjectAnimator.ofInt(emojiView, roundedTranslationYProperty, 0),
                        ObjectAnimator.ofFloat(stickersArrow, "animationProgress", 0)
                );
                anims.setDuration(400);
                anims.setInterpolator(CubicBezierInterpolator.EASE_OUT_QUINT);
                ((ObjectAnimator) anims.getChildAnimations().get(0)).addUpdateListener(animation -> {
                    stickersExpansionProgress = getTranslationY() / (-(stickersExpandedHeight - origHeight));
                    sizeNotifierLayout.invalidate();
                });
                anims.addListener(new AnimatorListenerAdapter() {
                    @Override
                    public void onAnimationEnd(Animator animation) {
                        closeAnimationInProgress = false;
                        stickersExpansionAnim = null;
                        if (emojiView != null) {
                            emojiView.getLayoutParams().height = origHeight;
                            emojiView.setLayerType(LAYER_TYPE_NONE, null);
                        }
                        if (sizeNotifierLayout != null) {
                            sizeNotifierLayout.requestLayout();
                            sizeNotifierLayout.setForeground(null);
                            sizeNotifierLayout.setWillNotDraw(false);
                        }
                        NotificationCenter.getGlobalInstance().postNotificationName(NotificationCenter.startAllHeavyOperations, 512);
                    }
                });
                stickersExpansionAnim = anims;
                emojiView.setLayerType(LAYER_TYPE_HARDWARE, null);
                NotificationCenter.getGlobalInstance().postNotificationName(NotificationCenter.stopAllHeavyOperations, 512);
                anims.start();
            } else {
                stickersExpansionProgress = 0;
                setTranslationY(0);
                emojiView.setTranslationY(0);
                emojiView.getLayoutParams().height = origHeight;
                sizeNotifierLayout.requestLayout();
                sizeNotifierLayout.setForeground(null);
                sizeNotifierLayout.setWillNotDraw(false);
                stickersArrow.setAnimationProgress(0);
            }
        }
        if (expanded) {
            expandStickersButton.setContentDescription(LocaleController.getString("AccDescrCollapsePanel", R.string.AccDescrCollapsePanel));
        } else {
            expandStickersButton.setContentDescription(LocaleController.getString("AccDescrExpandPanel", R.string.AccDescrExpandPanel));
        }
    }

    public boolean swipeToBackEnabled() {
        if (recordingAudioVideo) {
            return false;
        }
        if ((videoSendButton != null) && isInVideoMode() && recordedAudioPanel != null && recordedAudioPanel.getVisibility() == View.VISIBLE) {
            return false;
        }
        return true;
    }

    private class ScrimDrawable extends Drawable {

        private Paint paint;

        public ScrimDrawable() {
            paint = new Paint();
            paint.setColor(0);
        }

        @Override
        public void draw(Canvas canvas) {
            if (emojiView == null) {
                return;
            }
            paint.setAlpha(Math.round(102 * stickersExpansionProgress));
            canvas.drawRect(0, 0, getWidth(), emojiView.getY() - getHeight() + Theme.chat_composeShadowDrawable.getIntrinsicHeight(), paint);
        }

        @Override
        public void setAlpha(int alpha) {

        }

        @Override
        public void setColorFilter(ColorFilter colorFilter) {

        }

        @Override
        public int getOpacity() {
            return PixelFormat.TRANSPARENT;
        }
    }

    private class SlideTextView extends View {

        TextPaint grayPaint;
        TextPaint bluePaint;

        Paint arrowPaint = new Paint(Paint.ANTI_ALIAS_FLAG);

        String slideToCancelString;
        String cancelString;

        float slideToCancelWidth;
        float cancelWidth;
        float cancelToProgress;
        float slideProgress;

        float slideToAlpha;
        float cancelAlpha;

        float xOffset = 0;
        boolean moveForward;
        long lastUpdateTime;

        int cancelCharOffset;

        Path arrowPath = new Path();

        StaticLayout slideToLayout;
        StaticLayout cancelLayout;

        private boolean pressed;
        private Rect cancelRect = new Rect();

        Drawable selectableBackground;

        @Override
        public boolean onTouchEvent(MotionEvent event) {
            if (event.getAction() == MotionEvent.ACTION_CANCEL || event.getAction() == MotionEvent.ACTION_UP) {
                setPressed(false);
            }
            if (cancelToProgress == 0 || !isEnabled()) {
                return false;
            }
            int x = (int) event.getX();
            int y = (int) event.getY();
            if (event.getAction() == MotionEvent.ACTION_DOWN) {
                pressed = cancelRect.contains(x, y);
                if (pressed) {
                    if (Build.VERSION.SDK_INT >= Build.VERSION_CODES.LOLLIPOP) {
                        selectableBackground.setHotspot(x, y);
                    }
                    setPressed(true);
                }
                return pressed;
            } else if (pressed) {
                if (event.getAction() == MotionEvent.ACTION_MOVE && !cancelRect.contains(x, y)) {
                    setPressed(false);
                    return false;
                }
                if (event.getAction() == MotionEvent.ACTION_UP && cancelRect.contains(x, y)) {
                    if (hasRecordVideo && videoSendButton.getTag() != null) {
                        CameraController.getInstance().cancelOnInitRunnable(onFinishInitCameraRunnable);
                        delegate.needStartRecordVideo(5, true, 0);
                    } else {
                        delegate.needStartRecordAudio(0);
                        MediaController.getInstance().stopRecording(0, false, 0);
                    }
                    recordingAudioVideo = false;
                    updateRecordIntefrace(RECORD_STATE_CANCEL);
                }
                return true;
            }
            return pressed;
        }


        boolean smallSize;

        public SlideTextView(@NonNull Context context) {
            super(context);
            smallSize = AndroidUtilities.displaySize.x <= AndroidUtilities.dp(320);
            grayPaint = new TextPaint(Paint.ANTI_ALIAS_FLAG);
            grayPaint.setTextSize(AndroidUtilities.dp(smallSize ? 13 : 15));

            bluePaint = new TextPaint(Paint.ANTI_ALIAS_FLAG);
            bluePaint.setTextSize(AndroidUtilities.dp(15));

            bluePaint.setTypeface(AndroidUtilities.getTypeface("fonts/rmedium.ttf"));

            arrowPaint.setColor(Theme.getColor(Theme.key_chat_messagePanelIcons));
            arrowPaint.setStyle(Paint.Style.STROKE);
            arrowPaint.setStrokeWidth(AndroidUtilities.dpf2(smallSize ? 1f : 1.6f));
            arrowPaint.setStrokeCap(Paint.Cap.ROUND);
            arrowPaint.setStrokeJoin(Paint.Join.ROUND);

            slideToCancelString = LocaleController.getString("SlideToCancel", R.string.SlideToCancel);
            slideToCancelString = slideToCancelString.charAt(0) + slideToCancelString.substring(1).toLowerCase();

            cancelString = LocaleController.getString("Cancel", R.string.Cancel).toUpperCase();

            cancelCharOffset = slideToCancelString.indexOf(cancelString);

            updateColors();
        }

        public void updateColors() {
            grayPaint.setColor(Theme.getColor(Theme.key_chat_recordTime));
            bluePaint.setColor(Theme.getColor(Theme.key_chat_recordVoiceCancel));
            slideToAlpha = grayPaint.getAlpha();
            cancelAlpha = bluePaint.getAlpha();
            selectableBackground = Theme.createSimpleSelectorCircleDrawable(AndroidUtilities.dp(60), 0, ColorUtils.setAlphaComponent(Theme.getColor(Theme.key_chat_recordVoiceCancel), 26));
            selectableBackground.setCallback(this);
        }

        @Override
        protected void drawableStateChanged() {
            super.drawableStateChanged();
            selectableBackground.setState(getDrawableState());
        }

        @Override
        public boolean verifyDrawable(Drawable drawable) {
            return selectableBackground == drawable || super.verifyDrawable(drawable);
        }

        @Override
        public void jumpDrawablesToCurrentState() {
            super.jumpDrawablesToCurrentState();
            if (selectableBackground != null) {
                selectableBackground.jumpToCurrentState();
            }
        }

        @SuppressLint("DrawAllocation")
        @Override
        protected void onMeasure(int widthMeasureSpec, int heightMeasureSpec) {
            super.onMeasure(widthMeasureSpec, heightMeasureSpec);
            slideToCancelWidth = grayPaint.measureText(slideToCancelString);
            cancelWidth = bluePaint.measureText(cancelString);
            lastUpdateTime = System.currentTimeMillis();

            int heightHalf = getMeasuredHeight() >> 1;
            arrowPath.reset();
            if (smallSize) {
                arrowPath.setLastPoint(AndroidUtilities.dpf2(2.5f), heightHalf - AndroidUtilities.dpf2(3.12f));
                arrowPath.lineTo(0, heightHalf);
                arrowPath.lineTo(AndroidUtilities.dpf2(2.5f), heightHalf + AndroidUtilities.dpf2(3.12f));
            } else {
                arrowPath.setLastPoint(AndroidUtilities.dpf2(4f), heightHalf - AndroidUtilities.dpf2(5f));
                arrowPath.lineTo(0, heightHalf);
                arrowPath.lineTo(AndroidUtilities.dpf2(4f), heightHalf + AndroidUtilities.dpf2(5f));
            }

            slideToLayout = new StaticLayout(slideToCancelString, grayPaint, (int) slideToCancelWidth, Layout.Alignment.ALIGN_NORMAL, 1.0f, 0.0f, false);
            cancelLayout = new StaticLayout(cancelString, bluePaint, (int) cancelWidth, Layout.Alignment.ALIGN_NORMAL, 1.0f, 0.0f, false);
        }

        @Override
        protected void onDraw(Canvas canvas) {
            if (slideToLayout == null || cancelLayout == null) {
                return;
            }
            int w = cancelLayout.getWidth() + AndroidUtilities.dp(16);

            grayPaint.setColor(Theme.getColor(Theme.key_chat_recordTime));
            grayPaint.setAlpha((int) (slideToAlpha * (1f - cancelToProgress) * slideProgress));
            bluePaint.setAlpha((int) (cancelAlpha * cancelToProgress));
            arrowPaint.setColor(grayPaint.getColor());

            if (smallSize) {
                xOffset = AndroidUtilities.dp(16);
            } else {
                long dt = (System.currentTimeMillis() - lastUpdateTime);
                lastUpdateTime = System.currentTimeMillis();
                if (cancelToProgress == 0 && slideProgress > 0.8f) {
                    if (moveForward) {
                        xOffset += (AndroidUtilities.dp(3) / 250f) * dt;
                        if (xOffset > AndroidUtilities.dp(6)) {
                            xOffset = AndroidUtilities.dp(6);
                            moveForward = false;
                        }
                    } else {
                        xOffset -= (AndroidUtilities.dp(3) / 250f) * dt;
                        if (xOffset < -AndroidUtilities.dp(6)) {
                            xOffset = -AndroidUtilities.dp(6);
                            moveForward = true;
                        }
                    }
                }
            }

            boolean enableTransition = cancelCharOffset >= 0;

            int slideX = (int) ((getMeasuredWidth() - slideToCancelWidth) / 2) + AndroidUtilities.dp(5);
            int cancelX = (int) ((getMeasuredWidth() - cancelWidth) / 2);
            float offset = enableTransition ? slideToLayout.getPrimaryHorizontal(cancelCharOffset) : 0;
            float cancelDiff = enableTransition ? slideX + offset - cancelX : 0;
            float x = slideX + xOffset * (1f - cancelToProgress) * slideProgress - cancelDiff * cancelToProgress + AndroidUtilities.dp(16);

            float offsetY = enableTransition ? 0 : cancelToProgress * AndroidUtilities.dp(12);

            if (cancelToProgress != 1) {
                int slideDelta = (int) (-getMeasuredWidth() / 4 * (1f - slideProgress));
                canvas.save();
                canvas.clipRect(recordTimerView.getLeftProperty() + AndroidUtilities.dp(4), 0, getMeasuredWidth(), getMeasuredHeight());
                canvas.save();
                canvas.translate((int) x - (smallSize ? AndroidUtilities.dp(7) : AndroidUtilities.dp(10)) + slideDelta, offsetY);
                canvas.drawPath(arrowPath, arrowPaint);
                canvas.restore();

                canvas.save();
                canvas.translate((int) x + slideDelta, (getMeasuredHeight() - slideToLayout.getHeight()) / 2f + offsetY);
                slideToLayout.draw(canvas);
                canvas.restore();
                canvas.restore();
            }

            if (cancelToProgress > 0) {
                selectableBackground.setBounds(
                        getMeasuredWidth() / 2 - w, getMeasuredHeight() / 2 - w,
                        getMeasuredWidth() / 2 + w, getMeasuredHeight() / 2 + w
                );
                selectableBackground.draw(canvas);

                float xi;
                float yi = (getMeasuredHeight() - cancelLayout.getHeight()) / 2f;
                if (!enableTransition) {
                    yi -= (AndroidUtilities.dp(12) - offsetY);
                }
                if (enableTransition) {
                    xi = x + offset;
                } else {
                    xi = cancelX;
                }
                canvas.save();
                canvas.translate(xi, yi);
                cancelRect.set((int) xi, (int) yi, (int) (xi + cancelLayout.getWidth()), (int) (yi + cancelLayout.getHeight()));
                cancelRect.inset(-AndroidUtilities.dp(16), -AndroidUtilities.dp(16));
                cancelLayout.draw(canvas);
                canvas.restore();
            } else {
                setPressed(false);
            }

            if (cancelToProgress != 1) {
                invalidate();
            }
        }

        @Keep
        public void setCancelToProgress(float cancelToProgress) {
            this.cancelToProgress = cancelToProgress;
        }

        @Keep
        public float getSlideToCancelWidth() {
            return slideToCancelWidth;
        }

        public void setSlideX(float v) {
            slideProgress = v;
        }
    }

    public class TimerView extends View {
        boolean isRunning;
        boolean stoppedInternal;
        String oldString;
        long startTime;
        long stopTime;
        long lastSendTypingTime;

        SpannableStringBuilder replaceIn = new SpannableStringBuilder();
        SpannableStringBuilder replaceOut = new SpannableStringBuilder();
        SpannableStringBuilder replaceStable = new SpannableStringBuilder();

        StaticLayout inLayout;
        StaticLayout outLayout;

        float replaceTransition;

        final TextPaint textPaint = new TextPaint(Paint.ANTI_ALIAS_FLAG);
        final float replaceDistance = AndroidUtilities.dp(15);
        float left;


        public TimerView(Context context) {
            super(context);
            textPaint.setTextSize(AndroidUtilities.dp(15));
            textPaint.setTypeface(AndroidUtilities.getTypeface("fonts/rmedium.ttf"));
            updateColors();
        }

        public void start() {
            isRunning = true;
            startTime = System.currentTimeMillis();
            lastSendTypingTime = startTime;
            invalidate();
        }

        public void stop() {
            if (isRunning) {
                isRunning = false;
                if (startTime > 0) {
                    stopTime = System.currentTimeMillis();
                }
                invalidate();
            }
            lastSendTypingTime = 0;
        }

        @SuppressLint("DrawAllocation")
        @Override
        protected void onDraw(Canvas canvas) {
            long currentTimeMillis = System.currentTimeMillis();
            long t = isRunning ? (currentTimeMillis - startTime) : stopTime - startTime;
            long time = t / 1000;
            int ms = (int) (t % 1000L) / 10;

            if (videoSendButton != null && videoSendButton.getTag() != null) {
                if (t >= 59500 && !stoppedInternal) {
                    startedDraggingX = -1;
                    delegate.needStartRecordVideo(3, true, 0);
                    stoppedInternal = true;
                }
            }

            if (isRunning && currentTimeMillis > lastSendTypingTime + 5000) {
                lastSendTypingTime = currentTimeMillis;
                MessagesController.getInstance(currentAccount).sendTyping(dialog_id, videoSendButton != null && videoSendButton.getTag() != null ? 7 : 1, 0);
            }

            String newString;
            if (time / 60 >= 60) {
                newString = String.format(Locale.US, "%01d:%02d:%02d,%d", (time / 60) / 60, (time / 60) % 60, time % 60, ms / 10);
            } else {
                newString = String.format(Locale.US, "%01d:%02d,%d", time / 60, time % 60, ms / 10);
            }
            if (newString.length() >= 3 && oldString != null && oldString.length() >= 3 && newString.length() == oldString.length() && newString.charAt(newString.length() - 3) != oldString.charAt(newString.length() - 3)) {
                int n = newString.length();

                replaceIn.clear();
                replaceOut.clear();
                replaceStable.clear();
                replaceIn.append(newString);
                replaceOut.append(oldString);
                replaceStable.append(newString);

                int inLast = -1;
                int inCount = 0;
                int outLast = -1;
                int outCount = 0;


                for (int i = 0; i < n - 1; i++) {
                    if (oldString.charAt(i) != newString.charAt(i)) {
                        if (outCount == 0) {
                            outLast = i;
                        }
                        outCount++;

                        if (inCount != 0) {
                            EmptyStubSpan span = new EmptyStubSpan();
                            if (i == n - 2) {
                                inCount++;
                            }
                            replaceIn.setSpan(span, inLast, inLast + inCount, Spannable.SPAN_EXCLUSIVE_EXCLUSIVE);
                            replaceOut.setSpan(span, inLast, inLast + inCount, Spannable.SPAN_EXCLUSIVE_EXCLUSIVE);
                            inCount = 0;
                        }
                    } else {
                        if (inCount == 0) {
                            inLast = i;
                        }
                        inCount++;
                        if (outCount != 0) {
                            replaceStable.setSpan(new EmptyStubSpan(), outLast, outLast + outCount, Spannable.SPAN_EXCLUSIVE_EXCLUSIVE);
                            outCount = 0;
                        }
                    }
                }

                if (inCount != 0) {
                    EmptyStubSpan span = new EmptyStubSpan();
                    replaceIn.setSpan(span, inLast, inLast + inCount + 1, Spannable.SPAN_EXCLUSIVE_EXCLUSIVE);
                    replaceOut.setSpan(span, inLast, inLast + inCount + 1, Spannable.SPAN_EXCLUSIVE_EXCLUSIVE);
                }
                if (outCount != 0) {
                    replaceStable.setSpan(new EmptyStubSpan(), outLast, outLast + outCount, Spannable.SPAN_EXCLUSIVE_EXCLUSIVE);
                }

                inLayout = new StaticLayout(replaceIn, textPaint, getMeasuredWidth(), Layout.Alignment.ALIGN_NORMAL, 1.0f, 0.0f, false);
                outLayout = new StaticLayout(replaceOut, textPaint, getMeasuredWidth(), Layout.Alignment.ALIGN_NORMAL, 1.0f, 0.0f, false);

                replaceTransition = 1f;
            } else {
                if (replaceStable == null) {
                    replaceStable = new SpannableStringBuilder(newString);
                }
                if (replaceStable.length() == 0 || replaceStable.length() != newString.length()) {
                    replaceStable.clear();
                    replaceStable.append(newString);
                } else {
                    replaceStable.replace(replaceStable.length() - 1, replaceStable.length(), newString, newString.length() - 1 - (newString.length() - replaceStable.length()), newString.length());
                }
            }

            if (replaceTransition != 0) {
                replaceTransition -= 0.15f;
                if (replaceTransition < 0f) {
                    replaceTransition = 0f;
                }
            }

            float y = getMeasuredHeight() / 2;
            float x = 0;

            if (replaceTransition == 0) {
                replaceStable.clearSpans();
                StaticLayout staticLayout = new StaticLayout(replaceStable, textPaint, getMeasuredWidth(), Layout.Alignment.ALIGN_NORMAL, 1.0f, 0.0f, false);
                canvas.save();
                canvas.translate(x, y - staticLayout.getHeight() / 2f);
                staticLayout.draw(canvas);
                canvas.restore();
                left = x + staticLayout.getLineWidth(0);
            } else {
                if (inLayout != null) {
                    canvas.save();
                    textPaint.setAlpha((int) (255 * (1f - replaceTransition)));
                    canvas.translate(x, y - inLayout.getHeight() / 2f - (replaceDistance * replaceTransition));
                    inLayout.draw(canvas);
                    canvas.restore();
                }

                if (outLayout != null) {
                    canvas.save();
                    textPaint.setAlpha((int) (255 * replaceTransition));
                    canvas.translate(x, y - outLayout.getHeight() / 2f + (replaceDistance * (1f - replaceTransition)));
                    outLayout.draw(canvas);
                    canvas.restore();
                }

                canvas.save();
                textPaint.setAlpha(255);
                StaticLayout staticLayout = new StaticLayout(replaceStable, textPaint, getMeasuredWidth(), Layout.Alignment.ALIGN_NORMAL, 1.0f, 0.0f, false);
                canvas.translate(x, y - staticLayout.getHeight() / 2f);
                staticLayout.draw(canvas);
                canvas.restore();
                left = x + staticLayout.getLineWidth(0);
            }

            oldString = newString;

            if (isRunning || replaceTransition != 0) {
                invalidate();
            }
        }

        public void updateColors() {
            textPaint.setColor(Theme.getColor(Theme.key_chat_recordTime));
        }

        public float getLeftProperty() {
            return left;
        }

        public void reset() {
            isRunning = false;
            stopTime = startTime = 0;
            stoppedInternal = false;
        }
    }
}<|MERGE_RESOLUTION|>--- conflicted
+++ resolved
@@ -2050,8 +2050,6 @@
                 return super.requestRectangleOnScreen(rectangle);
             }
 
-<<<<<<< HEAD
-=======
             @Override
             protected void onMeasure(int widthMeasureSpec, int heightMeasureSpec) {
                 isInitLineCount = getMeasuredWidth() == 0 && getMeasuredHeight() == 0;
@@ -2061,7 +2059,6 @@
                 }
                 isInitLineCount = false;
             }
->>>>>>> 32071036
         };
         messageEditText.setDelegate(new EditTextCaption.EditTextCaptionDelegate() {
 
@@ -2982,9 +2979,6 @@
         boolean clip = child == topView || child == textFieldContainer;
         if (clip) {
             canvas.save();
-<<<<<<< HEAD
-            canvas.clipRect(0, animatedTop, getMeasuredWidth(), animatedTop + child.getLayoutParams().height + AndroidUtilities.dp(2));
-=======
             if (child == textFieldContainer) {
                 int top = animatedTop + AndroidUtilities.dp(2);
                 if (topView != null && topView.getVisibility() == View.VISIBLE) {
@@ -2992,9 +2986,8 @@
                 }
                 canvas.clipRect(0, top, getMeasuredWidth(), getMeasuredHeight());
             } else {
-                canvas.clipRect(0, animatedTop, getMeasuredWidth(), animatedTop + child.getLayoutParams().height + AndroidUtilities.dp(2));
-            }
->>>>>>> 32071036
+            canvas.clipRect(0, animatedTop, getMeasuredWidth(), animatedTop + child.getLayoutParams().height + AndroidUtilities.dp(2));
+        }
         }
         boolean result = super.drawChild(canvas, child, drawingTime);
         if (clip) {
@@ -3122,11 +3115,6 @@
                 } else {
                     cell.setTextAndIcon(LocaleController.getString("ScheduleMessage", R.string.ScheduleMessage), R.drawable.baseline_date_range_24);
                 }
-<<<<<<< HEAD
-=======
-                cell.setMinimumWidth(AndroidUtilities.dp(196));
-                sendPopupLayout.addView(cell, LayoutHelper.createLinear(LayoutHelper.MATCH_PARENT, 48));
->>>>>>> 32071036
                 cell.setOnClickListener(v -> {
                     if (sendPopupWindow != null && sendPopupWindow.isShowing()) {
                         sendPopupWindow.dismiss();
@@ -3134,10 +3122,9 @@
                     AlertsCreator.createScheduleDatePickerDialog(parentActivity, parentFragment.getDialogId(), this::sendMessageInternal);
                 });
                 cell.setMinimumWidth(AndroidUtilities.dp(196));
-                sendPopupLayout.addView(cell, LayoutHelper.createFrame(LayoutHelper.MATCH_PARENT, 48, LocaleController.isRTL ? Gravity.RIGHT : Gravity.LEFT, 0, 48 * a++, 0, 0));
-
-            }
-            sendPopupLayout.setupRadialSelectors(Theme.getColor(Theme.key_dialogButtonSelector));
+                sendPopupLayout.addView(cell, LayoutHelper.createLinear(LayoutHelper.MATCH_PARENT, 48));
+
+            }
 
             cell = new ActionBarMenuSubItem(getContext());
             cell.setTextAndIcon(LocaleController.getString("SendWithoutSound", R.string.SendWithoutSound), R.drawable.input_notify_off);
@@ -3148,7 +3135,9 @@
                 AlertsCreator.createScheduleDatePickerDialog(parentActivity, parentFragment.getDialogId(), this::sendMessageInternal);
             });
             cell.setMinimumWidth(AndroidUtilities.dp(196));
-            sendPopupLayout.addView(cell, LayoutHelper.createFrame(LayoutHelper.MATCH_PARENT, 48, LocaleController.isRTL ? Gravity.RIGHT : Gravity.LEFT, 0, 48 * a++, 0, 0));
+            sendPopupLayout.addView(cell, LayoutHelper.createLinear(LayoutHelper.MATCH_PARENT, 48));
+
+            sendPopupLayout.setupRadialSelectors(Theme.getColor(Theme.key_dialogButtonSelector));
 
             sendPopupWindow = new ActionBarPopupWindow(sendPopupLayout, LayoutHelper.WRAP_CONTENT, LayoutHelper.WRAP_CONTENT) {
                 @Override
