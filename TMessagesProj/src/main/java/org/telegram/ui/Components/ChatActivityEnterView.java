--- conflicted
+++ resolved
@@ -2718,17 +2718,10 @@
         textFieldContainer.addView(doneButtonContainer, LayoutHelper.createLinear(48, 48, Gravity.BOTTOM));
         doneButtonContainer.setOnClickListener(view -> doneEditingMessage());
 
-<<<<<<< HEAD
-        Drawable drawable = Theme.createCircleDrawable(AndroidUtilities.dp(16), Theme.getColor(Theme.key_chat_messagePanelSend));
-        Drawable checkDrawable = context.getResources().getDrawable(R.drawable.input_done).mutate();
-        checkDrawable.setColorFilter(new PorterDuffColorFilter(Theme.getColor(Theme.key_chat_messagePanelVoicePressed), PorterDuff.Mode.SRC_IN));
-        CombinedDrawable combinedDrawable = new CombinedDrawable(drawable, checkDrawable, 0, AndroidUtilities.dp(1));
-=======
         Drawable doneCircleDrawable = Theme.createCircleDrawable(AndroidUtilities.dp(16), Theme.getColor(Theme.key_chat_messagePanelSend));
         doneCheckDrawable = context.getResources().getDrawable(R.drawable.input_done).mutate();
-        doneCheckDrawable.setColorFilter(new PorterDuffColorFilter(Theme.getColor(Theme.key_chat_messagePanelVoicePressed), PorterDuff.Mode.MULTIPLY));
+        doneCheckDrawable.setColorFilter(new PorterDuffColorFilter(Theme.getColor(Theme.key_chat_messagePanelVoicePressed), PorterDuff.Mode.SRC_IN));
         CombinedDrawable combinedDrawable = new CombinedDrawable(doneCircleDrawable, doneCheckDrawable, 0, AndroidUtilities.dp(1));
->>>>>>> d52b2c92
         combinedDrawable.setCustomSize(AndroidUtilities.dp(32), AndroidUtilities.dp(32));
 
         doneButtonImage = new ImageView(context);
@@ -2864,7 +2857,8 @@
 
         int a = 0;
 
-        ActionBarMenuSubItem cell = new ActionBarMenuSubItem(getContext());
+        ActionBarMenuSubItem cell = new ActionBarMenuSubItem(getContext(), true, false);
+        int dlps = delegate.getDisableLinkPreviewStatus();
 
         if (!isInInput) {
 
@@ -2891,7 +2885,7 @@
             cell.setMinimumWidth(AndroidUtilities.dp(196));
             menuPopupLayout.addView(cell, LayoutHelper.createFrame(LayoutHelper.MATCH_PARENT, 48, LocaleController.isRTL ? Gravity.RIGHT : Gravity.LEFT, 0, 48 * a++, 0, 0));
 
-            cell = new ActionBarMenuSubItem(getContext());
+            cell = new ActionBarMenuSubItem(getContext(), false, dlps == 0);
 
             cell.setTextAndIcon(LocaleController.getString("ChatAttachEnterMenuRecordVideo", R.string.ChatAttachEnterMenuRecordVideo), R.drawable.input_video);
             cell.setOnClickListener(v -> {
@@ -2939,7 +2933,7 @@
                 cell.setMinimumWidth(AndroidUtilities.dp(196));
                 menuPopupLayout.addView(cell, LayoutHelper.createFrame(LayoutHelper.MATCH_PARENT, 48, LocaleController.isRTL ? Gravity.RIGHT : Gravity.LEFT, 0, 48 * a++, 0, 0));
 
-                cell = new ActionBarMenuSubItem(getContext());
+                cell = new ActionBarMenuSubItem(getContext(), false, false);
 
             }
 
@@ -2976,7 +2970,7 @@
             });
             cell.setMinimumWidth(AndroidUtilities.dp(196));
             menuPopupLayout.addView(cell, LayoutHelper.createFrame(LayoutHelper.MATCH_PARENT, 48, LocaleController.isRTL ? Gravity.RIGHT : Gravity.LEFT, 0, 48 * a++, 0, 0));
-            cell = new ActionBarMenuSubItem(getContext());
+            cell = new ActionBarMenuSubItem(getContext(), false, dlps == 0);
 
             cell.setTextAndIcon(LocaleController.getString("Translate", R.string.OpenCC), R.drawable.ic_translate);
             ActionBarMenuSubItem finalCell1 = cell;
@@ -3015,9 +3009,8 @@
 
         }
 
-        int dlps = delegate.getDisableLinkPreviewStatus();
         if (dlps > 0) {
-            cell = new ActionBarMenuSubItem(getContext());
+            cell = new ActionBarMenuSubItem(getContext(), false, true);
 
             cell.setTextAndIcon(dlps != 1 ?
                     LocaleController.getString("ChatAttachEnterMenuEnableLinkPreview", R.string.ChatAttachEnterMenuEnableLinkPreview) :
@@ -3115,7 +3108,6 @@
             });
             sendPopupLayout.setShowedFromBotton(false);
 
-<<<<<<< HEAD
             int chatId;
             if (chat != null) {
                 chatId = chat.id;
@@ -3127,26 +3119,12 @@
 
             int a = 0;
 
-            ActionBarMenuSubItem cell = new ActionBarMenuSubItem(getContext());
+            ActionBarMenuSubItem cell = new ActionBarMenuSubItem(getContext(), a == 0, a == 1);
 
             if (parentFragment.canScheduleMessage()) {
-                cell = new ActionBarMenuSubItem(getContext());
+                cell = new ActionBarMenuSubItem(getContext(), true, UserObject.isUserSelf(user) || slowModeTimer == 0 || isInScheduleMode());
                 if (UserObject.isUserSelf(user)) {
                     cell.setTextAndIcon(LocaleController.getString("SetReminder", R.string.SetReminder), R.drawable.baseline_date_range_24);
-=======
-            for (int a = 0; a < 2; a++) {
-                if (a == 0 && !parentFragment.canScheduleMessage() || a == 1 && (UserObject.isUserSelf(user) || slowModeTimer > 0 && !isInScheduleMode())) {
-                    continue;
-                }
-                int num = a;
-                ActionBarMenuSubItem cell = new ActionBarMenuSubItem(getContext(), a == 0, a == 1);
-                if (num == 0) {
-                    if (UserObject.isUserSelf(user)) {
-                        cell.setTextAndIcon(LocaleController.getString("SetReminder", R.string.SetReminder), R.drawable.msg_schedule);
-                    } else {
-                        cell.setTextAndIcon(LocaleController.getString("ScheduleMessage", R.string.ScheduleMessage), R.drawable.msg_schedule);
-                    }
->>>>>>> d52b2c92
                 } else {
                     cell.setTextAndIcon(LocaleController.getString("ScheduleMessage", R.string.ScheduleMessage), R.drawable.baseline_date_range_24);
                 }
@@ -3163,7 +3141,7 @@
 
             if (!UserObject.isUserSelf(user) && slowModeTimer == 0 && !isInScheduleMode()) {
 
-                cell = new ActionBarMenuSubItem(getContext());
+                cell = new ActionBarMenuSubItem(getContext(), parentFragment.canScheduleMessage(), true);
                 cell.setTextAndIcon(LocaleController.getString("SendWithoutSound", R.string.SendWithoutSound), R.drawable.input_notify_off);
                 cell.setOnClickListener(v -> {
                     if (sendPopupWindow != null && sendPopupWindow.isShowing()) {
@@ -6065,12 +6043,8 @@
                 setTextFieldRunnable = null;
             }
             doneButtonContainer.setVisibility(View.GONE);
-<<<<<<< HEAD
             doneButtonContainer.setVisibility(View.GONE);
-            messageEditText.setFilters(new InputFilter[0]);
-=======
             currentLimit = -1;
->>>>>>> d52b2c92
             delegate.onMessageEditEnd(false);
             sendButtonContainer.setVisibility(VISIBLE);
             cancelBotButton.setScaleX(0.1f);
@@ -6432,19 +6406,11 @@
                     botButtonDrawablel.setIcon(R.drawable.baseline_keyboard_24, true);
                     botButton.setContentDescription(LocaleController.getString("AccDescrShowKeyboard", R.string.AccDescrShowKeyboard));
                 } else {
-<<<<<<< HEAD
                     botButtonDrawablel.setIcon(R.drawable.deproko_baseline_bots_24, true);
                     botButton.setContentDescription(LocaleController.getString("AccDescrBotKeyboard", R.string.AccDescrBotKeyboard));
                 }
             } else {
                 botButtonDrawablel.setIcon(R.drawable.deproko_baseline_bots_command_26, true);
-=======
-                    botButtonDrawablel.setIcon(R.drawable.input_bot2, true);
-                    botButton.setContentDescription(LocaleController.getString("AccDescrBotKeyboard", R.string.AccDescrBotKeyboard));
-                }
-            } else {
-                botButtonDrawablel.setIcon(R.drawable.input_bot1, true);
->>>>>>> d52b2c92
                 botButton.setContentDescription(LocaleController.getString("AccDescrBotCommands", R.string.AccDescrBotCommands));
             }
             updateFieldRight(2);
