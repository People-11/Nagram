/*
 * This is the source code of Telegram for Android v. 5.x.x.
 * It is licensed under GNU GPL v. 2 or later.
 * You should have received a copy of the license in this archive (see LICENSE).
 *
 * Copyright Nikolai Kudashov, 2013-2018.
 */

package org.telegram.ui.Components;

import android.Manifest;
import android.animation.Animator;
import android.animation.AnimatorListenerAdapter;
import android.animation.AnimatorSet;
import android.animation.ObjectAnimator;
import android.animation.ValueAnimator;
import android.annotation.SuppressLint;
import android.app.Activity;
import android.app.PendingIntent;
import android.content.ClipDescription;
import android.content.Context;
import android.content.Intent;
import android.content.SharedPreferences;
import android.content.pm.PackageManager;
import android.graphics.Bitmap;
import android.graphics.Canvas;
import android.graphics.Color;
import android.graphics.ColorFilter;
import android.graphics.Matrix;
import android.graphics.Paint;
import android.graphics.Path;
import android.graphics.PixelFormat;
import android.graphics.PorterDuff;
import android.graphics.PorterDuffColorFilter;
import android.graphics.Rect;
import android.graphics.RectF;
import android.graphics.drawable.Drawable;
import android.media.AudioManager;
import android.os.Build;
import android.os.Bundle;
import android.os.PowerManager;
import android.os.SystemClock;
import android.text.Editable;
import android.text.InputFilter;
import android.text.Layout;
import android.text.Spannable;
import android.text.SpannableStringBuilder;
import android.text.Spanned;
import android.text.StaticLayout;
import android.text.TextPaint;
import android.text.TextWatcher;
import android.text.style.ImageSpan;
import android.util.Property;
import android.util.TypedValue;
import android.view.ActionMode;
import android.view.Gravity;
import android.view.HapticFeedbackConstants;
import android.view.KeyEvent;
import android.view.Menu;
import android.view.MotionEvent;
import android.view.View;
import android.view.ViewConfiguration;
import android.view.ViewGroup;
import android.view.WindowManager;
import android.view.accessibility.AccessibilityEvent;
import android.view.accessibility.AccessibilityManager;
import android.view.accessibility.AccessibilityNodeInfo;
import android.view.animation.DecelerateInterpolator;
import android.view.animation.Interpolator;
import android.view.animation.LinearInterpolator;
import android.view.inputmethod.EditorInfo;
import android.view.inputmethod.InputConnection;
import android.widget.FrameLayout;
import android.widget.ImageView;
import android.widget.LinearLayout;
import android.widget.TextView;
import android.widget.Toast;

import androidx.annotation.Keep;
import androidx.annotation.NonNull;
import androidx.annotation.Nullable;
import androidx.core.content.ContextCompat;
import androidx.core.graphics.ColorUtils;
import androidx.core.os.BuildCompat;
import androidx.core.view.ViewCompat;
import androidx.core.view.accessibility.AccessibilityNodeInfoCompat;
import androidx.core.view.inputmethod.EditorInfoCompat;
import androidx.core.view.inputmethod.InputConnectionCompat;
import androidx.core.view.inputmethod.InputContentInfoCompat;
import androidx.customview.widget.ExploreByTouchHelper;

import org.jetbrains.annotations.NotNull;
import org.openintents.openpgp.OpenPgpError;
import org.openintents.openpgp.util.OpenPgpApi;
import org.telegram.messenger.AccountInstance;
import org.telegram.messenger.AndroidUtilities;
import org.telegram.messenger.ApplicationLoader;
import org.telegram.messenger.ChatObject;
import org.telegram.messenger.Emoji;
import org.telegram.messenger.FileLog;
import org.telegram.messenger.LocaleController;
import org.telegram.messenger.MediaController;
import org.telegram.messenger.MediaDataController;
import org.telegram.messenger.MessageObject;
import org.telegram.messenger.MessagesController;
import org.telegram.messenger.NotificationCenter;
import org.telegram.messenger.NotificationsController;
import org.telegram.messenger.R;
import org.telegram.messenger.SendMessagesHelper;
import org.telegram.messenger.SharedConfig;
import org.telegram.messenger.UserConfig;
import org.telegram.messenger.UserObject;
import org.telegram.messenger.VideoEditedInfo;
import org.telegram.messenger.camera.CameraController;
import org.telegram.tgnet.ConnectionsManager;
import org.telegram.tgnet.TLRPC;
import org.telegram.ui.ActionBar.ActionBar;
import org.telegram.ui.ActionBar.ActionBarMenuSubItem;
import org.telegram.ui.ActionBar.ActionBarPopupWindow;
import org.telegram.ui.ActionBar.AdjustPanLayoutHelper;
import org.telegram.ui.ActionBar.AlertDialog;
import org.telegram.ui.ActionBar.SimpleTextView;
import org.telegram.ui.ActionBar.Theme;
import org.telegram.ui.ChatActivity;
import org.telegram.ui.DialogsActivity;
import org.telegram.ui.GroupStickersActivity;
import org.telegram.ui.LaunchActivity;
import org.telegram.ui.StickersActivity;

import java.io.ByteArrayInputStream;
import java.io.ByteArrayOutputStream;
import java.io.File;
import java.util.ArrayList;
import java.util.HashMap;
import java.util.List;
import java.util.Locale;
import java.util.concurrent.atomic.AtomicBoolean;

import cn.hutool.core.io.IoUtil;
import cn.hutool.core.util.StrUtil;
import kotlin.Unit;
import tw.nekomimi.nekogram.NekoConfig;
import tw.nekomimi.nekogram.transtale.TranslateDb;
import tw.nekomimi.nekogram.transtale.Translator;
import tw.nekomimi.nekogram.transtale.TranslatorKt;
import tw.nekomimi.nekogram.utils.AlertUtil;
import tw.nekomimi.nekogram.utils.PGPUtil;

public class ChatActivityEnterView extends FrameLayout implements NotificationCenter.NotificationCenterDelegate, SizeNotifierFrameLayout.SizeNotifierFrameLayoutDelegate, StickersAlert.StickersAlertDelegate {

    private boolean clearBotButtonsOnKeyboardOpen;
    private boolean expandStickersWithKeyboard;

    public interface ChatActivityEnterViewDelegate {
        void onMessageSend(CharSequence message, boolean notify, int scheduleDate);

        void needSendTyping();

        void onTextChanged(CharSequence text, boolean bigChange);

        void onTextSelectionChanged(int start, int end);

        void onTextSpansChanged(CharSequence text);

        void onAttachButtonHidden();

        void onAttachButtonShow();

        void onWindowSizeChanged(int size);

        void onStickersTab(boolean opened);

        void onMessageEditEnd(boolean loading);

        void didPressAttachButton();

        void needStartRecordVideo(int state, boolean notify, int scheduleDate);

        void needChangeVideoPreviewState(int state, float seekProgress);

        void onSwitchRecordMode(boolean video);

        void onPreAudioVideoRecord();

        void needStartRecordAudio(int state);

        void needShowMediaBanHint();

        void onStickersExpandedChange();

        void onUpdateSlowModeButton(View button, boolean show, CharSequence time);

        default void scrollToSendingMessage() {

        }

        default void openScheduledMessages() {

        }

        default boolean hasScheduledMessages() {
            return true;
        }

        void onSendLongClick();

        void onAudioVideoInterfaceUpdated();

        default void bottomPanelTranslationYChanged(float translation) {

        }

        default void prepareMessageSending() {

        }
    }

    private final static int RECORD_STATE_ENTER = 0;
    private final static int RECORD_STATE_SENDING = 1;
    private final static int RECORD_STATE_CANCEL = 2;
    private final static int RECORD_STATE_PREPARING = 3;
    private final static int RECORD_STATE_CANCEL_BY_TIME = 4;
    private final static int RECORD_STATE_CANCEL_BY_GESTURE = 5;


    private int currentAccount = UserConfig.selectedAccount;
    private AccountInstance accountInstance = AccountInstance.getInstance(UserConfig.selectedAccount);

    private SeekBarWaveform seekBarWaveform;
    private boolean isInitLineCount;
    private int lineCount = 1;
    private AdjustPanLayoutHelper adjustPanLayoutHelper;
    private Runnable showTopViewRunnable;
    private Runnable setTextFieldRunnable;


    private class SeekBarWaveformView extends View {

        public SeekBarWaveformView(Context context) {
            super(context);
            seekBarWaveform = new SeekBarWaveform(context);
            seekBarWaveform.setDelegate(progress -> {
                if (audioToSendMessageObject != null) {
                    audioToSendMessageObject.audioProgress = progress;
                    MediaController.getInstance().seekToProgress(audioToSendMessageObject, progress);
                }
            });
        }

        public void setWaveform(byte[] waveform) {
            seekBarWaveform.setWaveform(waveform);
            invalidate();
        }

        public void setProgress(float progress) {
            seekBarWaveform.setProgress(progress);
            invalidate();
        }

        public boolean isDragging() {
            return seekBarWaveform.isDragging();
        }

        @Override
        public boolean onTouchEvent(MotionEvent event) {
            boolean result = seekBarWaveform.onTouch(event.getAction(), event.getX(), event.getY());
            if (result) {
                if (event.getAction() == MotionEvent.ACTION_DOWN) {
                    requestDisallowInterceptTouchEvent(true);
                }
                invalidate();
            }
            return result || super.onTouchEvent(event);
        }

        @Override
        protected void onLayout(boolean changed, int left, int top, int right, int bottom) {
            super.onLayout(changed, left, top, right, bottom);
            seekBarWaveform.setSize(right - left, bottom - top);
        }

        @Override
        protected void onDraw(Canvas canvas) {
            super.onDraw(canvas);
            seekBarWaveform.setColors(Theme.getColor(Theme.key_chat_recordedVoiceProgress), Theme.getColor(Theme.key_chat_recordedVoiceProgressInner), Theme.getColor(Theme.key_chat_recordedVoiceProgress));
            seekBarWaveform.draw(canvas);
        }
    }

    @SuppressWarnings("FieldCanBeLocal")
    private View.AccessibilityDelegate mediaMessageButtonsDelegate = new View.AccessibilityDelegate() {
        @Override
        public void onInitializeAccessibilityNodeInfo(View host, AccessibilityNodeInfo info) {
            super.onInitializeAccessibilityNodeInfo(host, info);
            info.setClassName("android.widget.ImageButton");
            info.setClickable(true);
            info.setLongClickable(true);
        }
    };

    protected EditTextCaption messageEditText;
    private SimpleTextView slowModeButton;
    private int slowModeTimer;
    private Runnable updateSlowModeRunnable;
    private View sendButton;
    private Drawable sendButtonDrawable;
    private Drawable inactinveSendButtonDrawable;
    private Drawable sendButtonInverseDrawable;
    private ActionBarPopupWindow sendPopupWindow;
    private ActionBarPopupWindow.ActionBarPopupWindowLayout sendPopupLayout;
    private ImageView cancelBotButton;
    private ImageView[] emojiButton = new ImageView[2];
    @SuppressWarnings("FieldCanBeLocal")
    private ImageView emojiButton1;
    @SuppressWarnings("FieldCanBeLocal")
    private ImageView emojiButton2;
    private ImageView expandStickersButton;
    private EmojiView emojiView;
    private AnimatorSet panelAnimation;
    private boolean emojiViewVisible;
    private boolean botKeyboardViewVisible;
    private TimerView recordTimerView;
    private FrameLayout audioVideoButtonContainer;
    private AnimatorSet audioVideoButtonAnimation;
    private AnimatorSet emojiButtonAnimation;
    private ImageView audioSendButton;
    private ImageView videoSendButton;
    private FrameLayout recordPanel;
    private FrameLayout recordedAudioPanel;
    private VideoTimelineView videoTimelineView;
    @SuppressWarnings("FieldCanBeLocal")
    private RLottieImageView recordDeleteImageView;
    private SeekBarWaveformView recordedAudioSeekBar;
    private View recordedAudioBackground;
    private ImageView recordedAudioPlayButton;
    private TextView recordedAudioTimeTextView;
    private SlideTextView slideText;
    @SuppressWarnings("FieldCanBeLocal")
    private LinearLayout recordTimeContainer;
    private RecordDot recordDot;
    private SizeNotifierFrameLayout sizeNotifierLayout;
    private int originalViewHeight;
    private LinearLayout attachLayout;
    private ImageView attachButton;
    private ImageView botButton;
    private LinearLayout textFieldContainer;
    private FrameLayout sendButtonContainer;
    private FrameLayout doneButtonContainer;
    private ImageView doneButtonImage;
    private AnimatorSet doneButtonAnimation;
    private ContextProgressView doneButtonProgress;
    protected View topView;
    protected View topLineView;
    private BotKeyboardView botKeyboardView;
    private ImageView notifyButton;
    private ImageView scheduledButton;
    private boolean scheduleButtonHidden;
    private AnimatorSet scheduledButtonAnimation;
    private RecordCircle recordCircle;
    private CloseProgressDrawable2 progressDrawable;
    private Paint dotPaint;
    private MediaActionDrawable playPauseDrawable;
    private int searchingType;
    private Runnable focusRunnable;
    protected float topViewEnterProgress;
    protected int animatedTop;
    private ValueAnimator currentTopViewAnimation;
    private ReplaceableIconDrawable botButtonDrawablel;

    private boolean destroyed;

    private MessageObject editingMessageObject;
    private int editingMessageReqId;
    private boolean editingCaption;

    private TLRPC.ChatFull info;

    private boolean hasRecordVideo;

    private int currentPopupContentType = -1;
    private int currentEmojiIcon = -1;

    private boolean silent;
    private boolean canWriteToChannel;

    private boolean smoothKeyboard;

    private boolean isPaused = true;
    private boolean recordIsCanceled;
    private boolean showKeyboardOnResume;

    private MessageObject botButtonsMessageObject;
    private TLRPC.TL_replyKeyboardMarkup botReplyMarkup;
    private int botCount;
    private boolean hasBotCommands;

    private PowerManager.WakeLock wakeLock;
    private AnimatorSet runningAnimation;
    private AnimatorSet runningAnimation2;
    private AnimatorSet runningAnimationAudio;
    private AnimatorSet recordPannelAnimation;
    private int runningAnimationType;
    private int recordInterfaceState;

    private int keyboardHeight;
    private int keyboardHeightLand;
    private boolean keyboardVisible;
    private int emojiPadding;
    private boolean sendByEnter;
    private long lastTypingTimeSend;
    private float startedDraggingX = -1;
    private float distCanMove = AndroidUtilities.dp(80);
    private boolean recordingAudioVideo;
    private int recordingGuid;
    private boolean forceShowSendButton;
    private boolean allowStickers;
    private boolean allowGifs;

    private int lastSizeChangeValue1;
    private boolean lastSizeChangeValue2;

    private Activity parentActivity;
    private ChatActivity parentFragment;
    private long dialog_id;
    private boolean ignoreTextChange;
    private int innerTextChange;
    private MessageObject replyingMessageObject;
    private MessageObject botMessageObject;
    private TLRPC.WebPage messageWebPage;
    private boolean messageWebPageSearch = true;
    private ChatActivityEnterViewDelegate delegate;
    private TrendingStickersAlert trendingStickersAlert;

    private TLRPC.TL_document audioToSend;
    private String audioToSendPath;
    private MessageObject audioToSendMessageObject;
    private VideoEditedInfo videoToSendMessageObject;

    protected boolean topViewShowed;

    private boolean needShowTopView;
    private boolean allowShowTopView;

    private MessageObject pendingMessageObject;
    private TLRPC.KeyboardButton pendingLocationButton;

    private boolean configAnimationsEnabled;

    private boolean waitingForKeyboardOpen;
    private boolean waitingForKeyboardOpenAfterAnimation;
    private boolean wasSendTyping;
    protected boolean shouldAnimateEditTextWithBounds;
    private int animatingContentType = -1;
    private Runnable openKeyboardRunnable = new Runnable() {
        @Override
        public void run() {
            if (!destroyed && messageEditText != null && waitingForKeyboardOpen && !keyboardVisible && !AndroidUtilities.usingHardwareInput && !AndroidUtilities.isInMultiwindow) {
                messageEditText.requestFocus();
                AndroidUtilities.showKeyboard(messageEditText);
                AndroidUtilities.cancelRunOnUIThread(openKeyboardRunnable);
                AndroidUtilities.runOnUIThread(openKeyboardRunnable, 100);
            }
        }
    };
    private Runnable updateExpandabilityRunnable = new Runnable() {

        private int lastKnownPage = -1;

        @Override
        public void run() {
            if (emojiView != null) {
                int curPage = emojiView.getCurrentPage();
                if (curPage != lastKnownPage) {
                    lastKnownPage = curPage;
                    boolean prevOpen = stickersTabOpen;
                    stickersTabOpen = curPage == 1 || curPage == 2;
                    boolean prevOpen2 = emojiTabOpen;
                    emojiTabOpen = curPage == 0;
                    if (stickersExpanded) {
                        if (!stickersTabOpen && searchingType == 0) {
                            if (searchingType != 0) {
                                searchingType = 0;
                                emojiView.closeSearch(true);
                                emojiView.hideSearchKeyboard();
                            }
                            setStickersExpanded(false, true, false);
                        } else if (searchingType != 0) {
                            searchingType = curPage == 0 ? 2 : 1;
                            checkStickresExpandHeight();
                        }
                    }
                    if (prevOpen != stickersTabOpen || prevOpen2 != emojiTabOpen) {
                        checkSendButton(true);
                    }
                }
            }
        }
    };

    private Property<View, Integer> roundedTranslationYProperty = new Property<View, Integer>(Integer.class, "translationY") {
        @Override
        public Integer get(View object) {
            return Math.round(object.getTranslationY());
        }

        @Override
        public void set(View object, Integer value) {
            object.setTranslationY(value);
        }
    };

    private Property<RecordCircle, Float> recordCircleScale = new Property<RecordCircle, Float>(Float.class, "scale") {
        @Override
        public Float get(RecordCircle object) {
            return object.getScale();
        }

        @Override
        public void set(RecordCircle object, Float value) {
            object.setScale(value);
        }
    };

    private Paint redDotPaint = new Paint(Paint.ANTI_ALIAS_FLAG);

    private boolean stickersTabOpen;
    private boolean emojiTabOpen;
    private boolean gifsTabOpen;
    private boolean stickersExpanded;
    private boolean closeAnimationInProgress;
    private Animator stickersExpansionAnim;
    private Animator currentResizeAnimation;
    private float stickersExpansionProgress;
    private int stickersExpandedHeight;
    private boolean stickersDragging;
    private AnimatedArrowDrawable stickersArrow;
    private boolean removeEmojiViewAfterAnimation;

    private Runnable onFinishInitCameraRunnable = new Runnable() {
        @Override
        public void run() {
            if (delegate != null) {
                delegate.needStartRecordVideo(0, true, 0);
            }
        }
    };

    private boolean recordAudioVideoRunnableStarted;
    private boolean calledRecordRunnable;
    private Runnable recordAudioVideoRunnable = new Runnable() {
        @Override
        public void run() {
            if (delegate == null || parentActivity == null) {
                return;
            }
            delegate.onPreAudioVideoRecord();
            calledRecordRunnable = true;
            recordAudioVideoRunnableStarted = false;
            slideText.setAlpha(1.0f);
            slideText.setTranslationY(0);
            if (videoSendButton != null && videoSendButton.getTag() != null) {
                if (Build.VERSION.SDK_INT >= 23) {
                    boolean hasAudio = parentActivity.checkSelfPermission(Manifest.permission.RECORD_AUDIO) == PackageManager.PERMISSION_GRANTED;
                    boolean hasVideo = parentActivity.checkSelfPermission(Manifest.permission.CAMERA) == PackageManager.PERMISSION_GRANTED;
                    if (!hasAudio || !hasVideo) {
                        String[] permissions = new String[!hasAudio && !hasVideo ? 2 : 1];
                        if (!hasAudio && !hasVideo) {
                            permissions[0] = Manifest.permission.RECORD_AUDIO;
                            permissions[1] = Manifest.permission.CAMERA;
                        } else if (!hasAudio) {
                            permissions[0] = Manifest.permission.RECORD_AUDIO;
                        } else {
                            permissions[0] = Manifest.permission.CAMERA;
                        }
                        parentActivity.requestPermissions(permissions, 3);
                        return;
                    }
                }
                if (!CameraController.getInstance().isCameraInitied()) {
                    CameraController.getInstance().initCamera(onFinishInitCameraRunnable);
                } else {
                    onFinishInitCameraRunnable.run();
                }
                if (!recordingAudioVideo) {
                    recordingAudioVideo = true;
                    updateRecordIntefrace(RECORD_STATE_ENTER);
                    recordCircle.showWaves(false, false);
                    recordTimerView.reset();
                }
            } else {
                if (parentFragment != null) {
                    if (Build.VERSION.SDK_INT >= 23 && parentActivity.checkSelfPermission(Manifest.permission.RECORD_AUDIO) != PackageManager.PERMISSION_GRANTED) {
                        parentActivity.requestPermissions(new String[]{Manifest.permission.RECORD_AUDIO}, 3);
                        return;
                    }
                }

                delegate.needStartRecordAudio(1);
                startedDraggingX = -1;
                MediaController.getInstance().startRecording(currentAccount, dialog_id, replyingMessageObject, getThreadMessage(), recordingGuid);
                recordingAudioVideo = true;
                updateRecordIntefrace(RECORD_STATE_ENTER);
                recordTimerView.start();
                recordDot.enterAnimation = false;
                audioVideoButtonContainer.getParent().requestDisallowInterceptTouchEvent(true);
                recordCircle.showWaves(true, false);
            }
        }
    };

    private int notificationsIndex;

    private class RecordDot extends View {

        private float alpha;
        private long lastUpdateTime;
        private boolean isIncr;
        boolean attachedToWindow;
        boolean playing;
        RLottieDrawable drawable;
        private boolean enterAnimation;

        @Override
        protected void onAttachedToWindow() {
            super.onAttachedToWindow();
            attachedToWindow = true;
            if (playing) {
                drawable.start();
            }
            drawable.addParentView(this);
        }

        @Override
        protected void onDetachedFromWindow() {
            super.onDetachedFromWindow();
            attachedToWindow = false;
            drawable.stop();
            drawable.removeParentView(this);
        }

        public RecordDot(Context context) {
            super(context);
            int resId = R.raw.chat_audio_record_delete;
            drawable = new RLottieDrawable(resId, "" + resId, AndroidUtilities.dp(28), AndroidUtilities.dp(28), false, null);
            drawable.setCurrentParentView(this);
            drawable.setInvalidateOnProgressSet(true);
            updateColors();
        }

        public void updateColors() {
            int dotColor = Theme.getColor(Theme.key_chat_recordedVoiceDot);
            int background = Theme.getColor(Theme.key_chat_messagePanelBackground);
            redDotPaint.setColor(dotColor);
            drawable.beginApplyLayerColors();
            drawable.setLayerColor("Cup Red.**", dotColor);
            drawable.setLayerColor("Box.**", dotColor);
            drawable.setLayerColor("Line 1.**", background);
            drawable.setLayerColor("Line 2.**", background);
            drawable.setLayerColor("Line 3.**", background);
            drawable.commitApplyLayerColors();
            if (playPauseDrawable != null) {
                playPauseDrawable.setColor(Theme.getColor(Theme.key_chat_recordedVoicePlayPause));
            }
        }

        public void resetAlpha() {
            alpha = 1.0f;
            lastUpdateTime = System.currentTimeMillis();
            isIncr = false;
            playing = false;
            drawable.stop();
            invalidate();
        }

        @Override
        protected void onMeasure(int widthMeasureSpec, int heightMeasureSpec) {
            super.onMeasure(widthMeasureSpec, heightMeasureSpec);
            drawable.setBounds(0, 0, getMeasuredWidth(), getMeasuredHeight());
        }

        @Override
        protected void onDraw(Canvas canvas) {
            if (playing) {
                drawable.setAlpha((int) (255 * alpha));
            }
            redDotPaint.setAlpha((int) (255 * alpha));

            long dt = (System.currentTimeMillis() - lastUpdateTime);
            if (enterAnimation) {
                alpha = 1;
            } else {
                if (!isIncr && !playing) {
                    alpha -= dt / 600.0f;
                    if (alpha <= 0) {
                        alpha = 0;
                        isIncr = true;
                    }
                } else {
                    alpha += dt / 600.0f;
                    if (alpha >= 1) {
                        alpha = 1;
                        isIncr = false;
                    }
                }
            }
            lastUpdateTime = System.currentTimeMillis();
            if (playing) {
                drawable.draw(canvas);
            }
            if (!playing || !drawable.hasBitmap()) {
                canvas.drawCircle(this.getMeasuredWidth() >> 1, this.getMeasuredHeight() >> 1, AndroidUtilities.dp(5), redDotPaint);
            }
            invalidate();
        }

        public void playDeleteAnimation() {
            playing = true;
            drawable.setProgress(0);
            if (attachedToWindow) {
                drawable.start();
            }
        }
    }

    private Paint paint = new Paint(Paint.ANTI_ALIAS_FLAG);
    private Paint paintRecordWaveBig = new Paint();
    private Paint paintRecordWaveTin = new Paint();
    private Drawable micOutline;
    private Drawable cameraOutline;
    private Drawable micDrawable;
    private Drawable cameraDrawable;
    private Drawable sendDrawable;
    private RectF pauseRect = new RectF();
    private android.graphics.Rect sendRect = new Rect();
    private android.graphics.Rect rect = new Rect();

    private Drawable lockShadowDrawable;

    private final static float MAX_AMPLITUDE = 1800f;

    private class RecordCircle extends View {

        private final static float ROTATION_SPEED = 0.36f * 0.1f;
        private final static float SINE_WAVE_SPEED = 0.81f;
        private final static float SMALL_WAVE_RADIUS = 0.55f;
        private final static float SMALL_WAVE_SCALE = 0.40f;
        private final static float SMALL_WAVE_SCALE_SPEED = 0.60f;
        private final static float FLING_DISTANCE = 0.50f;
        private final static float WAVE_ANGLE = 0.03f;
        private final static float RANDOM_RADIUS_SIZE = 0.3f;
        private final static float ANIMATION_SPEED_WAVE_HUGE = 0.65f;
        private final static float ANIMATION_SPEED_WAVE_SMALL = 0.45f;
        private final static float ANIMATION_SPEED_CIRCLE = 0.45f;
        private final static float CIRCLE_ALPHA_1 = 0.30f;
        private final static float CIRCLE_ALPHA_2 = 0.15f;

        private final static float IDLE_ROTATION_SPEED = 0.2f;
        private final static float IDLE_WAVE_ANGLE = 0.5f;
        private final static float IDLE_SCALE_SPEED = 0.3f;
        private final static float IDLE_RADIUS = 0.56f;
        private final static float IDLE_ROTATE_DIF = 0.1f * IDLE_ROTATION_SPEED;

        float animationSpeed = 1f - ANIMATION_SPEED_WAVE_HUGE;
        float animationSpeedTiny = 1f - ANIMATION_SPEED_WAVE_SMALL;
        float animationSpeedCircle = 1f - ANIMATION_SPEED_CIRCLE;

        private float scale;
        private float amplitude;
        private float animateToAmplitude;
        private float animateAmplitudeDiff;
        private long lastUpdateTime;
        private float lockAnimatedTranslation;
        private float snapAnimationProgress;
        private float startTranslation;
        private boolean sendButtonVisible;
        private boolean pressed;
        private float transformToSeekbar;
        private float exitTransition;
        private float progressToSeekbarStep3;
        private float progressToSendButton;

        public float iconScale;

        public WaveDrawable bigWaveDrawable;
        public WaveDrawable tinyWaveDrawable;

        private Drawable tooltipBackground;
        private Drawable tooltipBackgroundArrow;
        private String tooltipMessage;
        private StaticLayout tooltipLayout;
        private float tooltipWidth;
        private TextPaint tooltipPaint = new TextPaint(Paint.ANTI_ALIAS_FLAG);
        private float tooltipAlpha;
        private boolean showTooltip;
        private long showTooltipStartTime;

        private float circleRadius = AndroidUtilities.dpf2(41);
        private float circleRadiusAmplitude = AndroidUtilities.dp(30);

        Paint lockBackgroundPaint = new Paint(Paint.ANTI_ALIAS_FLAG);
        Paint lockPaint = new Paint(Paint.ANTI_ALIAS_FLAG);
        Paint lockOutlinePaint = new Paint(Paint.ANTI_ALIAS_FLAG);
        RectF rectF = new RectF();
        Path path = new Path();

        float idleProgress;
        boolean incIdle;

        private Interpolator linearInterpolator = new LinearInterpolator();
        private VirtualViewHelper virtualViewHelper;

        private int paintAlpha;
        private float touchSlop;
        private float slideToCancelProgress;
        private float slideToCancelLockProgress;
        private int slideDelta;
        private boolean canceledByGesture;

        private float lastMovingX;
        private float lastMovingY;

        private float wavesEnterAnimation = 0f;
        private boolean showWaves = true;

        private Paint p = new Paint(Paint.ANTI_ALIAS_FLAG);

        public RecordCircle(Context context) {
            super(context);
            micDrawable = getResources().getDrawable(R.drawable.input_mic_pressed).mutate();
            micDrawable.setColorFilter(new PorterDuffColorFilter(Theme.getColor(Theme.key_chat_messagePanelVoicePressed), PorterDuff.Mode.SRC_IN));

            cameraDrawable = getResources().getDrawable(R.drawable.input_video_pressed).mutate();
            cameraDrawable.setColorFilter(new PorterDuffColorFilter(Theme.getColor(Theme.key_chat_messagePanelVoicePressed), PorterDuff.Mode.SRC_IN));

            sendDrawable = getResources().getDrawable(R.drawable.attach_send).mutate();
            sendDrawable.setColorFilter(new PorterDuffColorFilter(Theme.getColor(Theme.key_chat_messagePanelVoicePressed), PorterDuff.Mode.SRC_IN));

            micOutline = getResources().getDrawable(R.drawable.input_mic).mutate();
            micOutline.setColorFilter(new PorterDuffColorFilter(Theme.getColor(Theme.key_chat_messagePanelIcons), PorterDuff.Mode.SRC_IN));

            cameraOutline = getResources().getDrawable(R.drawable.input_video).mutate();
            cameraOutline.setColorFilter(new PorterDuffColorFilter(Theme.getColor(Theme.key_chat_messagePanelIcons), PorterDuff.Mode.SRC_IN));

            virtualViewHelper = new VirtualViewHelper(this);
            ViewCompat.setAccessibilityDelegate(this, virtualViewHelper);

            bigWaveDrawable = new WaveDrawable(12, 0.03f, AndroidUtilities.dp(40), true);
            bigWaveDrawable.rotation = 30f;
            tinyWaveDrawable = new WaveDrawable(12, 0.03f, AndroidUtilities.dp(35), false);

            bigWaveDrawable.amplitudeWaveDif = 0.02f * SINE_WAVE_SPEED;
            tinyWaveDrawable.amplitudeWaveDif = 0.026f * SINE_WAVE_SPEED;
            tinyWaveDrawable.amplitudeRadius = AndroidUtilities.dp(20) + AndroidUtilities.dp(20) * SMALL_WAVE_RADIUS;
            tinyWaveDrawable.maxScale = 0.3f * SMALL_WAVE_SCALE;
            tinyWaveDrawable.scaleSpeed = 0.001f * SMALL_WAVE_SCALE_SPEED;
            tinyWaveDrawable.fling = FLING_DISTANCE;

            lockOutlinePaint.setStyle(Paint.Style.STROKE);
            lockOutlinePaint.setStrokeCap(Paint.Cap.ROUND);
            lockOutlinePaint.setStrokeWidth(AndroidUtilities.dpf2(1.7f));

            lockShadowDrawable = getResources().getDrawable(R.drawable.lock_round_shadow);
            lockShadowDrawable.setColorFilter(new PorterDuffColorFilter(Theme.getColor(Theme.key_chat_messagePanelVoiceLockShadow), PorterDuff.Mode.SRC_IN));
            tooltipBackground = Theme.createRoundRectDrawable(AndroidUtilities.dp(5), Theme.getColor(Theme.key_chat_gifSaveHintBackground));

            tooltipPaint.setTextSize(AndroidUtilities.dp(14));
            tooltipBackgroundArrow = ContextCompat.getDrawable(context, R.drawable.tooltip_arrow);
            tooltipMessage = LocaleController.getString("SlideUpToLock", R.string.SlideUpToLock);
            iconScale = 1f;

            final ViewConfiguration vc = ViewConfiguration.get(context);
            touchSlop = vc.getScaledTouchSlop();
            touchSlop *= touchSlop;

            if (Build.VERSION.SDK_INT >= 26) {
                paintRecordWaveBig.setAntiAlias(true);
                paintRecordWaveTin.setAntiAlias(true);
            }
            updateColors();
        }

        public void setAmplitude(double value) {
            bigWaveDrawable.setValue((float) (Math.min(MAX_AMPLITUDE, value) / MAX_AMPLITUDE));
            tinyWaveDrawable.setValue((float) (Math.min(MAX_AMPLITUDE, value) / MAX_AMPLITUDE));
            animateToAmplitude = (float) (Math.min(MAX_AMPLITUDE, value) / MAX_AMPLITUDE);
            animateAmplitudeDiff = (animateToAmplitude - amplitude) / (100 + 500.0f * animationSpeedCircle);

            invalidate();
        }

        public float getScale() {
            return scale;
        }

        @Keep
        public void setScale(float value) {
            scale = value;
            invalidate();
        }

        @Keep
        public void setLockAnimatedTranslation(float value) {
            lockAnimatedTranslation = value;
            invalidate();
        }

        @Keep
        public void setSnapAnimationProgress(float snapAnimationProgress) {
            this.snapAnimationProgress = snapAnimationProgress;
            invalidate();
        }

        @Keep
        public float getLockAnimatedTranslation() {
            return lockAnimatedTranslation;
        }

        public boolean isSendButtonVisible() {
            return sendButtonVisible;
        }

        public void setSendButtonInvisible() {
            sendButtonVisible = false;
            invalidate();
        }

        public int setLockTranslation(float value) {
            if (value == 10000) {
                sendButtonVisible = false;
                lockAnimatedTranslation = -1;
                startTranslation = -1;
                invalidate();
                snapAnimationProgress = 0;
                transformToSeekbar = 0;
                exitTransition = 0;
                iconScale = 1f;
                scale = 0f;
                tooltipAlpha = 0f;
                showTooltip = false;
                progressToSendButton = 0f;
                slideToCancelProgress = 1f;
                slideToCancelLockProgress = 1f;
                canceledByGesture = false;
                return 0;
            } else {
                if (sendButtonVisible) {
                    return 2;
                }
                if (lockAnimatedTranslation == -1) {
                    startTranslation = value;
                }
                lockAnimatedTranslation = value;
                invalidate();
                if (canceledByGesture || slideToCancelProgress < 0.7f) {
                    return 1;
                }
                if (startTranslation - lockAnimatedTranslation >= AndroidUtilities.dp(57)) {
                    sendButtonVisible = true;
                    return 2;
                }
            }
            return 1;
        }

        @Override
        public boolean onTouchEvent(MotionEvent event) {
            if (sendButtonVisible) {
                int x = (int) event.getX();
                int y = (int) event.getY();
                if (event.getAction() == MotionEvent.ACTION_DOWN) {
                    return pressed = pauseRect.contains(x, y);
                } else if (pressed) {
                    if (event.getAction() == MotionEvent.ACTION_UP) {
                        if (pauseRect.contains(x, y)) {
                            if (videoSendButton != null && videoSendButton.getTag() != null) {
                                delegate.needStartRecordVideo(3, true, 0);
                            } else {
                                MediaController.getInstance().stopRecording(2, true, 0);
                                delegate.needStartRecordAudio(0);
                            }
                            slideText.setEnabled(false);
                        }
                    }
                    return true;
                }
            }
            return false;
        }

        @SuppressLint("DrawAllocation")
        @Override
        protected void onMeasure(int widthMeasureSpec, int heightMeasureSpec) {
            int h = AndroidUtilities.dp(194);
            tooltipLayout = new StaticLayout(tooltipMessage, tooltipPaint, AndroidUtilities.dp(220), Layout.Alignment.ALIGN_NORMAL, 1.0f, 0.0f, true);
            int n = tooltipLayout.getLineCount();
            tooltipWidth = 0;
            for (int i = 0; i < n; i++) {
                float w = tooltipLayout.getLineWidth(i);
                if (w > tooltipWidth) {
                    tooltipWidth = w;
                }
            }
            if (tooltipLayout.getLineCount() > 1) {
                h += tooltipLayout.getHeight() - tooltipLayout.getLineBottom(0);
            }
            super.onMeasure(widthMeasureSpec, MeasureSpec.makeMeasureSpec(h, MeasureSpec.EXACTLY));

            float distance = getMeasuredWidth() * 0.35f;
            if (distance > AndroidUtilities.dp(140)) {
                distance = AndroidUtilities.dp(140);
            }
            slideDelta = (int) (-distance * (1f - slideToCancelProgress));
        }

        @Override
        protected void onDraw(Canvas canvas) {
            float multilinTooltipOffset = 0;
            if (tooltipLayout != null && tooltipLayout.getLineCount() > 1) {
                multilinTooltipOffset = tooltipLayout.getHeight() - tooltipLayout.getLineBottom(0);
            }
            int cx = getMeasuredWidth() - AndroidUtilities.dp2(26);
            int cy = (int) (AndroidUtilities.dp(170) + multilinTooltipOffset);
            float yAdd = 0;

            if (lockAnimatedTranslation != 10000) {
                yAdd = Math.max(0, (int) (startTranslation - lockAnimatedTranslation));
                if (yAdd > AndroidUtilities.dp(57)) {
                    yAdd = AndroidUtilities.dp(57);
                }
            }

            float sc;
            float circleAlpha = 1f;
            if (scale <= 0.5f) {
                sc = scale / 0.5f;
            } else if (scale <= 0.75f) {
                sc = 1.0f - (scale - 0.5f) / 0.25f * 0.1f;
            } else {
                sc = 0.9f + (scale - 0.75f) / 0.25f * 0.1f;
            }
            long dt = System.currentTimeMillis() - lastUpdateTime;
            if (animateToAmplitude != amplitude) {
                amplitude += animateAmplitudeDiff * dt;
                if (animateAmplitudeDiff > 0) {
                    if (amplitude > animateToAmplitude) {
                        amplitude = animateToAmplitude;
                    }
                } else {
                    if (amplitude < animateToAmplitude) {
                        amplitude = animateToAmplitude;
                    }
                }
                invalidate();
            }

            float slideToCancelScale;
            if (canceledByGesture) {
                slideToCancelScale = 0.7f * CubicBezierInterpolator.EASE_OUT.getInterpolation(1f - slideToCancelProgress);
            } else {
                slideToCancelScale = (0.7f + slideToCancelProgress * 0.3f);
            }
            float radius = (circleRadius + circleRadiusAmplitude * amplitude) * sc * slideToCancelScale;

            progressToSeekbarStep3 = 0f;
            float progressToSeekbarStep1 = 0f;
            float progressToSeekbarStep2 = 0;
            float exitProgress2 = 0f;

            if (transformToSeekbar != 0) {
                float step1Time = 0.38f;
                float step2Time = 0.25f;
                float step3Time = 1f - step1Time - step2Time;

                progressToSeekbarStep1 = transformToSeekbar > step1Time ? 1f : transformToSeekbar / step1Time;
                progressToSeekbarStep2 = transformToSeekbar > step1Time + step2Time ? 1f : Math.max(0, (transformToSeekbar - step1Time) / step2Time);
                progressToSeekbarStep3 = Math.max(0, (transformToSeekbar - step1Time - step2Time) / step3Time);

                progressToSeekbarStep1 = CubicBezierInterpolator.EASE_BOTH.getInterpolation(progressToSeekbarStep1);
                progressToSeekbarStep2 = CubicBezierInterpolator.EASE_BOTH.getInterpolation(progressToSeekbarStep2);
                progressToSeekbarStep3 = CubicBezierInterpolator.EASE_BOTH.getInterpolation(progressToSeekbarStep3);

                radius = radius + AndroidUtilities.dp(16) * progressToSeekbarStep1;

                float toRadius = recordedAudioBackground.getMeasuredHeight() / 2f;
                radius = toRadius + (radius - toRadius) * (1f - progressToSeekbarStep2);
            } else if (exitTransition != 0) {
                float step1Time = 0.6f;
                float step2Time = 0.4f;

                progressToSeekbarStep1 = exitTransition > step1Time ? 1f : exitTransition / step1Time;
                exitProgress2 = Math.max(0, (exitTransition - step1Time) / step2Time);

                progressToSeekbarStep1 = CubicBezierInterpolator.EASE_BOTH.getInterpolation(progressToSeekbarStep1);
                exitProgress2 = CubicBezierInterpolator.EASE_BOTH.getInterpolation(exitProgress2);

                radius = radius + AndroidUtilities.dp(16) * progressToSeekbarStep1;
                radius *= (1f - exitProgress2);

                if (configAnimationsEnabled && exitTransition > 0.6f) {
                    circleAlpha = Math.max(0, 1f - (exitTransition - 0.6f) / 0.4f);
                }
            }

            if (canceledByGesture && slideToCancelProgress > 0.7f) {
                circleAlpha *= (1f - (slideToCancelProgress - 0.7f) / 0.3f);
            }

            if (progressToSeekbarStep3 > 0) {
                paint.setColor(ColorUtils.blendARGB(Theme.getColor(Theme.key_chat_messagePanelVoiceBackground), Theme.getColor(Theme.key_chat_recordedVoiceBackground), progressToSeekbarStep3));
            } else {
                paint.setColor(Theme.getColor(Theme.key_chat_messagePanelVoiceBackground));
            }

            Drawable drawable;
            Drawable replaceDrawable = null;
            if (isSendButtonVisible()) {
                if (progressToSendButton != 1f) {
                    progressToSendButton += dt / 150f;
                    if (progressToSendButton > 1f) {
                        progressToSendButton = 1f;
                    }
                    replaceDrawable = videoSendButton != null && videoSendButton.getTag() != null ? cameraDrawable : micDrawable;
                }
                drawable = sendDrawable;
            } else {
                drawable = videoSendButton != null && videoSendButton.getTag() != null ? cameraDrawable : micDrawable;
            }
            sendRect.set(cx - drawable.getIntrinsicWidth() / 2, cy - drawable.getIntrinsicHeight() / 2, cx + drawable.getIntrinsicWidth() / 2, cy + drawable.getIntrinsicHeight() / 2);
            drawable.setBounds(sendRect);
            if (replaceDrawable != null) {
                replaceDrawable.setBounds(cx - replaceDrawable.getIntrinsicWidth() / 2, cy - replaceDrawable.getIntrinsicHeight() / 2, cx + replaceDrawable.getIntrinsicWidth() / 2, cy + replaceDrawable.getIntrinsicHeight() / 2);
            }

            float moveProgress = 1.0f - yAdd / AndroidUtilities.dp(57);

            float lockSize;
            float lockY;
            float lockTopY;
            float lockMiddleY;

            float lockRotation;
            float transformToPauseProgress = 0;

            if (incIdle) {
                idleProgress += 0.01f;
                if (idleProgress > 1f) {
                    incIdle = false;
                    idleProgress = 1f;
                }
            } else {
                idleProgress -= 0.01f;
                if (idleProgress < 0) {
                    incIdle = true;
                    idleProgress = 0;
                }
            }

            if (configAnimationsEnabled) {
                bigWaveDrawable.tick(radius);
                tinyWaveDrawable.tick(radius);
            }
            lastUpdateTime = System.currentTimeMillis();
            float slideToCancelProgress1 = slideToCancelProgress > 0.7f ? 1f : slideToCancelProgress / 0.7f;
            if (configAnimationsEnabled && progressToSeekbarStep2 != 1 && exitProgress2 < 0.4f && slideToCancelProgress1 > 0 && !canceledByGesture) {
                if (showWaves && wavesEnterAnimation != 1f) {
                    wavesEnterAnimation += 0.04f;
                    if (wavesEnterAnimation > 1f) {
                        wavesEnterAnimation = 1f;
                    }
                }
                float enter = CubicBezierInterpolator.EASE_OUT.getInterpolation(wavesEnterAnimation);
                bigWaveDrawable.draw(cx + slideDelta, cy, scale * (1f - progressToSeekbarStep1) * slideToCancelProgress1 * enter, canvas);
                tinyWaveDrawable.draw(cx + slideDelta, cy, scale * (1f - progressToSeekbarStep1) * slideToCancelProgress1 * enter, canvas);
            }


            paint.setAlpha((int) (paintAlpha * circleAlpha));
            if (this.scale == 1f) {
                if (transformToSeekbar != 0) {
                    if (progressToSeekbarStep3 > 0) {
                        float circleB = cy + radius;
                        float circleT = cy - radius;
                        float circleR = cx + slideDelta + radius;
                        float circleL = cx + slideDelta - radius;

                        int topOffset = 0;
                        int leftOffset = 0;

                        View transformToView = recordedAudioBackground;
                        View v = (View) transformToView.getParent();
                        while (v != getParent()) {
                            topOffset += v.getTop();
                            leftOffset += v.getLeft();
                            v = (View) v.getParent();
                        }

                        int seekbarT = transformToView.getTop() + topOffset - getTop();
                        int seekbarB = transformToView.getBottom() + topOffset - getTop();
                        int seekbarR = transformToView.getRight() + leftOffset - getLeft();
                        int seekbarL = transformToView.getLeft() + leftOffset - getLeft();
                        float toRadius = isInVideoMode() ? 0 : transformToView.getMeasuredHeight() / 2f;

                        float top = seekbarT + (circleT - seekbarT) * (1f - progressToSeekbarStep3);
                        float bottom = seekbarB + (circleB - seekbarB) * (1f - progressToSeekbarStep3);
                        float left = seekbarL + (circleL - seekbarL) * (1f - progressToSeekbarStep3);
                        float right = seekbarR + (circleR - seekbarR) * (1f - progressToSeekbarStep3);
                        float transformRadius = toRadius + (radius - toRadius) * (1f - progressToSeekbarStep3);

                        rectF.set(left, top, right, bottom);
                        canvas.drawRoundRect(rectF, transformRadius, transformRadius, paint);
                    } else {
                        canvas.drawCircle(cx + slideDelta, cy, radius, paint);
                    }
                } else {
                    canvas.drawCircle(cx + slideDelta, cy, radius, paint);
                }
                canvas.save();
                float s = (1f - progressToSeekbarStep2) * (1f - exitProgress2);
                //canvas.scale(s, s, sendRect.centerX(), sendRect.centerY());
                //canvas.clipPath(new Path());
                float a = /*(canceledByGesture ? (1f - slideToCancelProgress) : 1) */ (1f - exitProgress2);
                drawIcon(canvas, drawable, replaceDrawable, progressToSendButton, (int) ((1f - progressToSeekbarStep2) * a * 255));
                canvas.restore();
            }

            if (isSendButtonVisible()) {
                lockSize = AndroidUtilities.dp(36);
                lockY = AndroidUtilities.dp(60) + multilinTooltipOffset + AndroidUtilities.dpf2(30) * (1.0f - sc) - yAdd + AndroidUtilities.dpf2(14f) * moveProgress;

                lockMiddleY = lockY + lockSize / 2f - AndroidUtilities.dpf2(8) + AndroidUtilities.dpf2(2);
                lockTopY = lockY + lockSize / 2f - AndroidUtilities.dpf2(16) + AndroidUtilities.dpf2(2);
                float snapRotateBackProgress = moveProgress > 0.4f ? 1f : moveProgress / 0.4f;

                lockRotation = 9 * (1f - moveProgress) * (1f - snapAnimationProgress) - 15 * snapAnimationProgress * (1f - snapRotateBackProgress);

                transformToPauseProgress = moveProgress;
            } else {
                lockSize = AndroidUtilities.dp(36) + (int) (AndroidUtilities.dp(14) * moveProgress);
                lockY = AndroidUtilities.dp(60) + multilinTooltipOffset + (int) (AndroidUtilities.dp(30) * (1.0f - sc)) - (int) yAdd + (moveProgress) * idleProgress * -AndroidUtilities.dp(8);
                lockMiddleY = lockY + lockSize / 2f - AndroidUtilities.dpf2(8) + AndroidUtilities.dpf2(2) + AndroidUtilities.dpf2(2) * moveProgress;
                lockTopY = lockY + lockSize / 2f - AndroidUtilities.dpf2(16) + AndroidUtilities.dpf2(2) + AndroidUtilities.dpf2(2) * moveProgress;
                lockRotation = 9 * (1f - moveProgress);
                snapAnimationProgress = 0;
            }


            if ((showTooltip && System.currentTimeMillis() - showTooltipStartTime > 200) || tooltipAlpha != 0f) {
                if (moveProgress < 0.8f || isSendButtonVisible() || exitTransition != 0 || transformToSeekbar != 0) {
                    showTooltip = false;
                }
                if (showTooltip) {
                    if (tooltipAlpha != 1f) {
                        tooltipAlpha += dt / 150f;
                        if (tooltipAlpha >= 1f) {
                            tooltipAlpha = 1f;
                            SharedConfig.increaseLockRecordAudioVideoHintShowed();
                        }
                    }
                } else {
                    tooltipAlpha -= dt / 150f;
                    if (tooltipAlpha < 0) {
                        tooltipAlpha = 0f;
                    }
                }


                int alphaInt = (int) (tooltipAlpha * 255);

                tooltipBackground.setAlpha(alphaInt);
                tooltipBackgroundArrow.setAlpha(alphaInt);
                tooltipPaint.setAlpha(alphaInt);

                if (tooltipLayout != null) {
                    canvas.save();
                    rectF.set(0, 0, getMeasuredWidth(), getMeasuredHeight());
                    canvas.translate(getMeasuredWidth() - tooltipWidth - AndroidUtilities.dp(44), AndroidUtilities.dpf2(16));
                    tooltipBackground.setBounds(
                            -AndroidUtilities.dp(8), -AndroidUtilities.dp(2),
                            (int) (tooltipWidth + AndroidUtilities.dp(36)), (int) (tooltipLayout.getHeight() + AndroidUtilities.dpf2(4))
                    );
                    tooltipBackground.draw(canvas);
                    tooltipLayout.draw(canvas);
                    canvas.restore();

                    canvas.save();
                    canvas.translate(cx, AndroidUtilities.dpf2(17) + tooltipLayout.getHeight() / 2f - idleProgress * AndroidUtilities.dpf2(3f));
                    path.reset();
                    path.setLastPoint(-AndroidUtilities.dpf2(5), AndroidUtilities.dpf2(4));
                    path.lineTo(0, 0);
                    path.lineTo(AndroidUtilities.dpf2(5), AndroidUtilities.dpf2(4));

                    p.setColor(Color.WHITE);
                    p.setAlpha(alphaInt);
                    p.setStyle(Paint.Style.STROKE);
                    p.setStrokeCap(Paint.Cap.ROUND);
                    p.setStrokeJoin(Paint.Join.ROUND);
                    p.setStrokeWidth(AndroidUtilities.dpf2(1.5f));
                    canvas.drawPath(path, p);
                    canvas.restore();

                    canvas.save();
                    tooltipBackgroundArrow.setBounds(
                            cx - tooltipBackgroundArrow.getIntrinsicWidth() / 2, (int) (tooltipLayout.getHeight() + AndroidUtilities.dpf2(20)),
                            cx + tooltipBackgroundArrow.getIntrinsicWidth() / 2, (int) (tooltipLayout.getHeight() + AndroidUtilities.dpf2(20)) + tooltipBackgroundArrow.getIntrinsicHeight()
                    );
                    tooltipBackgroundArrow.draw(canvas);
                    canvas.restore();
                }
            }

            canvas.save();
            canvas.clipRect(0, 0, getMeasuredWidth(), getMeasuredHeight() - textFieldContainer.getMeasuredHeight());
            float translation = 0;
            if (1f - scale != 0) {
                translation = 1f - scale;
            } else if (progressToSeekbarStep2 != 0) {
                translation = progressToSeekbarStep2;
            } else if (exitProgress2 != 0) {
                translation = exitProgress2;
            }
            if (slideToCancelProgress < 0.7f || canceledByGesture) {
                showTooltip = false;
                if (slideToCancelLockProgress != 0) {
                    slideToCancelLockProgress -= 0.12f;
                    if (slideToCancelLockProgress < 0) {
                        slideToCancelLockProgress = 0;
                    }
                }
            } else {
                if (slideToCancelLockProgress != 1f) {
                    slideToCancelLockProgress += 0.12f;
                    if (slideToCancelLockProgress > 1f) {
                        slideToCancelLockProgress = 1f;
                    }
                }
            }

            float maxTranslationDy = AndroidUtilities.dpf2(72);
            float dy = maxTranslationDy * translation - AndroidUtilities.dpf2(20) * (progressToSeekbarStep1) * (1f - translation) + maxTranslationDy * (1f - slideToCancelLockProgress);
            if (dy > maxTranslationDy) {
                dy = maxTranslationDy;
            }
            canvas.translate(0, dy);
            float s = scale * (1f - progressToSeekbarStep2) * (1f - exitProgress2) * slideToCancelLockProgress;
            canvas.scale(s, s, cx, lockMiddleY);

            rectF.set(cx - AndroidUtilities.dpf2(18), lockY, cx + AndroidUtilities.dpf2(18), lockY + lockSize);
            lockShadowDrawable.setBounds(
                    (int) (rectF.left - AndroidUtilities.dpf2(3)), (int) (rectF.top - AndroidUtilities.dpf2(3)),
                    (int) (rectF.right + AndroidUtilities.dpf2(3)), (int) (rectF.bottom + AndroidUtilities.dpf2(3))
            );
            lockShadowDrawable.draw(canvas);
            canvas.drawRoundRect(rectF, AndroidUtilities.dpf2(18), AndroidUtilities.dpf2(18), lockBackgroundPaint);
            pauseRect.set(rectF);

            rectF.set(
                    cx - AndroidUtilities.dpf2(6) - AndroidUtilities.dpf2(2) * (1f - transformToPauseProgress),
                    lockMiddleY - AndroidUtilities.dpf2(2) * (1f - transformToPauseProgress),
                    cx + AndroidUtilities.dp(6) + AndroidUtilities.dpf2(2) * (1f - transformToPauseProgress),
                    lockMiddleY + AndroidUtilities.dp(12) + AndroidUtilities.dpf2(2) * (1f - transformToPauseProgress)
            );
            float lockBottom = rectF.bottom;
            float locCx = rectF.centerX();
            float locCy = rectF.centerY();
            canvas.save();
            canvas.translate(0, AndroidUtilities.dpf2(2) * (1f - moveProgress));
            canvas.rotate(lockRotation, locCx, locCy);
            canvas.drawRoundRect(rectF, AndroidUtilities.dpf2(3), AndroidUtilities.dpf2(3), lockPaint);

            if (transformToPauseProgress != 1) {
                canvas.drawCircle(locCx, locCy, AndroidUtilities.dpf2(2) * (1f - transformToPauseProgress), lockBackgroundPaint);
            }

            if (transformToPauseProgress != 1f) {
                rectF.set(0, 0, AndroidUtilities.dpf2(8), AndroidUtilities.dpf2(8));
                canvas.save();
                canvas.clipRect(0, 0, getMeasuredWidth(), dy + lockBottom + AndroidUtilities.dpf2(2) * (1f - moveProgress));
                canvas.translate(cx - AndroidUtilities.dpf2(4), lockTopY - AndroidUtilities.dpf2(1.5f) * (1f - idleProgress) * (moveProgress) - AndroidUtilities.dpf2(2) * (1f - moveProgress) + AndroidUtilities.dpf2(12) * transformToPauseProgress + AndroidUtilities.dpf2(2) * snapAnimationProgress);
                if (lockRotation > 0) {
                    canvas.rotate(lockRotation, AndroidUtilities.dp(8), AndroidUtilities.dp(8));
                }
                canvas.drawLine(AndroidUtilities.dpf2(8), AndroidUtilities.dpf2(4), AndroidUtilities.dpf2(8), AndroidUtilities.dpf2(6) + AndroidUtilities.dpf2(4) * (1f - transformToPauseProgress), lockOutlinePaint);
                canvas.drawArc(rectF, 0, -180, false, lockOutlinePaint);
                canvas.drawLine(
                        0, AndroidUtilities.dpf2(4),
                        0, AndroidUtilities.dpf2(4) + AndroidUtilities.dpf2(4) * idleProgress * (moveProgress) * (isSendButtonVisible() ? 0 : 1) + AndroidUtilities.dpf2(4) * snapAnimationProgress * (1f - moveProgress),
                        lockOutlinePaint
                );
                canvas.restore();
            }
            canvas.restore();
            canvas.restore();

            if (scale != 1f) {
                canvas.drawCircle(cx + slideDelta, cy, radius, paint);
                float a = (canceledByGesture ? (1f - slideToCancelProgress) : 1);
                drawIcon(canvas, drawable, replaceDrawable, progressToSendButton, (int) (255 * a));
            }
        }

        private void drawIcon(Canvas canvas, Drawable drawable, Drawable replaceDrawable, float progressToSendButton, int alpha) {
            canvas.save();
            canvas.translate(slideDelta, 0);
            if (progressToSendButton == 0 || progressToSendButton == 1 || replaceDrawable == null) {
                if (canceledByGesture && slideToCancelProgress == 1f) {
                    View v = isInVideoMode() ? videoSendButton : audioSendButton;
                    v.setAlpha(1f);
                    setVisibility(View.GONE);
                    return;
                }
                if (canceledByGesture && slideToCancelProgress < 1f) {
                    Drawable outlineDrawable = isInVideoMode() ? cameraOutline : micOutline;
                    outlineDrawable.setBounds(drawable.getBounds());
                    int a = (int) (slideToCancelProgress < 0.93f ? 0f : (slideToCancelProgress - 0.93f) / 0.07f * 255);
                    outlineDrawable.setAlpha(a);
                    outlineDrawable.draw(canvas);
                    outlineDrawable.setAlpha(255);

                    drawable.setAlpha(255 - a);
                    drawable.draw(canvas);
                } else if (!canceledByGesture) {
                    drawable.setAlpha(alpha);
                    drawable.draw(canvas);
                }
            } else {
                canvas.save();
                canvas.scale(progressToSendButton, progressToSendButton, drawable.getBounds().centerX(), drawable.getBounds().centerY());
                drawable.setAlpha((int) (alpha * progressToSendButton));
                drawable.draw(canvas);
                canvas.restore();

                canvas.save();
                canvas.scale(1f - progressToSendButton, 1f - progressToSendButton, drawable.getBounds().centerX(), drawable.getBounds().centerY());
                replaceDrawable.setAlpha((int) (alpha * (1f - progressToSendButton)));
                replaceDrawable.draw(canvas);
                canvas.restore();
            }
            canvas.restore();
        }

        @Override
        protected boolean dispatchHoverEvent(MotionEvent event) {
            return super.dispatchHoverEvent(event) || virtualViewHelper.dispatchHoverEvent(event);
        }

        public void setTransformToSeekbar(float value) {
            transformToSeekbar = value;
            invalidate();
        }

        public float getTransformToSeekbarProgressStep3() {
            return progressToSeekbarStep3;
        }

        @Keep
        public float getExitTransition() {
            return exitTransition;
        }

        @Keep
        public void setExitTransition(float exitTransition) {
            this.exitTransition = exitTransition;
            invalidate();
        }

        public void updateColors() {
            paint.setColor(Theme.getColor(Theme.key_chat_messagePanelVoiceBackground));
            paintRecordWaveBig.setColor(Theme.getColor(Theme.key_chat_messagePanelVoiceBackground));
            paintRecordWaveTin.setColor(Theme.getColor(Theme.key_chat_messagePanelVoiceBackground));
            paintRecordWaveBig.setAlpha((int) (255 * CIRCLE_ALPHA_1));
            paintRecordWaveTin.setAlpha((int) (255 * CIRCLE_ALPHA_2));
            tooltipPaint.setColor(Theme.getColor(Theme.key_chat_gifSaveHintText));
            tooltipBackground = Theme.createRoundRectDrawable(AndroidUtilities.dp(5), Theme.getColor(Theme.key_chat_gifSaveHintBackground));
            tooltipBackgroundArrow.setColorFilter(new PorterDuffColorFilter(Theme.getColor(Theme.key_chat_gifSaveHintBackground), PorterDuff.Mode.SRC_IN));

            lockBackgroundPaint.setColor(Theme.getColor(Theme.key_chat_messagePanelVoiceLockBackground));
            lockPaint.setColor(Theme.getColor(Theme.key_chat_messagePanelVoiceLock));
            lockOutlinePaint.setColor(Theme.getColor(Theme.key_chat_messagePanelVoiceLock));

            paintAlpha = paint.getAlpha();
        }

        public void showTooltipIfNeed() {
            if (SharedConfig.lockRecordAudioVideoHint < 3) {
                showTooltip = true;
                showTooltipStartTime = System.currentTimeMillis();
            }
        }

        @Keep
        public float getSlideToCancelProgress() {
            return slideToCancelProgress;
        }

        @Keep
        public void setSlideToCancelProgress(float slideToCancelProgress) {
            this.slideToCancelProgress = slideToCancelProgress;
            float distance = getMeasuredWidth() * 0.35f;
            if (distance > AndroidUtilities.dp(140)) {
                distance = AndroidUtilities.dp(140);
            }
            slideDelta = (int) (-distance * (1f - slideToCancelProgress));
            invalidate();
        }

        public void canceledByGesture() {
            canceledByGesture = true;
        }

        public void setMovingCords(float x, float y) {
            float delta = (x - lastMovingX) * (x - lastMovingX) + (y - lastMovingY) * (y - lastMovingY);
            lastMovingY = y;
            lastMovingX = x;
            if (showTooltip && tooltipAlpha == 0f && delta > touchSlop) {
                showTooltipStartTime = System.currentTimeMillis();
            }
        }

        public void showWaves(boolean b, boolean animated) {
            if (!animated) {
                wavesEnterAnimation = b ? 1f : 0.5f;
            }
            showWaves = b;
        }

        private class VirtualViewHelper extends ExploreByTouchHelper {

            public VirtualViewHelper(@NonNull View host) {
                super(host);
            }

            @Override
            protected int getVirtualViewAt(float x, float y) {
                if (isSendButtonVisible()) {
                    if (sendRect.contains((int) x, (int) y)) {
                        return 1;
                    } else if (pauseRect.contains(x, y)) {
                        return 2;
                    }
                }
                return HOST_ID;
            }

            @Override
            protected void getVisibleVirtualViews(List<Integer> list) {
                if (isSendButtonVisible()) {
                    list.add(1);
                    list.add(2);
                }
            }

            @Override
            protected void onPopulateNodeForVirtualView(int id, @NonNull AccessibilityNodeInfoCompat info) {
                if (id == 1) {
                    info.setBoundsInParent(sendRect);
                    info.setText(LocaleController.getString("Send", R.string.Send));
                } else if (id == 2) {
                    rect.set((int) pauseRect.left, (int) pauseRect.top, (int) pauseRect.right, (int) pauseRect.bottom);
                    info.setBoundsInParent(rect);
                    info.setText(LocaleController.getString("Stop", R.string.Stop));
                }
            }

            @Override
            protected boolean onPerformActionForVirtualView(int id, int action, @Nullable Bundle args) {
                return true;
            }
        }

        private class WaveDrawable {

            public float fling;
            private float animateToAmplitude;
            private float amplitude;
            private float slowAmplitude;
            private float animateAmplitudeDiff;
            private float animateAmplitudeSlowDiff;
            float lastRadius;
            float radiusDiff;
            float waveDif;
            double waveAngle;
            private boolean incRandomAdditionals;

            float rotation;
            float idleRotation;

            private float amplitudeWaveDif;
            private final CircleBezierDrawable circleBezierDrawable;
            private float amplitudeRadius;
            private float idleRadius = 0;
            private float idleRadiusK = 0.15f * IDLE_WAVE_ANGLE;
            private boolean expandIdleRadius;
            private boolean expandScale;

            private boolean isBig;

            private boolean isIdle = true;
            private float scaleIdleDif;
            private float scaleDif;
            public float scaleSpeed = 0.00008f;
            public float scaleSpeedIdle = 0.0002f * IDLE_SCALE_SPEED;
            private float maxScale;

            private float flingRadius;
            private Animator flingAnimator;

            private ValueAnimator animator;

            float randomAdditions = AndroidUtilities.dp(8) * RANDOM_RADIUS_SIZE;

            private final ValueAnimator.AnimatorUpdateListener flingUpdateListener = animation -> flingRadius = (float) animation.getAnimatedValue();
            private float idleGlobalRadius = AndroidUtilities.dp(10f) * IDLE_RADIUS;

            private float sineAngleMax;

            public WaveDrawable(int n,
                                float rotateDif,
                                float amplitudeRadius,
                                boolean isFrequncy) {
                circleBezierDrawable = new CircleBezierDrawable(n);
                this.amplitudeRadius = amplitudeRadius;
                this.isBig = isFrequncy;
                expandIdleRadius = isBig;
                radiusDiff = AndroidUtilities.dp(34) * 0.0012f;
            }


            public void setValue(float value) {
                animateToAmplitude = value;

                if (isBig) {
                    if (animateToAmplitude > amplitude) {
                        animateAmplitudeDiff = (animateToAmplitude - amplitude) / (100f + 300f * animationSpeed);
                    } else {
                        animateAmplitudeDiff = (animateToAmplitude - amplitude) / (100 + 500f * animationSpeed);
                    }
                    animateAmplitudeSlowDiff = (animateToAmplitude - slowAmplitude) / (100f + 500 * animationSpeed);
                } else {
                    if (animateToAmplitude > amplitude) {
                        animateAmplitudeDiff = (animateToAmplitude - amplitude) / (100f + 400f * animationSpeedTiny);
                    } else {
                        animateAmplitudeDiff = (animateToAmplitude - amplitude) / (100f + 500f * animationSpeedTiny);
                    }
                    animateAmplitudeSlowDiff = (animateToAmplitude - slowAmplitude) / (100f + 500 * animationSpeedTiny);
                }

                boolean idle = value < 0.1f;
                if (isIdle != idle && idle && isBig) {
                    float bRotation = rotation;
                    int k = 60;
                    float animateToBRotation = Math.round(rotation / k) * k + k / 2;
                    float tRotation = tinyWaveDrawable.rotation;
                    float animateToTRotation = Math.round(tRotation / k) * k;

                    float bWaveDif = waveDif;
                    float tWaveDif = tinyWaveDrawable.waveDif;
                    animator = ValueAnimator.ofFloat(1f, 0f);
                    animator.addUpdateListener(animation -> {
                        float v = (float) animation.getAnimatedValue();
                        rotation = animateToBRotation + (bRotation - animateToBRotation) * v;
                        tinyWaveDrawable.rotation = animateToTRotation + (tRotation - animateToTRotation) * v;
                        waveDif = 1f + (bWaveDif - 1f) * v;
                        tinyWaveDrawable.waveDif = 1 + (tWaveDif - 1f) * v;

                        waveAngle = (float) Math.acos(waveDif);
                        tinyWaveDrawable.waveAngle = (float) Math.acos(-tinyWaveDrawable.waveDif);
                    });
                    animator.setDuration(1200);
                    animator.start();
                }

                isIdle = idle;

                if (!isIdle && animator != null) {
                    animator.cancel();
                    animator = null;
                }
            }

            private void startFling(float delta) {
                if (flingAnimator != null) {
                    flingAnimator.cancel();
                }
                float fling = this.fling * 2;
                float flingDistance = delta * amplitudeRadius * (isBig ? 8 : 20) * 16 * fling;
                ValueAnimator valueAnimator = ValueAnimator.ofFloat(flingRadius, flingDistance);
                valueAnimator.addUpdateListener(flingUpdateListener);

                valueAnimator.setDuration((long) ((isBig ? 200 : 350) * fling));
                valueAnimator.setInterpolator(linearInterpolator);
                ValueAnimator valueAnimator1 = ValueAnimator.ofFloat(flingDistance, 0);
                valueAnimator1.addUpdateListener(flingUpdateListener);

                valueAnimator1.setInterpolator(linearInterpolator);
                valueAnimator1.setDuration((long) ((isBig ? 220 : 380) * fling));

                AnimatorSet animatorSet = new AnimatorSet();
                flingAnimator = animatorSet;
                animatorSet.playSequentially(valueAnimator, valueAnimator1);
                animatorSet.start();

            }

            boolean wasFling;

            public void tick(float circleRadius) {
                long dt = System.currentTimeMillis() - lastUpdateTime;

                if (animateToAmplitude != amplitude) {
                    amplitude += animateAmplitudeDiff * dt;
                    if (animateAmplitudeDiff > 0) {
                        if (amplitude > animateToAmplitude) {
                            amplitude = animateToAmplitude;
                        }
                    } else {
                        if (amplitude < animateToAmplitude) {
                            amplitude = animateToAmplitude;
                        }
                    }

                    if (Math.abs(amplitude - animateToAmplitude) * amplitudeRadius < AndroidUtilities.dp(4)) {
                        if (!wasFling) {
                            startFling(animateAmplitudeDiff);
                            wasFling = true;
                        }
                    } else {
                        wasFling = false;
                    }
                }

                if (animateToAmplitude != slowAmplitude) {
                    slowAmplitude += animateAmplitudeSlowDiff * dt;
                    if (Math.abs(slowAmplitude - amplitude) > 0.2f) {
                        slowAmplitude = amplitude + (slowAmplitude > amplitude ?
                                0.2f : -0.2f);
                    }
                    if (animateAmplitudeSlowDiff > 0) {
                        if (slowAmplitude > animateToAmplitude) {
                            slowAmplitude = animateToAmplitude;
                        }
                    } else {
                        if (slowAmplitude < animateToAmplitude) {
                            slowAmplitude = animateToAmplitude;
                        }
                    }
                }


                idleRadius = circleRadius * idleRadiusK;
                if (expandIdleRadius) {
                    scaleIdleDif += scaleSpeedIdle * dt;
                    if (scaleIdleDif >= 0.05f) {
                        scaleIdleDif = 0.05f;
                        expandIdleRadius = false;
                    }
                } else {
                    scaleIdleDif -= scaleSpeedIdle * dt;
                    if (scaleIdleDif < 0f) {
                        scaleIdleDif = 0f;
                        expandIdleRadius = true;
                    }
                }

                if (maxScale > 0) {
                    if (expandScale) {
                        scaleDif += scaleSpeed * dt;
                        if (scaleDif >= maxScale) {
                            scaleDif = maxScale;
                            expandScale = false;
                        }
                    } else {
                        scaleDif -= scaleSpeed * dt;
                        if (scaleDif < 0f) {
                            scaleDif = 0f;
                            expandScale = true;
                        }
                    }
                }


                if (sineAngleMax > animateToAmplitude) {
                    sineAngleMax -= 0.25f;
                    if (sineAngleMax < animateToAmplitude) {
                        sineAngleMax = animateToAmplitude;
                    }
                } else if (sineAngleMax < animateToAmplitude) {
                    sineAngleMax += 0.25f;
                    if (sineAngleMax > animateToAmplitude) {
                        sineAngleMax = animateToAmplitude;
                    }
                }

                if (!isIdle) {
                    rotation += (ROTATION_SPEED * 0.5f + ROTATION_SPEED * 4f * (amplitude > 0.5f ? 1 : amplitude / 0.5f)) * dt;
                    if (rotation > 360) rotation %= 360;
                } else {
                    idleRotation += IDLE_ROTATE_DIF * dt;
                    if (idleRotation > 360) idleRotation %= 360;
                }

                if (lastRadius < circleRadius) {
                    lastRadius = circleRadius;
                } else {
                    lastRadius -= radiusDiff * dt;
                    if (lastRadius < circleRadius) {
                        lastRadius = circleRadius;
                    }
                }

                lastRadius = circleRadius;

                if (!isIdle) {
                    waveAngle += (amplitudeWaveDif * sineAngleMax) * dt;
                    if (isBig) {
                        waveDif = (float) Math.cos(waveAngle);
                    } else {
                        waveDif = -(float) Math.cos(waveAngle);
                    }

                    if (waveDif > 0f && incRandomAdditionals) {
                        circleBezierDrawable.calculateRandomAdditionals();
                        incRandomAdditionals = false;
                    } else if (waveDif < 0f && !incRandomAdditionals) {
                        circleBezierDrawable.calculateRandomAdditionals();
                        incRandomAdditionals = true;
                    }
                }

                invalidate();
            }

            public void draw(float cx, float cy, float scale, Canvas canvas) {
                float waveAmplitude = amplitude < 0.3f ? amplitude / 0.3f : 1f;
                float radiusDiff = AndroidUtilities.dp(10) + AndroidUtilities.dp(50) * WAVE_ANGLE * animateToAmplitude;


                circleBezierDrawable.idleStateDiff = idleRadius * (1f - waveAmplitude);

                float kDiff = 0.35f * waveAmplitude * waveDif;
                circleBezierDrawable.radiusDiff = radiusDiff * kDiff;
                circleBezierDrawable.cubicBezierK = 1f + Math.abs(kDiff) * waveAmplitude + (1f - waveAmplitude) * idleRadiusK;


                circleBezierDrawable.radius = (lastRadius + amplitudeRadius * amplitude) + idleGlobalRadius + (flingRadius * waveAmplitude);

                if (circleBezierDrawable.radius + circleBezierDrawable.radiusDiff < circleRadius) {
                    circleBezierDrawable.radiusDiff = circleRadius - circleBezierDrawable.radius;
                }

                if (isBig) {
                    circleBezierDrawable.globalRotate = rotation + idleRotation;
                } else {
                    circleBezierDrawable.globalRotate = -rotation + idleRotation;
                }

                canvas.save();
                float s = scale + scaleIdleDif * (1f - waveAmplitude) + scaleDif * waveAmplitude;
                canvas.scale(s, s, cx, cy);
                circleBezierDrawable.setRandomAdditions(waveAmplitude * waveDif * randomAdditions);

                circleBezierDrawable.draw(cx, cy, canvas, isBig ? paintRecordWaveBig : paintRecordWaveTin);
                canvas.restore();
            }
        }
    }

    @SuppressLint("ClickableViewAccessibility")
    public ChatActivityEnterView(Activity context, SizeNotifierFrameLayout parent, ChatActivity fragment, final boolean isChat) {
        super(context);

        smoothKeyboard = isChat && SharedConfig.smoothKeyboard;
        dotPaint = new Paint(Paint.ANTI_ALIAS_FLAG);
        dotPaint.setColor(Theme.getColor(Theme.key_chat_emojiPanelNewTrending));
        setFocusable(true);
        setFocusableInTouchMode(true);
        setWillNotDraw(false);
        setClipChildren(false);

        NotificationCenter.getInstance(currentAccount).addObserver(this, NotificationCenter.recordStarted);
        NotificationCenter.getInstance(currentAccount).addObserver(this, NotificationCenter.recordStartError);
        NotificationCenter.getInstance(currentAccount).addObserver(this, NotificationCenter.recordStopped);
        NotificationCenter.getInstance(currentAccount).addObserver(this, NotificationCenter.recordProgressChanged);
        NotificationCenter.getInstance(currentAccount).addObserver(this, NotificationCenter.closeChats);
        NotificationCenter.getInstance(currentAccount).addObserver(this, NotificationCenter.audioDidSent);
        NotificationCenter.getInstance(currentAccount).addObserver(this, NotificationCenter.audioRouteChanged);
        NotificationCenter.getInstance(currentAccount).addObserver(this, NotificationCenter.messagePlayingDidReset);
        NotificationCenter.getInstance(currentAccount).addObserver(this, NotificationCenter.messagePlayingProgressDidChanged);
        NotificationCenter.getInstance(currentAccount).addObserver(this, NotificationCenter.featuredStickersDidLoad);
        NotificationCenter.getInstance(currentAccount).addObserver(this, NotificationCenter.messageReceivedByServer);
        NotificationCenter.getInstance(currentAccount).addObserver(this, NotificationCenter.sendingMessagesChanged);
        NotificationCenter.getInstance(currentAccount).addObserver(this, NotificationCenter.audioRecordTooShort);
        NotificationCenter.getGlobalInstance().addObserver(this, NotificationCenter.emojiDidLoad);

        parentActivity = context;
        parentFragment = fragment;
        if (fragment != null) {
            recordingGuid = parentFragment.getClassGuid();
        }
        sizeNotifierLayout = parent;
        sizeNotifierLayout.setDelegate(this);
        SharedPreferences preferences = MessagesController.getGlobalMainSettings();
        sendByEnter = preferences.getBoolean("send_by_enter", false);
        configAnimationsEnabled = preferences.getBoolean("view_animations", true);

        textFieldContainer = new LinearLayout(context);
        textFieldContainer.setOrientation(LinearLayout.HORIZONTAL);
        textFieldContainer.setClipChildren(false);
        textFieldContainer.setClipToPadding(false);
        textFieldContainer.setPadding(0, AndroidUtilities.dp(1), 0, 0);
        addView(textFieldContainer, LayoutHelper.createFrame(LayoutHelper.MATCH_PARENT, LayoutHelper.WRAP_CONTENT, Gravity.LEFT | Gravity.BOTTOM, 0, 1, 0, 0));

        FrameLayout frameLayout = new FrameLayout(context) {
            @Override
            protected void onLayout(boolean changed, int left, int top, int right, int bottom) {
                super.onLayout(changed, left, top, right, bottom);
                if (scheduledButton != null) {
                    int x = getMeasuredWidth() - AndroidUtilities.dp(botButton != null && botButton.getVisibility() == VISIBLE ? 96 : 48) - AndroidUtilities.dp(48);
                    scheduledButton.layout(x, scheduledButton.getTop(), x + scheduledButton.getMeasuredWidth(), scheduledButton.getBottom());
                }
            }

            @Override
            protected boolean drawChild(Canvas canvas, View child, long drawingTime) {
                if (child == messageEditText) {
                    canvas.save();
                    canvas.clipRect(0, -getTop() - textFieldContainer.getTop() - ChatActivityEnterView.this.getTop(), getMeasuredWidth(), getMeasuredHeight() - AndroidUtilities.dp(6));
                    boolean rez = super.drawChild(canvas, child, drawingTime);
                    canvas.restore();
                    return rez;
                }
                return super.drawChild(canvas, child, drawingTime);
            }
        };
        frameLayout.setClipChildren(false);
        textFieldContainer.addView(frameLayout, LayoutHelper.createLinear(0, LayoutHelper.WRAP_CONTENT, 1.0f, Gravity.BOTTOM));

        for (int a = 0; a < 2; a++) {
            emojiButton[a] = new ImageView(context) {
                @Override
                protected void onDraw(Canvas canvas) {
                    super.onDraw(canvas);
                    if (getTag() != null && attachLayout != null && !emojiViewVisible && !MediaDataController.getInstance(currentAccount).getUnreadStickerSets().isEmpty() && dotPaint != null) {
                        int x = getWidth() / 2 + AndroidUtilities.dp(4 + 5);
                        int y = getHeight() / 2 - AndroidUtilities.dp(13 - 5);
                        canvas.drawCircle(x, y, AndroidUtilities.dp(5), dotPaint);
                    }
                }
            };
            emojiButton[a].setColorFilter(new PorterDuffColorFilter(Theme.getColor(Theme.key_chat_messagePanelIcons), PorterDuff.Mode.SRC_IN));
            emojiButton[a].setScaleType(ImageView.ScaleType.CENTER_INSIDE);
            if (Build.VERSION.SDK_INT >= 21) {
                emojiButton[a].setBackgroundDrawable(Theme.createSelectorDrawable(Theme.getColor(Theme.key_listSelector)));
            }
            frameLayout.addView(emojiButton[a], LayoutHelper.createFrame(48, 48, Gravity.BOTTOM | Gravity.LEFT, 3, 0, 0, 0));
            emojiButton[a].setOnClickListener(view -> {
                if (adjustPanLayoutHelper != null && adjustPanLayoutHelper.animationInProgress()) {
                    return;
                }
                if (!isPopupShowing() || currentPopupContentType != 0) {
                    showPopup(1, 0);
                    emojiView.onOpen(messageEditText.length() > 0);
                } else {
                    if (searchingType != 0) {
                        searchingType = 0;
                        emojiView.closeSearch(false);
                        messageEditText.requestFocus();
                    }
                    if (stickersExpanded) {
                        setStickersExpanded(false, true, false);
                        waitingForKeyboardOpenAfterAnimation = true;
                        AndroidUtilities.runOnUIThread(() -> {
                            waitingForKeyboardOpenAfterAnimation = false;
                            openKeyboardInternal();
                        }, 200);
                    } else {
                        openKeyboardInternal();
                    }
                }
            });
            emojiButton[a].setContentDescription(LocaleController.getString("AccDescrEmojiButton", R.string.AccDescrEmojiButton));
            if (a == 1) {
                emojiButton[a].setVisibility(INVISIBLE);
                emojiButton[a].setAlpha(0.0f);
                emojiButton[a].setScaleX(0.1f);
                emojiButton[a].setScaleY(0.1f);
                emojiButton2 = emojiButton[a];
            } else {
                emojiButton1 = emojiButton[a];
            }
        }
        setEmojiButtonImage(false, false);

        messageEditText = new EditTextCaption(context) {

            private void send(InputContentInfoCompat inputContentInfo, boolean notify, int scheduleDate) {
                ClipDescription description = inputContentInfo.getDescription();
                if (description.hasMimeType("image/gif")) {
                    SendMessagesHelper.prepareSendingDocument(accountInstance, null, null, inputContentInfo.getContentUri(), null, "image/gif", dialog_id, replyingMessageObject, getThreadMessage(), inputContentInfo, null, notify, 0);
                } else {
                    SendMessagesHelper.prepareSendingPhoto(accountInstance, null, inputContentInfo.getContentUri(), dialog_id, replyingMessageObject, getThreadMessage(), null, null, null, inputContentInfo, 0, null, notify, 0);
                }
                if (delegate != null) {
                    delegate.onMessageSend(null, true, scheduleDate);
                }
            }

            @Override
            public InputConnection onCreateInputConnection(EditorInfo editorInfo) {
                final InputConnection ic = super.onCreateInputConnection(editorInfo);
                try {
                    EditorInfoCompat.setContentMimeTypes(editorInfo, new String[]{"image/gif", "image/*", "image/jpg", "image/png", "image/webp"});

                    final InputConnectionCompat.OnCommitContentListener callback = (inputContentInfo, flags, opts) -> {
                        if (BuildCompat.isAtLeastNMR1() && (flags & InputConnectionCompat.INPUT_CONTENT_GRANT_READ_URI_PERMISSION) != 0) {
                            try {
                                inputContentInfo.requestPermission();
                            } catch (Exception e) {
                                return false;
                            }
                        }

                        if (isInScheduleMode()) {
                            AlertsCreator.createScheduleDatePickerDialog(parentActivity, parentFragment.getDialogId(), (notify, scheduleDate) -> send(inputContentInfo, notify, scheduleDate));
                        } else {
                            send(inputContentInfo, true, 0);
                        }
                        return true;
                    };
                    return InputConnectionCompat.createWrapper(ic, editorInfo, callback);
                } catch (Throwable e) {
                    FileLog.e(e);
                }
                return ic;
            }

            @Override
            public boolean onTouchEvent(MotionEvent event) {
                if (isPopupShowing() && event.getAction() == MotionEvent.ACTION_DOWN) {
                    if (searchingType != 0) {
                        searchingType = 0;
                        emojiView.closeSearch(false);
                    }
                    showPopup(AndroidUtilities.usingHardwareInput ? 0 : 2, 0);
                    if (stickersExpanded) {
                        setStickersExpanded(false, true, false);
                        waitingForKeyboardOpenAfterAnimation = true;
                        AndroidUtilities.runOnUIThread(() -> {
                            waitingForKeyboardOpenAfterAnimation = false;
                            openKeyboardInternal();
                        }, 200);
                    } else {
                        openKeyboardInternal();
                    }

                }
                try {
                    return super.onTouchEvent(event);
                } catch (Exception e) {
                    FileLog.e(e);
                }
                return false;
            }

            @Override
            protected void onSelectionChanged(int selStart, int selEnd) {
                super.onSelectionChanged(selStart, selEnd);
                if (delegate != null) {
                    delegate.onTextSelectionChanged(selStart, selEnd);
                }
            }

            @Override
            protected void extendActionMode(ActionMode actionMode, Menu menu) {
                if (parentFragment != null) {
                    parentFragment.extendActionMode(menu);
                }
            }

            @Override
            public boolean requestRectangleOnScreen(Rect rectangle) {
                rectangle.bottom += AndroidUtilities.dp(1000);
                return super.requestRectangleOnScreen(rectangle);
            }

            @Override
            protected void onMeasure(int widthMeasureSpec, int heightMeasureSpec) {
                isInitLineCount = getMeasuredWidth() == 0 && getMeasuredHeight() == 0;
                super.onMeasure(widthMeasureSpec, heightMeasureSpec);
                if (isInitLineCount) {
                    lineCount = getLineCount();
                }
                isInitLineCount = false;
            }
        };
        messageEditText.setDelegate(new EditTextCaption.EditTextCaptionDelegate() {

            @Override
            public void onSpansChanged() {
                if (delegate != null) {
                    delegate.onTextSpansChanged(messageEditText.getText());
                }
            }

            @Override
            public int getCurrentChat() {

                int chatId;
                if (parentFragment.getCurrentChat() != null) {
                    chatId = parentFragment.getCurrentChat().id;
                } else if (parentFragment.getCurrentUser() != null) {
                    chatId = parentFragment.getCurrentUser().id;
                } else {
                    chatId = -1;
                }

                return chatId;
            }

        });

        messageEditText.setWindowView(parentActivity.getWindow().getDecorView());
        TLRPC.EncryptedChat encryptedChat = parentFragment != null ? parentFragment.getCurrentEncryptedChat() : null;
        messageEditText.setAllowTextEntitiesIntersection(supportsSendingNewEntities());
        updateFieldHint();
        int flags = EditorInfo.IME_FLAG_NO_EXTRACT_UI;
        if (encryptedChat != null) {
            flags |= 0x01000000; //EditorInfo.IME_FLAG_NO_PERSONALIZED_LEARNING;
        }
        messageEditText.setImeOptions(flags);
        messageEditText.setInputType(messageEditText.getInputType() | EditorInfo.TYPE_TEXT_FLAG_CAP_SENTENCES | EditorInfo.TYPE_TEXT_FLAG_MULTI_LINE);
        messageEditText.setSingleLine(false);
        messageEditText.setMaxLines(6);
        messageEditText.setTextSize(TypedValue.COMPLEX_UNIT_DIP, 18);
        messageEditText.setGravity(Gravity.BOTTOM);
        messageEditText.setPadding(0, AndroidUtilities.dp(11), 0, AndroidUtilities.dp(12));
        messageEditText.setBackgroundDrawable(null);
        messageEditText.setTextColor(Theme.getColor(Theme.key_chat_messagePanelText));
        messageEditText.setHintColor(Theme.getColor(Theme.key_chat_messagePanelHint));
        messageEditText.setHintTextColor(Theme.getColor(Theme.key_chat_messagePanelHint));
        messageEditText.setCursorColor(Theme.getColor(Theme.key_chat_messagePanelCursor));
        frameLayout.addView(messageEditText, LayoutHelper.createFrame(LayoutHelper.MATCH_PARENT, LayoutHelper.WRAP_CONTENT, Gravity.BOTTOM, 52, 0, isChat ? 50 : 2, 0));
        messageEditText.setOnKeyListener(new OnKeyListener() {

            boolean ctrlPressed = false;

            @Override
            public boolean onKey(View view, int i, KeyEvent keyEvent) {
                if (i == KeyEvent.KEYCODE_BACK && !keyboardVisible && isPopupShowing()) {
                    if (keyEvent.getAction() == 1) {
                        if (currentPopupContentType == 1 && botButtonsMessageObject != null) {
                            SharedPreferences preferences = MessagesController.getMainSettings(currentAccount);
                            preferences.edit().putInt("hidekeyboard_" + dialog_id, botButtonsMessageObject.getId()).apply();
                        }
                        if (searchingType != 0) {
                            searchingType = 0;
                            emojiView.closeSearch(true);
                            messageEditText.requestFocus();
                        } else {
                            if (stickersExpanded) {
                                setStickersExpanded(false, true, false);
                            } else {
                                if (stickersExpansionAnim == null) {
                                    showPopup(0, 0);
                                }
                            }
                        }
                    }
                    return true;
                } else if (i == KeyEvent.KEYCODE_ENTER && (ctrlPressed || sendByEnter) && keyEvent.getAction() == KeyEvent.ACTION_DOWN && editingMessageObject == null) {
                    sendMessage();
                    return true;
                } else if (i == KeyEvent.KEYCODE_CTRL_LEFT || i == KeyEvent.KEYCODE_CTRL_RIGHT) {
                    ctrlPressed = keyEvent.getAction() == KeyEvent.ACTION_DOWN;
                    return true;
                }
                return false;
            }
        });
        messageEditText.setOnEditorActionListener(new TextView.OnEditorActionListener() {

            boolean ctrlPressed = false;

            @Override
            public boolean onEditorAction(TextView textView, int i, KeyEvent keyEvent) {
                if (i == EditorInfo.IME_ACTION_SEND) {
                    sendMessage();
                    return true;
                } else if (keyEvent != null && i == EditorInfo.IME_NULL) {
                    if ((ctrlPressed || sendByEnter) && keyEvent.getAction() == KeyEvent.ACTION_DOWN && editingMessageObject == null) {
                        sendMessage();
                        return true;
                    } else if (i == KeyEvent.KEYCODE_CTRL_LEFT || i == KeyEvent.KEYCODE_CTRL_RIGHT) {
                        ctrlPressed = keyEvent.getAction() == KeyEvent.ACTION_DOWN;
                        return true;
                    }
                }
                return false;
            }
        });
        messageEditText.addTextChangedListener(new TextWatcher() {

            private boolean processChange;
            private boolean nextChangeIsSend;

            @Override
            public void beforeTextChanged(CharSequence charSequence, int i, int i2, int i3) {

            }

            @Override
            public void onTextChanged(CharSequence charSequence, int start, int before, int count) {
                if (lineCount != messageEditText.getLineCount()) {
                    if (!isInitLineCount && messageEditText.getMeasuredWidth() > 0) {
                        onLineCountChanged(lineCount, messageEditText.getLineCount());
                    }
                    lineCount = messageEditText.getLineCount();
                }

                if (innerTextChange == 1) {
                    return;
                }
                if (sendByEnter && editingMessageObject == null && count > before && charSequence.length() > 0 && count == 1 && before == 0 && charSequence.length() == start + count && charSequence.charAt(charSequence.length() - 1) == '\n') {
                    nextChangeIsSend = true;
                }
                checkSendButton(true);
                CharSequence message = AndroidUtilities.getTrimmedString(charSequence.toString());
                if (delegate != null) {
                    if (!ignoreTextChange) {
                        if (count > 2 || charSequence == null || charSequence.length() == 0) {
                            messageWebPageSearch = true;
                        }
                        delegate.onTextChanged(charSequence, before > count + 1 || (count - before) > 2);
                    }
                }
                if (innerTextChange != 2 && (count - before) > 1) {
                    processChange = true;
                }
                if (editingMessageObject == null && !canWriteToChannel && message.length() != 0 && lastTypingTimeSend < System.currentTimeMillis() - 5000 && !ignoreTextChange) {
                    int currentTime = ConnectionsManager.getInstance(currentAccount).getCurrentTime();
                    TLRPC.User currentUser = null;
                    if ((int) dialog_id > 0) {
                        currentUser = accountInstance.getMessagesController().getUser((int) dialog_id);
                    }
                    if (currentUser != null && (currentUser.id == UserConfig.getInstance(currentAccount).getClientUserId() || currentUser.status != null && currentUser.status.expires < currentTime && !accountInstance.getMessagesController().onlinePrivacy.containsKey(currentUser.id))) {
                        return;
                    }
                    lastTypingTimeSend = System.currentTimeMillis();
                    if (delegate != null) {
                        delegate.needSendTyping();
                    }
                }
            }

            @Override
            public void afterTextChanged(Editable editable) {
                if (innerTextChange != 0) {
                    return;
                }
                if (nextChangeIsSend) {
                    sendMessage();
                    nextChangeIsSend = false;
                }
                if (processChange) {
                    ImageSpan[] spans = editable.getSpans(0, editable.length(), ImageSpan.class);
                    for (int i = 0; i < spans.length; i++) {
                        editable.removeSpan(spans[i]);
                    }
                    Emoji.replaceEmoji(editable, messageEditText.getPaint().getFontMetricsInt(), AndroidUtilities.dp(20), false);
                    processChange = false;
                }
            }
        });

        if (isChat) {
            if (parentFragment != null) {
                Drawable drawable1 = context.getResources().getDrawable(R.drawable.input_calendar1).mutate();
                Drawable drawable2 = context.getResources().getDrawable(R.drawable.input_calendar2).mutate();
                drawable1.setColorFilter(new PorterDuffColorFilter(Theme.getColor(Theme.key_chat_messagePanelIcons), PorterDuff.Mode.SRC_IN));
                drawable2.setColorFilter(new PorterDuffColorFilter(Theme.getColor(Theme.key_chat_recordedVoiceDot), PorterDuff.Mode.SRC_IN));
                CombinedDrawable combinedDrawable = new CombinedDrawable(drawable1, drawable2);

                scheduledButton = new ImageView(context);
                scheduledButton.setImageDrawable(combinedDrawable);
                scheduledButton.setVisibility(GONE);
                scheduledButton.setContentDescription(LocaleController.getString("ScheduledMessages", R.string.ScheduledMessages));
                scheduledButton.setScaleType(ImageView.ScaleType.CENTER);
                if (Build.VERSION.SDK_INT >= 21) {
                    scheduledButton.setBackgroundDrawable(Theme.createSelectorDrawable(Theme.getColor(Theme.key_listSelector)));
                }
                frameLayout.addView(scheduledButton, LayoutHelper.createFrame(48, 48, Gravity.BOTTOM | Gravity.RIGHT));
                scheduledButton.setOnClickListener(v -> {
                    if (delegate != null) {
                        delegate.openScheduledMessages();
                    }
                });
            }

            attachLayout = new LinearLayout(context);
            attachLayout.setOrientation(LinearLayout.HORIZONTAL);
            attachLayout.setEnabled(false);
            attachLayout.setPivotX(AndroidUtilities.dp(48));
            attachLayout.setClipChildren(false);
            frameLayout.addView(attachLayout, LayoutHelper.createFrame(LayoutHelper.WRAP_CONTENT, 48, Gravity.BOTTOM | Gravity.RIGHT));

            botButton = new ImageView(context);
<<<<<<< HEAD
            botButton.setColorFilter(new PorterDuffColorFilter(Theme.getColor(Theme.key_chat_messagePanelIcons), PorterDuff.Mode.SRC_IN));
            botButton.setImageResource(R.drawable.input_bot2);
=======
            botButton.setImageDrawable(botButtonDrawablel = new ReplaceableIconDrawable(context));
            botButtonDrawablel.setColorFilter(new PorterDuffColorFilter(Theme.getColor(Theme.key_chat_messagePanelIcons), PorterDuff.Mode.MULTIPLY));
            botButtonDrawablel.setIcon(R.drawable.input_bot2, false);
>>>>>>> 4992f231
            botButton.setScaleType(ImageView.ScaleType.CENTER);
            if (Build.VERSION.SDK_INT >= 21) {
                botButton.setBackgroundDrawable(Theme.createSelectorDrawable(Theme.getColor(Theme.key_listSelector)));
            }
            botButton.setVisibility(GONE);
            attachLayout.addView(botButton, LayoutHelper.createLinear(48, 48));
            botButton.setOnClickListener(v -> {
                if (searchingType != 0) {
                    searchingType = 0;
                    emojiView.closeSearch(false);
                    messageEditText.requestFocus();
                }
                if (botReplyMarkup != null) {
                    if (!isPopupShowing() || currentPopupContentType != 1) {
                        showPopup(1, 1);
                        SharedPreferences preferences1 = MessagesController.getMainSettings(currentAccount);
                        preferences1.edit().remove("hidekeyboard_" + dialog_id).apply();
                    } else {
                        if (currentPopupContentType == 1 && botButtonsMessageObject != null) {
                            SharedPreferences preferences1 = MessagesController.getMainSettings(currentAccount);
                            preferences1.edit().putInt("hidekeyboard_" + dialog_id, botButtonsMessageObject.getId()).commit();
                        }
                        openKeyboardInternal();
                    }
                } else if (hasBotCommands) {
                    setFieldText("/");
                    messageEditText.requestFocus();
                    openKeyboard();
                }
                if (stickersExpanded) {
                    setStickersExpanded(false, false, false);
                }
            });

            notifyButton = new ImageView(context);
            notifyButton.setImageResource(silent ? R.drawable.input_notify_off : R.drawable.input_notify_on);
            notifyButton.setContentDescription(silent ? LocaleController.getString("AccDescrChanSilentOn", R.string.AccDescrChanSilentOn) : LocaleController.getString("AccDescrChanSilentOff", R.string.AccDescrChanSilentOff));
            notifyButton.setColorFilter(new PorterDuffColorFilter(Theme.getColor(Theme.key_chat_messagePanelIcons), PorterDuff.Mode.SRC_IN));
            notifyButton.setScaleType(ImageView.ScaleType.CENTER);
            if (Build.VERSION.SDK_INT >= 21) {
                notifyButton.setBackgroundDrawable(Theme.createSelectorDrawable(Theme.getColor(Theme.key_listSelector)));
            }
            notifyButton.setVisibility(canWriteToChannel && (delegate == null || !delegate.hasScheduledMessages()) ? VISIBLE : GONE);
            attachLayout.addView(notifyButton, LayoutHelper.createLinear(48, 48));
            notifyButton.setOnClickListener(new OnClickListener() {

                private Toast visibleToast;

                @Override
                public void onClick(View v) {
                    silent = !silent;
                    notifyButton.setImageResource(silent ? R.drawable.input_notify_off : R.drawable.input_notify_on);
                    MessagesController.getNotificationsSettings(currentAccount).edit().putBoolean("silent_" + dialog_id, silent).commit();
                    NotificationsController.getInstance(currentAccount).updateServerNotificationsSettings(dialog_id);
                    try {
                        if (visibleToast != null) {
                            visibleToast.cancel();
                        }
                    } catch (Exception e) {
                        FileLog.e(e);
                    }
                    if (silent) {
                        visibleToast = Toast.makeText(parentActivity, LocaleController.getString("ChannelNotifyMembersInfoOff", R.string.ChannelNotifyMembersInfoOff), Toast.LENGTH_SHORT);
                        visibleToast.show();
                    } else {
                        visibleToast = Toast.makeText(parentActivity, LocaleController.getString("ChannelNotifyMembersInfoOn", R.string.ChannelNotifyMembersInfoOn), Toast.LENGTH_SHORT);
                        visibleToast.show();
                    }
                    notifyButton.setContentDescription(silent ? LocaleController.getString("AccDescrChanSilentOn", R.string.AccDescrChanSilentOn) : LocaleController.getString("AccDescrChanSilentOff", R.string.AccDescrChanSilentOff));
                    updateFieldHint();
                }
            });

            attachButton = new ImageView(context);
            attachButton.setColorFilter(new PorterDuffColorFilter(Theme.getColor(Theme.key_chat_messagePanelIcons), PorterDuff.Mode.SRC_IN));
            attachButton.setImageResource(R.drawable.deproko_baseline_attach_26);
            attachButton.setScaleType(ImageView.ScaleType.CENTER);
            if (Build.VERSION.SDK_INT >= 21) {
                attachButton.setBackgroundDrawable(Theme.createSelectorDrawable(Theme.getColor(Theme.key_listSelector)));
            }
            attachLayout.addView(attachButton, LayoutHelper.createLinear(48, 48));
            attachButton.setOnClickListener(v -> {
                if (adjustPanLayoutHelper != null && adjustPanLayoutHelper.animationInProgress()) {
                    return;
                }
                delegate.didPressAttachButton();
            });
            attachButton.setContentDescription(LocaleController.getString("AccDescrAttachButton", R.string.AccDescrAttachButton));
        }

        recordedAudioPanel = new FrameLayout(context);
        recordedAudioPanel.setVisibility(audioToSend == null ? GONE : VISIBLE);
        recordedAudioPanel.setFocusable(true);
        recordedAudioPanel.setFocusableInTouchMode(true);
        recordedAudioPanel.setClickable(true);
        frameLayout.addView(recordedAudioPanel, LayoutHelper.createFrame(LayoutHelper.MATCH_PARENT, 48, Gravity.BOTTOM));

        recordDeleteImageView = new RLottieImageView(context);
        recordDeleteImageView.setScaleType(ImageView.ScaleType.CENTER);
        recordDeleteImageView.setAnimation(R.raw.chat_audio_record_delete_2, 28, 28);
        recordDeleteImageView.getAnimatedDrawable().setInvalidateOnProgressSet(true);
        updateRecordedDeleteIconColors();

        recordDeleteImageView.setContentDescription(LocaleController.getString("Delete", R.string.Delete));
        if (Build.VERSION.SDK_INT >= 21) {
            recordDeleteImageView.setBackgroundDrawable(Theme.createSelectorDrawable(Theme.getColor(Theme.key_listSelector)));
        }
        recordedAudioPanel.addView(recordDeleteImageView, LayoutHelper.createFrame(48, 48));
        recordDeleteImageView.setOnClickListener(v -> {
            if (runningAnimationAudio != null && runningAnimationAudio.isRunning()) {
                return;
            }
            if (videoToSendMessageObject != null) {
                CameraController.getInstance().cancelOnInitRunnable(onFinishInitCameraRunnable);
                delegate.needStartRecordVideo(2, true, 0);
            } else {
                MessageObject playing = MediaController.getInstance().getPlayingMessageObject();
                if (playing != null && playing == audioToSendMessageObject) {
                    MediaController.getInstance().cleanupPlayer(true, true);
                }
            }
            if (audioToSendPath != null) {
                new File(audioToSendPath).delete();
            }
            hideRecordedAudioPanel(false);
            checkSendButton(true);
        });

        videoTimelineView = new VideoTimelineView(context);
        videoTimelineView.setColor(Theme.getColor(Theme.key_chat_messagePanelVideoFrame));
        videoTimelineView.setRoundFrames(true);
        videoTimelineView.setDelegate(new VideoTimelineView.VideoTimelineViewDelegate() {
            @Override
            public void onLeftProgressChanged(float progress) {
                if (videoToSendMessageObject == null) {
                    return;
                }
                videoToSendMessageObject.startTime = (long) (progress * videoToSendMessageObject.estimatedDuration);
                delegate.needChangeVideoPreviewState(2, progress);
            }

            @Override
            public void onRightProgressChanged(float progress) {
                if (videoToSendMessageObject == null) {
                    return;
                }
                videoToSendMessageObject.endTime = (long) (progress * videoToSendMessageObject.estimatedDuration);
                delegate.needChangeVideoPreviewState(2, progress);
            }

            @Override
            public void didStartDragging() {
                delegate.needChangeVideoPreviewState(1, 0);
            }

            @Override
            public void didStopDragging() {
                delegate.needChangeVideoPreviewState(0, 0);
            }
        });
        recordedAudioPanel.addView(videoTimelineView, LayoutHelper.createFrame(LayoutHelper.MATCH_PARENT, LayoutHelper.MATCH_PARENT, Gravity.CENTER_VERTICAL | Gravity.LEFT, 56, 0, 8, 0));
        VideoTimelineView.TimeHintView videoTimeHintView = new VideoTimelineView.TimeHintView(context);
        videoTimelineView.setTimeHintView(videoTimeHintView);
        sizeNotifierLayout.addView(videoTimeHintView, LayoutHelper.createFrame(LayoutHelper.MATCH_PARENT, LayoutHelper.WRAP_CONTENT, Gravity.BOTTOM, 0, 0, 0, 52));

        recordedAudioBackground = new View(context);
        recordedAudioBackground.setBackgroundDrawable(Theme.createRoundRectDrawable(AndroidUtilities.dp(18), Theme.getColor(Theme.key_chat_recordedVoiceBackground)));
        recordedAudioPanel.addView(recordedAudioBackground, LayoutHelper.createFrame(LayoutHelper.MATCH_PARENT, 36, Gravity.CENTER_VERTICAL | Gravity.LEFT, 48, 0, 0, 0));

        recordedAudioSeekBar = new SeekBarWaveformView(context);

        LinearLayout waveFormTimerLayout = new LinearLayout(context);
        waveFormTimerLayout.setOrientation(LinearLayout.HORIZONTAL);
        recordedAudioPanel.addView(waveFormTimerLayout, LayoutHelper.createFrame(LayoutHelper.MATCH_PARENT, 32, Gravity.CENTER_VERTICAL | Gravity.LEFT, 48 + 44, 0, 13, 0));
        playPauseDrawable = new MediaActionDrawable();
        recordedAudioPlayButton = new ImageView(context);
        Matrix matrix = new Matrix();
        matrix.postScale(0.8f, 0.8f, AndroidUtilities.dpf2(24), AndroidUtilities.dpf2(24));
        recordedAudioPlayButton.setImageMatrix(matrix);
        recordedAudioPlayButton.setImageDrawable(playPauseDrawable);
        recordedAudioPlayButton.setScaleType(ImageView.ScaleType.MATRIX);
        recordedAudioPlayButton.setContentDescription(LocaleController.getString("AccActionPlay", R.string.AccActionPlay));
        recordedAudioPanel.addView(recordedAudioPlayButton, LayoutHelper.createFrame(48, 48, Gravity.LEFT | Gravity.BOTTOM, 48, 0, 13, 0));
        recordedAudioPlayButton.setOnClickListener(v -> {
            if (audioToSend == null) {
                return;
            }
            if (MediaController.getInstance().isPlayingMessage(audioToSendMessageObject) && !MediaController.getInstance().isMessagePaused()) {
                MediaController.getInstance().pauseMessage(audioToSendMessageObject);
                playPauseDrawable.setIcon(MediaActionDrawable.ICON_PLAY, true);
                recordedAudioPlayButton.setContentDescription(LocaleController.getString("AccActionPlay", R.string.AccActionPlay));
            } else {
                playPauseDrawable.setIcon(MediaActionDrawable.ICON_PAUSE, true);
                MediaController.getInstance().playMessage(audioToSendMessageObject);
                recordedAudioPlayButton.setContentDescription(LocaleController.getString("AccActionPause", R.string.AccActionPause));
            }
        });

        recordedAudioTimeTextView = new TextView(context);
        recordedAudioTimeTextView.setTextColor(Theme.getColor(Theme.key_chat_messagePanelVoiceDuration));
        recordedAudioTimeTextView.setTextSize(TypedValue.COMPLEX_UNIT_DIP, 13);
        waveFormTimerLayout.addView(recordedAudioSeekBar, LayoutHelper.createLinear(0, 32, 1f, Gravity.CENTER_VERTICAL, 0, 0, 4, 0));
        waveFormTimerLayout.addView(recordedAudioTimeTextView, LayoutHelper.createLinear(LayoutHelper.WRAP_CONTENT, LayoutHelper.WRAP_CONTENT, 0f, Gravity.CENTER_VERTICAL));

        recordPanel = new FrameLayout(context);
        recordPanel.setClipChildren(false);
        recordPanel.setVisibility(GONE);
        frameLayout.addView(recordPanel, LayoutHelper.createFrame(LayoutHelper.MATCH_PARENT, 48));
        recordPanel.setOnTouchListener((v, event) -> true);

        slideText = new SlideTextView(context);
        recordPanel.addView(slideText, LayoutHelper.createFrame(LayoutHelper.MATCH_PARENT, LayoutHelper.MATCH_PARENT, Gravity.NO_GRAVITY, 45, 0, 0, 0));

        recordTimeContainer = new LinearLayout(context);
        recordTimeContainer.setOrientation(LinearLayout.HORIZONTAL);
        recordTimeContainer.setPadding(AndroidUtilities.dp(13), 0, 0, 0);
        recordPanel.addView(recordTimeContainer, LayoutHelper.createFrame(LayoutHelper.MATCH_PARENT, LayoutHelper.MATCH_PARENT, Gravity.CENTER_VERTICAL));

        recordDot = new RecordDot(context);
        recordTimeContainer.addView(recordDot, LayoutHelper.createLinear(28, 28, Gravity.CENTER_VERTICAL, 0, 0, 0, 0));

        recordTimerView = new TimerView(context);
        recordTimeContainer.addView(recordTimerView, LayoutHelper.createLinear(LayoutHelper.MATCH_PARENT, LayoutHelper.MATCH_PARENT, Gravity.CENTER_VERTICAL, 6, 0, 0, 0));

        sendButtonContainer = new FrameLayout(context);
        sendButtonContainer.setClipChildren(false);
        sendButtonContainer.setClipToPadding(false);
        textFieldContainer.addView(sendButtonContainer, LayoutHelper.createLinear(48, 48, Gravity.BOTTOM));

        audioVideoButtonContainer = new FrameLayout(context);
        audioVideoButtonContainer.setSoundEffectsEnabled(false);
        sendButtonContainer.addView(audioVideoButtonContainer, LayoutHelper.createFrame(48, 48));
        audioVideoButtonContainer.setOnTouchListener((view, motionEvent) -> {
            if (motionEvent.getAction() == MotionEvent.ACTION_DOWN) {
                if (recordCircle.isSendButtonVisible()) {
                    if (!hasRecordVideo || calledRecordRunnable) {
                        startedDraggingX = -1;
                        if (hasRecordVideo && videoSendButton.getTag() != null) {
                            delegate.needStartRecordVideo(NekoConfig.confirmAVMessage ? 3 : 1, true, 0);
                        } else {
                            if (NekoConfig.confirmAVMessage) {
                                MediaController.getInstance().stopRecording(2, true, 0);
                            } else {
                                if (recordingAudioVideo && isInScheduleMode()) {
                                    AlertsCreator.createScheduleDatePickerDialog(parentActivity, parentFragment.getDialogId(), (notify, scheduleDate) -> MediaController.getInstance().stopRecording(1, notify, scheduleDate), () -> MediaController.getInstance().stopRecording(0, false, 0));
                                }
                                MediaController.getInstance().stopRecording(isInScheduleMode() ? 3 : 1, true, 0);
                            }
                            delegate.needStartRecordAudio(0);
                        }
                        if (!NekoConfig.confirmAVMessage) {
                            recordingAudioVideo = false;
                            updateRecordIntefrace(RECORD_STATE_SENDING);
                        }
                    }
                    return false;
                }
                if (parentFragment != null) {
                    TLRPC.Chat chat = parentFragment.getCurrentChat();
                    if (chat != null && !ChatObject.canSendMedia(chat)) {
                        delegate.needShowMediaBanHint();
                        return false;
                    }
                }
                if (hasRecordVideo) {
                    calledRecordRunnable = false;
                    recordAudioVideoRunnableStarted = true;
                    AndroidUtilities.runOnUIThread(recordAudioVideoRunnable, 150);
                } else {
                    recordAudioVideoRunnable.run();
                }
            } else if (motionEvent.getAction() == MotionEvent.ACTION_UP || motionEvent.getAction() == MotionEvent.ACTION_CANCEL) {
                if (motionEvent.getAction() == MotionEvent.ACTION_CANCEL && recordingAudioVideo) {
                    if (recordCircle.slideToCancelProgress < 0.7f) {
                        if (hasRecordVideo && videoSendButton.getTag() != null) {
                            CameraController.getInstance().cancelOnInitRunnable(onFinishInitCameraRunnable);
                            delegate.needStartRecordVideo(2, true, 0);
                        } else {
                            delegate.needStartRecordAudio(0);
                            MediaController.getInstance().stopRecording(0, false, 0);
                        }
                        recordingAudioVideo = false;
                        updateRecordIntefrace(RECORD_STATE_CANCEL_BY_GESTURE);
                    } else {
                        recordCircle.sendButtonVisible = true;
                        startLockTransition();
                    }
                    return false;
                }
                if (recordCircle.isSendButtonVisible() || recordedAudioPanel.getVisibility() == VISIBLE) {
                    if (recordAudioVideoRunnableStarted) {
                        AndroidUtilities.cancelRunOnUIThread(recordAudioVideoRunnable);
                    }
                    return false;
                }

                float x = motionEvent.getX() + audioVideoButtonContainer.getX();
                float dist = (x - startedDraggingX);
                float alpha = 1.0f + dist / distCanMove;
                if (alpha < 0.45) {
                    if (hasRecordVideo && videoSendButton.getTag() != null) {
                        CameraController.getInstance().cancelOnInitRunnable(onFinishInitCameraRunnable);
                        delegate.needStartRecordVideo(2, true, 0);
                    } else {
                        delegate.needStartRecordAudio(0);
                        MediaController.getInstance().stopRecording(0, false, 0);
                    }
                    recordingAudioVideo = false;
                    updateRecordIntefrace(RECORD_STATE_CANCEL_BY_GESTURE);
                } else {
                    if (recordAudioVideoRunnableStarted) {
                        AndroidUtilities.cancelRunOnUIThread(recordAudioVideoRunnable);
                        delegate.onSwitchRecordMode(videoSendButton.getTag() == null);
                        setRecordVideoButtonVisible(videoSendButton.getTag() == null, true);
                        if (!NekoConfig.disableVibration) {
                            performHapticFeedback(HapticFeedbackConstants.KEYBOARD_TAP);
                        }
                        sendAccessibilityEvent(AccessibilityEvent.TYPE_VIEW_CLICKED);
                    } else if (!hasRecordVideo || calledRecordRunnable) {
                        startedDraggingX = -1;
                        if (hasRecordVideo && videoSendButton.getTag() != null) {
                            CameraController.getInstance().cancelOnInitRunnable(onFinishInitCameraRunnable);
                            delegate.needStartRecordVideo(NekoConfig.confirmAVMessage ? 3 : 1, true, 0);
                        } else {
                            if (!NekoConfig.confirmAVMessage) {
                                if (recordingAudioVideo && isInScheduleMode()) {
                                    AlertsCreator.createScheduleDatePickerDialog(parentActivity, parentFragment.getDialogId(), (notify, scheduleDate) -> MediaController.getInstance().stopRecording(1, notify, scheduleDate), () -> MediaController.getInstance().stopRecording(0, false, 0));
                                }
                            }
                            delegate.needStartRecordAudio(0);
                            if (!NekoConfig.confirmAVMessage) {
                                MediaController.getInstance().stopRecording(isInScheduleMode() ? 3 : 1, true, 0);
                            } else {
                                MediaController.getInstance().stopRecording(2, true, 0);
                            }
                        }
                        if (!NekoConfig.confirmAVMessage) {
                            recordingAudioVideo = false;
                            updateRecordIntefrace(RECORD_STATE_SENDING);
                        }
                    }
                }
            } else if (motionEvent.getAction() == MotionEvent.ACTION_MOVE && recordingAudioVideo) {
                float x = motionEvent.getX();
                float y = motionEvent.getY();
                if (recordCircle.isSendButtonVisible()) {
                    return false;
                }
                if (recordCircle.setLockTranslation(y) == 2) {
                    startLockTransition();
                    return false;
                } else {
                    recordCircle.setMovingCords(x, y);
                }

                if (startedDraggingX == -1) {
                    startedDraggingX = x;
                    distCanMove = (float) (sizeNotifierLayout.getMeasuredWidth() * 0.35);
                    if (distCanMove > AndroidUtilities.dp(140)) {
                        distCanMove = AndroidUtilities.dp(140);
                    }
                }

                x = x + audioVideoButtonContainer.getX();
                float dist = (x - startedDraggingX);
                float alpha = 1.0f + dist / distCanMove;
                if (startedDraggingX != -1) {
                    if (alpha > 1) {
                        alpha = 1;
                    } else if (alpha < 0) {
                        alpha = 0;
                    }
                    slideText.setSlideX(alpha);
                    recordCircle.setSlideToCancelProgress(alpha);
                }

                if (alpha == 0) {
                    if (hasRecordVideo && videoSendButton.getTag() != null) {
                        CameraController.getInstance().cancelOnInitRunnable(onFinishInitCameraRunnable);
                        delegate.needStartRecordVideo(2, true, 0);
                    } else {
                        delegate.needStartRecordAudio(0);
                        MediaController.getInstance().stopRecording(0, false, 0);
                    }
                    recordingAudioVideo = false;
                    updateRecordIntefrace(RECORD_STATE_CANCEL_BY_GESTURE);
                }
            }
            view.onTouchEvent(motionEvent);
            return true;
        });

        audioSendButton = new ImageView(context);
        audioSendButton.setScaleType(ImageView.ScaleType.CENTER_INSIDE);
        audioSendButton.setColorFilter(new PorterDuffColorFilter(Theme.getColor(Theme.key_chat_messagePanelIcons), PorterDuff.Mode.SRC_IN));
        audioSendButton.setImageResource(R.drawable.input_mic);
        audioSendButton.setPadding(0, 0, AndroidUtilities.dp(4), 0);
        audioSendButton.setContentDescription(LocaleController.getString("AccDescrVoiceMessage", R.string.AccDescrVoiceMessage));
        audioSendButton.setFocusable(true);
        audioSendButton.setAccessibilityDelegate(mediaMessageButtonsDelegate);
        audioVideoButtonContainer.addView(audioSendButton, LayoutHelper.createFrame(48, 48));

        if (isChat) {
            videoSendButton = new ImageView(context);
            videoSendButton.setScaleType(ImageView.ScaleType.CENTER_INSIDE);
            videoSendButton.setColorFilter(new PorterDuffColorFilter(Theme.getColor(Theme.key_chat_messagePanelIcons), PorterDuff.Mode.SRC_IN));
            videoSendButton.setImageResource(R.drawable.input_video);
            videoSendButton.setPadding(0, 0, AndroidUtilities.dp(4), 0);
            videoSendButton.setContentDescription(LocaleController.getString("AccDescrVideoMessage", R.string.AccDescrVideoMessage));
            videoSendButton.setFocusable(true);
            videoSendButton.setAccessibilityDelegate(mediaMessageButtonsDelegate);
            audioVideoButtonContainer.addView(videoSendButton, LayoutHelper.createFrame(48, 48));
        }

        recordCircle = new RecordCircle(context);
        recordCircle.setVisibility(GONE);
        sizeNotifierLayout.addView(recordCircle, LayoutHelper.createFrame(LayoutHelper.MATCH_PARENT, LayoutHelper.WRAP_CONTENT, Gravity.BOTTOM, 0, 0, 0, 0));

        cancelBotButton = new ImageView(context);
        cancelBotButton.setVisibility(INVISIBLE);
        cancelBotButton.setScaleType(ImageView.ScaleType.CENTER_INSIDE);
        cancelBotButton.setImageDrawable(progressDrawable = new CloseProgressDrawable2());
        cancelBotButton.setContentDescription(LocaleController.getString("Cancel", R.string.Cancel));
        progressDrawable.setColorFilter(new PorterDuffColorFilter(Theme.getColor(Theme.key_chat_messagePanelCancelInlineBot), PorterDuff.Mode.SRC_IN));
        cancelBotButton.setSoundEffectsEnabled(false);
        cancelBotButton.setScaleX(0.1f);
        cancelBotButton.setScaleY(0.1f);
        cancelBotButton.setAlpha(0.0f);
        if (Build.VERSION.SDK_INT >= 21) {
            cancelBotButton.setBackgroundDrawable(Theme.createSelectorDrawable(Theme.getColor(Theme.key_listSelector)));
        }
        sendButtonContainer.addView(cancelBotButton, LayoutHelper.createFrame(48, 48));
        cancelBotButton.setOnClickListener(view -> {
            String text = messageEditText.getText().toString();
            int idx = text.indexOf(' ');
            if (idx == -1 || idx == text.length() - 1) {
                setFieldText("");
            } else {
                setFieldText(text.substring(0, idx + 1));
            }
        });

        if (isInScheduleMode()) {
            sendButtonDrawable = context.getResources().getDrawable(R.drawable.input_schedule).mutate();
            sendButtonInverseDrawable = context.getResources().getDrawable(R.drawable.input_schedule).mutate();
            inactinveSendButtonDrawable = context.getResources().getDrawable(R.drawable.input_schedule).mutate();
        } else {
            sendButtonDrawable = context.getResources().getDrawable(R.drawable.ic_send).mutate();
            sendButtonInverseDrawable = context.getResources().getDrawable(R.drawable.ic_send).mutate();
            inactinveSendButtonDrawable = context.getResources().getDrawable(R.drawable.ic_send).mutate();
        }
        sendButton = new View(context) {

            private int drawableColor;
            private float animationProgress;
            private float animateBounce;
            private long lastAnimationTime;
            private float animationDuration;
            private int prevColorType;

            @Override
            protected void onDraw(Canvas canvas) {
                int x = (getMeasuredWidth() - sendButtonDrawable.getIntrinsicWidth()) / 2;
                int y = (getMeasuredHeight() - sendButtonDrawable.getIntrinsicHeight()) / 2;
                if (isInScheduleMode()) {
                    y -= AndroidUtilities.dp(1);
                } else {
                    x += AndroidUtilities.dp(2);
                }

                int color;
                boolean showingPopup;
                int colorType;
                if (showingPopup = (sendPopupWindow != null && sendPopupWindow.isShowing())) {
                    color = Theme.getColor(Theme.key_chat_messagePanelVoicePressed);
                    colorType = 1;
                } else {
                    color = Theme.getColor(Theme.key_chat_messagePanelSend);
                    colorType = 2;
                }
                if (color != drawableColor) {
                    lastAnimationTime = SystemClock.elapsedRealtime();
                    if (prevColorType != 0 && prevColorType != colorType) {
                        animationProgress = 0.0f;
                        if (showingPopup) {
                            animationDuration = 200.0f;
                        } else {
                            animationDuration = 120.0f;
                        }
                    } else {
                        animationProgress = 1.0f;
                    }
                    prevColorType = colorType;
                    drawableColor = color;
                    sendButtonDrawable.setColorFilter(new PorterDuffColorFilter(Theme.getColor(Theme.key_chat_messagePanelSend), PorterDuff.Mode.SRC_IN));
                    int c = Theme.getColor(Theme.key_chat_messagePanelIcons);
                    inactinveSendButtonDrawable.setColorFilter(new PorterDuffColorFilter(Color.argb(0xb4, Color.red(c), Color.green(c), Color.blue(c)), PorterDuff.Mode.SRC_IN));
                    sendButtonInverseDrawable.setColorFilter(new PorterDuffColorFilter(Theme.getColor(Theme.key_chat_messagePanelVoicePressed), PorterDuff.Mode.SRC_IN));
                }
                if (animationProgress < 1.0f) {
                    long newTime = SystemClock.elapsedRealtime();
                    long dt = newTime - lastAnimationTime;
                    animationProgress += dt / animationDuration;
                    if (animationProgress > 1.0f) {
                        animationProgress = 1.0f;
                    }
                    lastAnimationTime = newTime;
                    invalidate();
                }
                if (!showingPopup) {
                    if (slowModeTimer == Integer.MAX_VALUE && !isInScheduleMode()) {
                        inactinveSendButtonDrawable.setBounds(x, y, x + sendButtonDrawable.getIntrinsicWidth(), y + sendButtonDrawable.getIntrinsicHeight());
                        inactinveSendButtonDrawable.draw(canvas);
                    } else {
                        sendButtonDrawable.setBounds(x, y, x + sendButtonDrawable.getIntrinsicWidth(), y + sendButtonDrawable.getIntrinsicHeight());
                        sendButtonDrawable.draw(canvas);
                    }
                }
                if (showingPopup || animationProgress != 1.0f) {
                    Theme.dialogs_onlineCirclePaint.setColor(Theme.getColor(Theme.key_chat_messagePanelSend));
                    int rad = AndroidUtilities.dp(20);
                    if (showingPopup) {
                        sendButtonInverseDrawable.setAlpha(255);
                        float p = animationProgress;
                        if (p <= 0.25f) {
                            float progress = p / 0.25f;
                            rad += AndroidUtilities.dp(2) * CubicBezierInterpolator.EASE_IN.getInterpolation(progress);
                        } else {
                            p -= 0.25f;
                            if (p <= 0.5f) {
                                float progress = p / 0.5f;
                                rad += AndroidUtilities.dp(2) - AndroidUtilities.dp(3) * CubicBezierInterpolator.EASE_IN.getInterpolation(progress);
                            } else {
                                p -= 0.5f;
                                float progress = p / 0.25f;
                                rad += -AndroidUtilities.dp(1) + AndroidUtilities.dp(1) * CubicBezierInterpolator.EASE_IN.getInterpolation(progress);
                            }
                        }
                    } else {
                        int alpha = (int) (255 * (1.0f - animationProgress));
                        Theme.dialogs_onlineCirclePaint.setAlpha(alpha);
                        sendButtonInverseDrawable.setAlpha(alpha);
                    }
                    canvas.drawCircle(getMeasuredWidth() / 2, getMeasuredHeight() / 2, rad, Theme.dialogs_onlineCirclePaint);
                    sendButtonInverseDrawable.setBounds(x, y, x + sendButtonDrawable.getIntrinsicWidth(), y + sendButtonDrawable.getIntrinsicHeight());
                    sendButtonInverseDrawable.draw(canvas);
                }
            }

            @Override
            public boolean onTouchEvent(MotionEvent event) {
                if (getAlpha() <= 0f) { // for accessibility
                    return false;
                }
                return super.onTouchEvent(event);
            }
        };
        sendButton.setVisibility(INVISIBLE);
        int color = Theme.getColor(Theme.key_chat_messagePanelSend);
        sendButton.setContentDescription(LocaleController.getString("Send", R.string.Send));
        sendButton.setSoundEffectsEnabled(false);
        sendButton.setScaleX(0.1f);
        sendButton.setScaleY(0.1f);
        sendButton.setAlpha(0.0f);
        if (Build.VERSION.SDK_INT >= 21) {
            sendButton.setBackgroundDrawable(Theme.createSelectorDrawable(Color.argb(24, Color.red(color), Color.green(color), Color.blue(color)), 1));
        }
        sendButtonContainer.addView(sendButton, LayoutHelper.createFrame(48, 48));
        sendButton.setOnClickListener(view -> {
            if (sendPopupWindow != null && sendPopupWindow.isShowing() || (runningAnimationAudio != null && runningAnimationAudio.isRunning())) {
                return;
            }
            sendMessage();
        });
        sendButton.setOnLongClickListener(this::onSendLongClick);

        slowModeButton = new SimpleTextView(context);
        slowModeButton.setTextSize(18);
        slowModeButton.setVisibility(INVISIBLE);
        slowModeButton.setSoundEffectsEnabled(false);
        slowModeButton.setScaleX(0.1f);
        slowModeButton.setScaleY(0.1f);
        slowModeButton.setAlpha(0.0f);
        slowModeButton.setPadding(0, 0, AndroidUtilities.dp(13), 0);
        slowModeButton.setGravity(Gravity.RIGHT | Gravity.CENTER_VERTICAL);
        slowModeButton.setTextColor(Theme.getColor(Theme.key_chat_messagePanelIcons));
        sendButtonContainer.addView(slowModeButton, LayoutHelper.createFrame(64, 48, Gravity.RIGHT | Gravity.TOP));
        slowModeButton.setOnClickListener(v -> {
            if (delegate != null) {
                delegate.onUpdateSlowModeButton(slowModeButton, true, slowModeButton.getText());
            }
        });
        slowModeButton.setOnLongClickListener(v -> {
            if (messageEditText.length() == 0) {
                return false;
            }
            return onSendLongClick(v);
        });

        expandStickersButton = new ImageView(context) {
            @Override
            public boolean onTouchEvent(MotionEvent event) {
                if (getAlpha() <= 0f) { // for accessibility
                    return false;
                }
                return super.onTouchEvent(event);
            }
        };
        expandStickersButton.setScaleType(ImageView.ScaleType.CENTER);
        expandStickersButton.setImageDrawable(stickersArrow = new AnimatedArrowDrawable(Theme.getColor(Theme.key_chat_messagePanelIcons), false));
        expandStickersButton.setVisibility(GONE);
        expandStickersButton.setScaleX(0.1f);
        expandStickersButton.setScaleY(0.1f);
        expandStickersButton.setAlpha(0.0f);
        if (Build.VERSION.SDK_INT >= 21) {
            expandStickersButton.setBackgroundDrawable(Theme.createSelectorDrawable(Theme.getColor(Theme.key_listSelector)));
        }
        sendButtonContainer.addView(expandStickersButton, LayoutHelper.createFrame(48, 48));
        expandStickersButton.setOnClickListener(v -> {
            if (expandStickersButton.getVisibility() != VISIBLE || expandStickersButton.getAlpha() != 1.0f) {
                return;
            }
            if (stickersExpanded) {
                if (searchingType != 0) {
                    searchingType = 0;
                    emojiView.closeSearch(true);
                    emojiView.hideSearchKeyboard();
                    if (emojiTabOpen) {
                        checkSendButton(true);
                    }
                } else if (!stickersDragging) {
                    if (emojiView != null) {
                        emojiView.showSearchField(false);
                    }
                }
            } else if (!stickersDragging) {
                emojiView.showSearchField(true);
            }
            if (!stickersDragging) {
                setStickersExpanded(!stickersExpanded, true, false);
            }
        });
        expandStickersButton.setContentDescription(LocaleController.getString("AccDescrExpandPanel", R.string.AccDescrExpandPanel));

        doneButtonContainer = new FrameLayout(context);
        doneButtonContainer.setVisibility(GONE);
        textFieldContainer.addView(doneButtonContainer, LayoutHelper.createLinear(48, 48, Gravity.BOTTOM));
        doneButtonContainer.setOnClickListener(view -> doneEditingMessage());

        Drawable drawable = Theme.createCircleDrawable(AndroidUtilities.dp(16), Theme.getColor(Theme.key_chat_messagePanelSend));
        Drawable checkDrawable = context.getResources().getDrawable(R.drawable.input_done).mutate();
        checkDrawable.setColorFilter(new PorterDuffColorFilter(Theme.getColor(Theme.key_chat_messagePanelVoicePressed), PorterDuff.Mode.SRC_IN));
        CombinedDrawable combinedDrawable = new CombinedDrawable(drawable, checkDrawable, 0, AndroidUtilities.dp(1));
        combinedDrawable.setCustomSize(AndroidUtilities.dp(32), AndroidUtilities.dp(32));

        doneButtonImage = new ImageView(context);
        doneButtonImage.setScaleType(ImageView.ScaleType.CENTER);
        doneButtonImage.setImageDrawable(combinedDrawable);
        doneButtonImage.setContentDescription(LocaleController.getString("Done", R.string.Done));
        doneButtonContainer.addView(doneButtonImage, LayoutHelper.createFrame(48, 48));

        doneButtonProgress = new ContextProgressView(context, 0);
        doneButtonProgress.setVisibility(View.INVISIBLE);
        doneButtonContainer.addView(doneButtonProgress, LayoutHelper.createFrame(LayoutHelper.MATCH_PARENT, LayoutHelper.MATCH_PARENT));

        SharedPreferences sharedPreferences = MessagesController.getGlobalEmojiSettings();
        keyboardHeight = sharedPreferences.getInt("kbd_height", AndroidUtilities.dp(200));
        keyboardHeightLand = sharedPreferences.getInt("kbd_height_land3", AndroidUtilities.dp(200));

        setRecordVideoButtonVisible(false, false);
        checkSendButton(false);
        checkChannelRights();
    }

    protected void onLineCountChanged(int oldLineCount, int newLineCount) {

    }

    private void startLockTransition() {
        AnimatorSet animatorSet = new AnimatorSet();
        if (!NekoConfig.disableVibration) {
            performHapticFeedback(HapticFeedbackConstants.KEYBOARD_TAP, HapticFeedbackConstants.FLAG_IGNORE_GLOBAL_SETTING);
        }

        ObjectAnimator translate = ObjectAnimator.ofFloat(recordCircle, "lockAnimatedTranslation", recordCircle.startTranslation);
        translate.setStartDelay(100);
        translate.setDuration(350);
        ObjectAnimator snap = ObjectAnimator.ofFloat(recordCircle, "snapAnimationProgress", 1f);
        snap.setInterpolator(CubicBezierInterpolator.EASE_OUT_QUINT);
        snap.setDuration(250);

        SharedConfig.removeLockRecordAudioVideoHint();

        animatorSet.playTogether(
                snap,
                translate,
                ObjectAnimator.ofFloat(recordCircle, "slideToCancelProgress", 1f).setDuration(200),
                ObjectAnimator.ofFloat(slideText, "cancelToProgress", 1f)
        );

        animatorSet.start();
    }

    public int getBackgroundTop() {
        int t = getTop();
        if (topView != null && topView.getVisibility() == View.VISIBLE) {
            t += topView.getLayoutParams().height;
        }
        return t;
    }

    @Override
    protected boolean drawChild(Canvas canvas, View child, long drawingTime) {
        boolean clip = child == topView || child == textFieldContainer;
        if (clip) {
            canvas.save();
            if (child == textFieldContainer) {
                int top = animatedTop + AndroidUtilities.dp(2);
                if (topView != null && topView.getVisibility() == View.VISIBLE) {
                    top += topView.getHeight();
                }
                canvas.clipRect(0, top, getMeasuredWidth(), getMeasuredHeight());
            } else {
            canvas.clipRect(0, animatedTop, getMeasuredWidth(), animatedTop + child.getLayoutParams().height + AndroidUtilities.dp(2));
        }
        }
        boolean result = super.drawChild(canvas, child, drawingTime);
        if (clip) {
            canvas.restore();
        }
        return result;
    }

    @Override
    protected void onDraw(Canvas canvas) {
        int top = animatedTop;
        if (topView != null && topView.getVisibility() == View.VISIBLE) {
            top += (1f - topViewEnterProgress) * topView.getLayoutParams().height;
        }
        int bottom = top + Theme.chat_composeShadowDrawable.getIntrinsicHeight();

        Theme.chat_composeShadowDrawable.setBounds(0, top, getMeasuredWidth(), bottom);
        Theme.chat_composeShadowDrawable.draw(canvas);
        canvas.drawRect(0, bottom, getWidth(), getHeight(), Theme.chat_composeBackgroundPaint);
    }

    @Override
    public boolean hasOverlappingRendering() {
        return false;
    }

    private boolean onSendLongClick(View view) {
        if (parentFragment == null || isInScheduleMode()) {
            return false;
        }
        TLRPC.Chat chat = parentFragment.getCurrentChat();
        TLRPC.User user = parentFragment.getCurrentUser();

        if (sendPopupLayout == null) {
            sendPopupLayout = new ActionBarPopupWindow.ActionBarPopupWindowLayout(parentActivity);
            sendPopupLayout.setAnimationEnabled(false);
            sendPopupLayout.setOnTouchListener(new OnTouchListener() {

                private android.graphics.Rect popupRect = new android.graphics.Rect();

                @Override
                public boolean onTouch(View v, MotionEvent event) {
                    if (event.getActionMasked() == MotionEvent.ACTION_DOWN) {
                        if (sendPopupWindow != null && sendPopupWindow.isShowing()) {
                            v.getHitRect(popupRect);
                            if (!popupRect.contains((int) event.getX(), (int) event.getY())) {
                                sendPopupWindow.dismiss();
                            }
                        }
                    }
                    return false;
                }
            });
            sendPopupLayout.setDispatchKeyEventListener(keyEvent -> {
                if (keyEvent.getKeyCode() == KeyEvent.KEYCODE_BACK && keyEvent.getRepeatCount() == 0 && sendPopupWindow != null && sendPopupWindow.isShowing()) {
                    sendPopupWindow.dismiss();
                }
            });
            sendPopupLayout.setShowedFromBotton(false);

<<<<<<< HEAD
            int chatId;
            if (chat != null) {
                chatId = chat.id;
            } else if (user != null) {
                chatId = user.id;
            } else {
                chatId = -1;
            }

            int a = 0;

            ActionBarMenuSubItem cell = new ActionBarMenuSubItem(getContext());

            if (StrUtil.isNotBlank(NekoConfig.openPGPApp)) {

                cell.setTextAndIcon(LocaleController.getString("Sign", R.string.Sign), R.drawable.baseline_vpn_key_24);
                cell.setOnClickListener(v -> {
                    if (sendPopupWindow != null && sendPopupWindow.isShowing()) {
                        sendPopupWindow.dismiss();
                    }
                    signComment(true);

                });
                cell.setOnLongClickListener(v -> {
                    if (sendPopupWindow != null && sendPopupWindow.isShowing()) {
                        sendPopupWindow.dismiss();
                    }
                    signComment(false);
                    return true;
                });
                cell.setMinimumWidth(AndroidUtilities.dp(196));
                sendPopupLayout.addView(cell, LayoutHelper.createFrame(LayoutHelper.MATCH_PARENT, 48, LocaleController.isRTL ? Gravity.RIGHT : Gravity.LEFT, 0, 48 * a++, 0, 0));

                cell = new ActionBarMenuSubItem(getContext());

            }

            cell.setTextAndIcon(LocaleController.getString("Translate", R.string.Translate), R.drawable.ic_translate);
            cell.setOnClickListener(v -> {
                if (sendPopupWindow != null && sendPopupWindow.isShowing()) {
                    sendPopupWindow.dismiss();
=======
            for (int a = 0; a < 2; a++) {
                if (a == 0 && !parentFragment.canScheduleMessage() || a == 1 && (UserObject.isUserSelf(user) || slowModeTimer > 0 && !isInScheduleMode())) {
                    continue;
>>>>>>> 4992f231
                }
                translateComment(TranslateDb.getChatLanguage(chatId, TranslatorKt.getCode2Locale(NekoConfig.translateInputLang)));
            });
            ActionBarMenuSubItem finalCell = cell;
            cell.setOnLongClickListener(v -> {
                Translator.showTargetLangSelect(finalCell, true, (locale) -> {
                    if (sendPopupWindow != null && sendPopupWindow.isShowing()) {
                        sendPopupWindow.dismiss();
                    }
                    translateComment(locale);
                    TranslateDb.saveChatLanguage(chatId, locale);
                    return Unit.INSTANCE;
                });
                return true;
            });
            cell.setMinimumWidth(AndroidUtilities.dp(196));
            sendPopupLayout.addView(cell, LayoutHelper.createFrame(LayoutHelper.MATCH_PARENT, 48, LocaleController.isRTL ? Gravity.RIGHT : Gravity.LEFT, 0, 48 * a++, 0, 0));

            if (!UserObject.isUserSelf(user) && (slowModeTimer == 0 || !isInScheduleMode())) {

                cell = new ActionBarMenuSubItem(getContext());
                if (UserObject.isUserSelf(user)) {
                    cell.setTextAndIcon(LocaleController.getString("SetReminder", R.string.SetReminder), R.drawable.baseline_date_range_24);
                } else {
                    cell.setTextAndIcon(LocaleController.getString("ScheduleMessage", R.string.ScheduleMessage), R.drawable.baseline_date_range_24);
                }
                cell.setOnClickListener(v -> {
                    if (sendPopupWindow != null && sendPopupWindow.isShowing()) {
                        sendPopupWindow.dismiss();
                    }
                    AlertsCreator.createScheduleDatePickerDialog(parentActivity, parentFragment.getDialogId(), this::sendMessageInternal);
                });
                cell.setMinimumWidth(AndroidUtilities.dp(196));
                sendPopupLayout.addView(cell, LayoutHelper.createFrame(LayoutHelper.MATCH_PARENT, 48, LocaleController.isRTL ? Gravity.RIGHT : Gravity.LEFT, 0, 48 * a++, 0, 0));

            }

            cell = new ActionBarMenuSubItem(getContext());
            cell.setTextAndIcon(LocaleController.getString("SendWithoutSound", R.string.SendWithoutSound), R.drawable.input_notify_off);
            cell.setOnClickListener(v -> {
                if (sendPopupWindow != null && sendPopupWindow.isShowing()) {
                    sendPopupWindow.dismiss();
                }
                sendMessageInternal(false, 0);
            });
            cell.setMinimumWidth(AndroidUtilities.dp(196));
            sendPopupLayout.addView(cell, LayoutHelper.createFrame(LayoutHelper.MATCH_PARENT, 48, LocaleController.isRTL ? Gravity.RIGHT : Gravity.LEFT, 0, 48 * a++, 0, 0));

            sendPopupLayout.setupRadialSelectors(Theme.getColor(Theme.key_dialogButtonSelector));

            sendPopupWindow = new ActionBarPopupWindow(sendPopupLayout, LayoutHelper.WRAP_CONTENT, LayoutHelper.WRAP_CONTENT) {
                @Override
                public void dismiss() {
                    super.dismiss();
                    sendButton.invalidate();
                }
            };
            sendPopupWindow.setAnimationEnabled(false);
            sendPopupWindow.setAnimationStyle(R.style.PopupContextAnimation2);
            sendPopupWindow.setOutsideTouchable(true);
            sendPopupWindow.setClippingEnabled(true);
            sendPopupWindow.setInputMethodMode(ActionBarPopupWindow.INPUT_METHOD_NOT_NEEDED);
            sendPopupWindow.setSoftInputMode(WindowManager.LayoutParams.SOFT_INPUT_STATE_UNSPECIFIED);
            sendPopupWindow.getContentView().setFocusableInTouchMode(true);
            SharedConfig.removeScheduledOrNoSuoundHint();

            if (delegate != null) {
                delegate.onSendLongClick();
            }
        }

        sendPopupLayout.measure(MeasureSpec.makeMeasureSpec(AndroidUtilities.dp(1000), MeasureSpec.AT_MOST), MeasureSpec.makeMeasureSpec(AndroidUtilities.dp(1000), MeasureSpec.AT_MOST));
        sendPopupWindow.setFocusable(true);
        int[] location = new int[2];
        view.getLocationInWindow(location);
        int y;
        if (keyboardVisible && ChatActivityEnterView.this.getMeasuredHeight() > AndroidUtilities.dp(topView != null && topView.getVisibility() == VISIBLE ? 48 + 58 : 58)) {
            y = location[1] + view.getMeasuredHeight();
        } else {
            y = location[1] - sendPopupLayout.getMeasuredHeight() - AndroidUtilities.dp(2);
        }
        sendPopupWindow.showAtLocation(view, Gravity.LEFT | Gravity.TOP, location[0] + view.getMeasuredWidth() - sendPopupLayout.getMeasuredWidth() + AndroidUtilities.dp(8), y);
        sendPopupWindow.dimBehind();
        sendButton.invalidate();
        if (!NekoConfig.disableVibration) {
            view.performHapticFeedback(HapticFeedbackConstants.KEYBOARD_TAP, HapticFeedbackConstants.FLAG_IGNORE_GLOBAL_SETTING);
        }

        return false;
    }

    private void signComment(boolean save) {

        Intent intent = new Intent();

        if (NekoConfig.openPGPKeyId != 0L && save) intent.putExtra(OpenPgpApi.EXTRA_SIGN_KEY_ID, NekoConfig.openPGPKeyId);

        signComment(intent, save);

    }

    private void signComment(Intent intent, boolean save) {

        if (parentActivity instanceof LaunchActivity) {

            ((LaunchActivity) parentActivity).callbacks.put(115, result -> {

                long keyId = result == null ? 0L : result.getLongExtra(OpenPgpApi.EXTRA_SIGN_KEY_ID, 0L);

                if (save && keyId != 0L) NekoConfig.setOpenPGPKeyId(keyId);

                signComment(result, save);

            });

        }

        intent.setAction(OpenPgpApi.ACTION_CLEARTEXT_SIGN);

        ByteArrayInputStream is = IoUtil.toUtf8Stream(messageEditText.getText().toString());
        ByteArrayOutputStream os = new ByteArrayOutputStream();

        PGPUtil.post(() -> PGPUtil.api.executeApiAsync(intent, is, os, result -> {

            switch (result.getIntExtra(OpenPgpApi.RESULT_CODE, OpenPgpApi.RESULT_CODE_ERROR)) {

                case OpenPgpApi.RESULT_CODE_SUCCESS: {

                    String str = StrUtil.utf8Str(os.toByteArray());
                    if (StrUtil.isNotBlank(str)) messageEditText.setText(str);
                    break;

                }

                case OpenPgpApi.RESULT_CODE_USER_INTERACTION_REQUIRED: {

                    PendingIntent pi = result.getParcelableExtra(OpenPgpApi.RESULT_INTENT);
                    try {
                        parentActivity.startIntentSenderFromChild(parentActivity, pi.getIntentSender(), 115, null, 0, 0, 0);
                    } catch (Exception e) {
                        FileLog.e(e);
                        AlertUtil.showToast(e);
                    }
                    break;
                }
                case OpenPgpApi.RESULT_CODE_ERROR: {
                    OpenPgpError error = result.getParcelableExtra(OpenPgpApi.RESULT_ERROR);
                    if (error == null) return;
                    if (error.getMessage() != null && error.getMessage().contains("not found") && save) {
                        NekoConfig.setOpenPGPKeyId(0L);
                        signComment(new Intent(), true);
                    } else {
                        AlertUtil.showToast(error.toString());
                    }
                    break;
                }
            }

        }));

    }

    private void translateComment(Locale target) {

        TranslateDb db = TranslateDb.forLocale(target);
        String origin = messageEditText.getText().toString();

        if (db.contains(origin)) {

            String translated = db.query(origin);
            messageEditText.setText(translated);

            return;

        }

        Translator.translate(target, origin, new Translator.Companion.TranslateCallBack() {

            final AtomicBoolean cancel = new AtomicBoolean();
            AlertDialog status = AlertUtil.showProgress(parentActivity);

            {

                status.setOnCancelListener((__) -> {
                    cancel.set(true);
                });

                status.show();

            }

            @Override
            public void onSuccess(@NotNull String translation) {
                status.dismiss();
                messageEditText.setText(translation);
            }

            @Override
            public void onFailed(boolean unsupported, @NotNull String message) {
                status.dismiss();
                AlertUtil.showTransFailedDialog(parentActivity, unsupported, message, () -> {
                    status = AlertUtil.showProgress(parentActivity);
                    status.show();
                    Translator.translate(origin, this);
                });
            }

        });

    }

    public boolean isSendButtonVisible() {
        return sendButton.getVisibility() == VISIBLE;
    }

    private void setRecordVideoButtonVisible(boolean visible, boolean animated) {
        if (videoSendButton == null) {
            return;
        }
        videoSendButton.setTag(visible ? 1 : null);
        if (audioVideoButtonAnimation != null) {
            audioVideoButtonAnimation.cancel();
            audioVideoButtonAnimation = null;
        }
        if (animated) {
            SharedPreferences preferences = MessagesController.getGlobalMainSettings();
            boolean isChannel = false;
            if ((int) dialog_id < 0) {
                TLRPC.Chat chat = accountInstance.getMessagesController().getChat(-(int) dialog_id);
                isChannel = ChatObject.isChannel(chat) && !chat.megagroup;
            }
            preferences.edit().putBoolean(isChannel ? "currentModeVideoChannel" : "currentModeVideo", visible).commit();
            audioVideoButtonAnimation = new AnimatorSet();
            audioVideoButtonAnimation.playTogether(
                    ObjectAnimator.ofFloat(videoSendButton, View.SCALE_X, visible ? 1.0f : 0.1f),
                    ObjectAnimator.ofFloat(videoSendButton, View.SCALE_Y, visible ? 1.0f : 0.1f),
                    ObjectAnimator.ofFloat(videoSendButton, View.ALPHA, visible ? 1.0f : 0.0f),
                    ObjectAnimator.ofFloat(audioSendButton, View.SCALE_X, visible ? 0.1f : 1.0f),
                    ObjectAnimator.ofFloat(audioSendButton, View.SCALE_Y, visible ? 0.1f : 1.0f),
                    ObjectAnimator.ofFloat(audioSendButton, View.ALPHA, visible ? 0.0f : 1.0f));
            audioVideoButtonAnimation.addListener(new AnimatorListenerAdapter() {
                @Override
                public void onAnimationEnd(Animator animation) {
                    if (animation.equals(audioVideoButtonAnimation)) {
                        audioVideoButtonAnimation = null;
                    }
                    (videoSendButton.getTag() == null ? audioSendButton : videoSendButton).sendAccessibilityEvent(AccessibilityEvent.TYPE_VIEW_FOCUSED);
                }
            });
            audioVideoButtonAnimation.setInterpolator(new DecelerateInterpolator());
            audioVideoButtonAnimation.setDuration(150);
            audioVideoButtonAnimation.start();
        } else {
            videoSendButton.setScaleX(visible ? 1.0f : 0.1f);
            videoSendButton.setScaleY(visible ? 1.0f : 0.1f);
            videoSendButton.setAlpha(visible ? 1.0f : 0.0f);
            audioSendButton.setScaleX(visible ? 0.1f : 1.0f);
            audioSendButton.setScaleY(visible ? 0.1f : 1.0f);
            audioSendButton.setAlpha(visible ? 0.0f : 1.0f);
        }
    }

    public boolean isRecordingAudioVideo() {
        return recordingAudioVideo || (runningAnimationAudio != null && runningAnimationAudio.isRunning());
    }

    public boolean isRecordLocked() {
        return recordingAudioVideo && recordCircle.isSendButtonVisible();
    }

    public void cancelRecordingAudioVideo() {
        if (hasRecordVideo && videoSendButton != null && videoSendButton.getTag() != null) {
            CameraController.getInstance().cancelOnInitRunnable(onFinishInitCameraRunnable);
            delegate.needStartRecordVideo(5, true, 0);
        } else {
            delegate.needStartRecordAudio(0);
            MediaController.getInstance().stopRecording(0, false, 0);
        }
        recordingAudioVideo = false;
        updateRecordIntefrace(RECORD_STATE_CANCEL);
    }

    public void showContextProgress(boolean show) {
        if (progressDrawable == null) {
            return;
        }
        if (show) {
            progressDrawable.startAnimation();
        } else {
            progressDrawable.stopAnimation();
        }
    }

    public void setCaption(String caption) {
        if (messageEditText != null) {
            messageEditText.setCaption(caption);
            checkSendButton(true);
        }
    }

    public void setSlowModeTimer(int time) {
        slowModeTimer = time;
        updateSlowModeText();
    }

    public CharSequence getSlowModeTimer() {
        return slowModeTimer > 0 ? slowModeButton.getText() : null;
    }

    private void updateSlowModeText() {
        int serverTime = ConnectionsManager.getInstance(currentAccount).getCurrentTime();
        AndroidUtilities.cancelRunOnUIThread(updateSlowModeRunnable);
        updateSlowModeRunnable = null;
        int currentTime;
        boolean isUploading;
        if (info != null && info.slowmode_seconds != 0 && info.slowmode_next_send_date <= serverTime && (
                (isUploading = SendMessagesHelper.getInstance(currentAccount).isUploadingMessageIdDialog(dialog_id)) ||
                        SendMessagesHelper.getInstance(currentAccount).isSendingMessageIdDialog(dialog_id))) {
            TLRPC.Chat chat = accountInstance.getMessagesController().getChat(info.id);
            if (!ChatObject.hasAdminRights(chat)) {
                currentTime = info.slowmode_seconds;
                slowModeTimer = isUploading ? Integer.MAX_VALUE : Integer.MAX_VALUE - 1;
            } else {
                currentTime = 0;
            }
        } else if (slowModeTimer >= Integer.MAX_VALUE - 1) {
            currentTime = 0;
            if (info != null) {
                accountInstance.getMessagesController().loadFullChat(info.id, 0, true);
            }
        } else {
            currentTime = slowModeTimer - serverTime;
        }
        if (slowModeTimer != 0 && currentTime > 0) {
            slowModeButton.setText(AndroidUtilities.formatDurationNoHours(Math.max(1, currentTime), false));
            if (delegate != null) {
                delegate.onUpdateSlowModeButton(slowModeButton, false, slowModeButton.getText());
            }
            AndroidUtilities.runOnUIThread(updateSlowModeRunnable = this::updateSlowModeText, 100);
        } else {
            slowModeTimer = 0;
        }
        if (!isInScheduleMode()) {
            checkSendButton(true);
        }
    }

    public void addTopView(View view, View lineView, int height) {
        if (view == null) {
            return;
        }
        topLineView = lineView;
        topLineView.setVisibility(GONE);
        topLineView.setAlpha(0.0f);
        addView(topLineView, LayoutHelper.createFrame(LayoutHelper.MATCH_PARENT, 1, Gravity.TOP | Gravity.LEFT, 0, 1 + height, 0, 0));

        topView = view;
        topView.setVisibility(GONE);
        topViewEnterProgress = 0f;
        topView.setTranslationY(height);
        addView(topView, 0, LayoutHelper.createFrame(LayoutHelper.MATCH_PARENT, height, Gravity.TOP | Gravity.LEFT, 0, 2, 0, 0));
        needShowTopView = false;
    }

    public void setForceShowSendButton(boolean value, boolean animated) {
        forceShowSendButton = value;
        checkSendButton(animated);
    }

    public void setAllowStickersAndGifs(boolean value, boolean value2) {
        setAllowStickersAndGifs(value, value2, false);
    }

    public void setAllowStickersAndGifs(boolean value, boolean value2, boolean waitingForKeyboardOpen) {
        if ((allowStickers != value || allowGifs != value2) && emojiView != null) {
            if (!SharedConfig.smoothKeyboard) {
                if (emojiViewVisible) {
                    hidePopup(false);
                }
                sizeNotifierLayout.removeView(emojiView);
                emojiView = null;
            } else {
                if (emojiViewVisible && (!waitingForKeyboardOpen)) {
                    removeEmojiViewAfterAnimation = true;
                    hidePopup(false);
                } else {
                    if (waitingForKeyboardOpen) {
                        openKeyboardInternal();
                    }
                    sizeNotifierLayout.removeView(emojiView);
                    emojiView = null;
                }
            }


        }
        allowStickers = value;
        allowGifs = value2;
        setEmojiButtonImage(false, !isPaused);
    }

    public void addEmojiToRecent(String code) {
        createEmojiView();
        emojiView.addEmojiToRecent(code);
    }

    public void setOpenGifsTabFirst() {
        createEmojiView();
        MediaDataController.getInstance(currentAccount).loadRecents(MediaDataController.TYPE_IMAGE, true, true, false);
        emojiView.switchToGifRecent();
    }

    private final ValueAnimator.AnimatorUpdateListener topViewUpdateListener = animation -> {
        if (topView != null) {
            float v = (float) animation.getAnimatedValue();
            topViewEnterProgress = v;
            topView.setTranslationY(animatedTop + (1f - v) * topView.getLayoutParams().height);
            topLineView.setAlpha(v);
            topLineView.setTranslationY(animatedTop);
        }
    };

    public void showTopView(boolean animated, final boolean openKeyboard) {
        showTopView(animated, openKeyboard, false);
    }

    private void showTopView(boolean animated, final boolean openKeyboard, boolean skipAwait) {
        if (topView == null || topViewShowed || getVisibility() != VISIBLE) {
            if (recordedAudioPanel.getVisibility() != VISIBLE && (!forceShowSendButton || openKeyboard)) {
                openKeyboard();
            }
            return;
        }
        boolean openKeyboardInternal = recordedAudioPanel.getVisibility() != VISIBLE && (!forceShowSendButton || openKeyboard) && (botReplyMarkup == null || editingMessageObject != null);
        if (!skipAwait && animated && openKeyboardInternal && !(keyboardVisible || isPopupShowing())) {
            openKeyboard();
            if (showTopViewRunnable != null) {
                AndroidUtilities.cancelRunOnUIThread(showTopViewRunnable);
            }
            AndroidUtilities.runOnUIThread(showTopViewRunnable = () -> {
                showTopView(true, false, true);
                showTopViewRunnable = null;
            }, 200);
            return;
        }
        needShowTopView = true;
        topViewShowed = true;
        if (allowShowTopView) {
            topView.setVisibility(VISIBLE);
            topLineView.setVisibility(VISIBLE);
            if (currentTopViewAnimation != null) {
                currentTopViewAnimation.cancel();
                currentTopViewAnimation = null;
            }
            resizeForTopView(true);
            if (animated) {
                currentTopViewAnimation = ValueAnimator.ofFloat(topViewEnterProgress, 1f);
                currentTopViewAnimation.addUpdateListener(topViewUpdateListener);
                currentTopViewAnimation.addListener(new AnimatorListenerAdapter() {
                    @Override
                    public void onAnimationEnd(Animator animation) {
                        if (currentTopViewAnimation != null && currentTopViewAnimation.equals(animation)) {
                            currentTopViewAnimation = null;
                        }
                        NotificationCenter.getGlobalInstance().onAnimationFinish(notificationsIndex);
                    }
                });
                currentTopViewAnimation.setDuration(250);
                currentTopViewAnimation.setInterpolator(CubicBezierInterpolator.DEFAULT);
                currentTopViewAnimation.start();
                notificationsIndex = NotificationCenter.getGlobalInstance().setAnimationInProgress(notificationsIndex, null);
            } else {
                topViewEnterProgress = 1f;
                topView.setTranslationY(0);
                topLineView.setAlpha(1.0f);
            }
            if (openKeyboardInternal) {
                messageEditText.requestFocus();
                openKeyboard();
            }
        }
    }

    public void onEditTimeExpired() {
        doneButtonContainer.setVisibility(View.GONE);
    }

    public void showEditDoneProgress(final boolean show, boolean animated) {
        if (doneButtonAnimation != null) {
            doneButtonAnimation.cancel();
        }
        if (!animated) {
            if (show) {
                doneButtonImage.setScaleX(0.1f);
                doneButtonImage.setScaleY(0.1f);
                doneButtonImage.setAlpha(0.0f);
                doneButtonProgress.setScaleX(1.0f);
                doneButtonProgress.setScaleY(1.0f);
                doneButtonProgress.setAlpha(1.0f);
                doneButtonImage.setVisibility(View.INVISIBLE);
                doneButtonProgress.setVisibility(View.VISIBLE);
                doneButtonContainer.setEnabled(false);
            } else {
                doneButtonProgress.setScaleX(0.1f);
                doneButtonProgress.setScaleY(0.1f);
                doneButtonProgress.setAlpha(0.0f);
                doneButtonImage.setScaleX(1.0f);
                doneButtonImage.setScaleY(1.0f);
                doneButtonImage.setAlpha(1.0f);
                doneButtonImage.setVisibility(View.VISIBLE);
                doneButtonProgress.setVisibility(View.INVISIBLE);
                doneButtonContainer.setEnabled(true);
            }
        } else {
            doneButtonAnimation = new AnimatorSet();
            if (show) {
                doneButtonProgress.setVisibility(View.VISIBLE);
                doneButtonContainer.setEnabled(false);
                doneButtonAnimation.playTogether(
                        ObjectAnimator.ofFloat(doneButtonImage, View.SCALE_X, 0.1f),
                        ObjectAnimator.ofFloat(doneButtonImage, View.SCALE_Y, 0.1f),
                        ObjectAnimator.ofFloat(doneButtonImage, View.ALPHA, 0.0f),
                        ObjectAnimator.ofFloat(doneButtonProgress, View.SCALE_X, 1.0f),
                        ObjectAnimator.ofFloat(doneButtonProgress, View.SCALE_Y, 1.0f),
                        ObjectAnimator.ofFloat(doneButtonProgress, View.ALPHA, 1.0f));
            } else {
                doneButtonImage.setVisibility(View.VISIBLE);
                doneButtonContainer.setEnabled(true);
                doneButtonAnimation.playTogether(
                        ObjectAnimator.ofFloat(doneButtonProgress, View.SCALE_X, 0.1f),
                        ObjectAnimator.ofFloat(doneButtonProgress, View.SCALE_Y, 0.1f),
                        ObjectAnimator.ofFloat(doneButtonProgress, View.ALPHA, 0.0f),
                        ObjectAnimator.ofFloat(doneButtonImage, View.SCALE_X, 1.0f),
                        ObjectAnimator.ofFloat(doneButtonImage, View.SCALE_Y, 1.0f),
                        ObjectAnimator.ofFloat(doneButtonImage, View.ALPHA, 1.0f));

            }
            doneButtonAnimation.addListener(new AnimatorListenerAdapter() {
                @Override
                public void onAnimationEnd(Animator animation) {
                    if (doneButtonAnimation != null && doneButtonAnimation.equals(animation)) {
                        if (!show) {
                            doneButtonProgress.setVisibility(View.INVISIBLE);
                        } else {
                            doneButtonImage.setVisibility(View.INVISIBLE);
                        }
                    }
                }

                @Override
                public void onAnimationCancel(Animator animation) {
                    if (doneButtonAnimation != null && doneButtonAnimation.equals(animation)) {
                        doneButtonAnimation = null;
                    }
                }
            });
            doneButtonAnimation.setDuration(150);
            doneButtonAnimation.start();
        }
    }

    public void hideTopView(final boolean animated) {
        if (topView == null || !topViewShowed) {
            return;
        }

        if (showTopViewRunnable != null) {
            AndroidUtilities.cancelRunOnUIThread(showTopViewRunnable);
        }

        topViewShowed = false;
        needShowTopView = false;
        if (allowShowTopView) {
            if (currentTopViewAnimation != null) {
                currentTopViewAnimation.cancel();
                currentTopViewAnimation = null;
            }
            if (animated) {
                currentTopViewAnimation = ValueAnimator.ofFloat(topViewEnterProgress, 0);
                currentTopViewAnimation.addUpdateListener(topViewUpdateListener);
                currentTopViewAnimation.addListener(new AnimatorListenerAdapter() {
                    @Override
                    public void onAnimationEnd(Animator animation) {
                        if (currentTopViewAnimation != null && currentTopViewAnimation.equals(animation)) {
                            topView.setVisibility(GONE);
                            topLineView.setVisibility(GONE);
                            resizeForTopView(false);
                            currentTopViewAnimation = null;
                        }
                    }

                    @Override
                    public void onAnimationCancel(Animator animation) {
                        if (currentTopViewAnimation != null && currentTopViewAnimation.equals(animation)) {
                            currentTopViewAnimation = null;
                        }
                    }
                });
                currentTopViewAnimation.setDuration(220);
                currentTopViewAnimation.setStartDelay(50);
                currentTopViewAnimation.setInterpolator(CubicBezierInterpolator.DEFAULT);
                currentTopViewAnimation.start();
            } else {
                topViewEnterProgress = 0f;
                topView.setVisibility(GONE);
                topLineView.setVisibility(GONE);
                topLineView.setAlpha(0.0f);
                resizeForTopView(false);
                topView.setTranslationY(topView.getLayoutParams().height);
            }
        }
    }

    public boolean isTopViewVisible() {
        return topView != null && topView.getVisibility() == VISIBLE;
    }

    public void onAdjustPanTransitionStart(boolean keyboardVisible) {
        if (keyboardVisible && showTopViewRunnable != null) {
            AndroidUtilities.cancelRunOnUIThread(showTopViewRunnable);
            showTopViewRunnable.run();
        }

        if (setTextFieldRunnable != null) {
            AndroidUtilities.cancelRunOnUIThread(setTextFieldRunnable);
            setTextFieldRunnable.run();
        }
    }

    private void onWindowSizeChanged() {
        int size = sizeNotifierLayout.getHeight();
        if (!keyboardVisible) {
            size -= emojiPadding;
        }
        if (delegate != null) {
            delegate.onWindowSizeChanged(size);
        }
        if (topView != null) {
            if (size < AndroidUtilities.dp(72) + ActionBar.getCurrentActionBarHeight()) {
                if (allowShowTopView) {
                    allowShowTopView = false;
                    if (needShowTopView) {
                        topView.setVisibility(GONE);
                        topLineView.setVisibility(GONE);
                        topLineView.setAlpha(0.0f);
                        resizeForTopView(false);
                        topViewEnterProgress = 0f;
                        topView.setTranslationY(topView.getLayoutParams().height);
                    }
                }
            } else {
                if (!allowShowTopView) {
                    allowShowTopView = true;
                    if (needShowTopView) {
                        topView.setVisibility(VISIBLE);
                        topLineView.setVisibility(VISIBLE);
                        topLineView.setAlpha(1.0f);
                        resizeForTopView(true);
                        topViewEnterProgress = 1f;
                        topView.setTranslationY(0);
                    }
                }
            }
        }
    }

    private void resizeForTopView(boolean show) {
        LayoutParams layoutParams = (LayoutParams) textFieldContainer.getLayoutParams();
        layoutParams.topMargin = AndroidUtilities.dp(2) + (show ? topView.getLayoutParams().height : 0);
        textFieldContainer.setLayoutParams(layoutParams);
        setMinimumHeight(AndroidUtilities.dp(51) + (show ? topView.getLayoutParams().height : 0));
        if (stickersExpanded) {
            if (searchingType == 0) {
                setStickersExpanded(false, true, false);
            } else {
                checkStickresExpandHeight();
            }
        }
    }

    public void onDestroy() {
        destroyed = true;
        NotificationCenter.getInstance(currentAccount).removeObserver(this, NotificationCenter.recordStarted);
        NotificationCenter.getInstance(currentAccount).removeObserver(this, NotificationCenter.recordStartError);
        NotificationCenter.getInstance(currentAccount).removeObserver(this, NotificationCenter.recordStopped);
        NotificationCenter.getInstance(currentAccount).removeObserver(this, NotificationCenter.recordProgressChanged);
        NotificationCenter.getInstance(currentAccount).removeObserver(this, NotificationCenter.closeChats);
        NotificationCenter.getInstance(currentAccount).removeObserver(this, NotificationCenter.audioDidSent);
        NotificationCenter.getInstance(currentAccount).removeObserver(this, NotificationCenter.audioRouteChanged);
        NotificationCenter.getInstance(currentAccount).removeObserver(this, NotificationCenter.messagePlayingDidReset);
        NotificationCenter.getInstance(currentAccount).removeObserver(this, NotificationCenter.messagePlayingProgressDidChanged);
        NotificationCenter.getInstance(currentAccount).removeObserver(this, NotificationCenter.featuredStickersDidLoad);
        NotificationCenter.getInstance(currentAccount).removeObserver(this, NotificationCenter.messageReceivedByServer);
        NotificationCenter.getInstance(currentAccount).removeObserver(this, NotificationCenter.sendingMessagesChanged);
        NotificationCenter.getInstance(currentAccount).removeObserver(this, NotificationCenter.audioRecordTooShort);
        NotificationCenter.getGlobalInstance().removeObserver(this, NotificationCenter.emojiDidLoad);
        if (emojiView != null) {
            emojiView.onDestroy();
        }
        if (updateSlowModeRunnable != null) {
            AndroidUtilities.cancelRunOnUIThread(updateSlowModeRunnable);
            updateSlowModeRunnable = null;
        }
        if (wakeLock != null) {
            try {
                wakeLock.release();
                wakeLock = null;
            } catch (Exception e) {
                FileLog.e(e);
            }
        }
        if (sizeNotifierLayout != null) {
            sizeNotifierLayout.setDelegate(null);
        }
    }

    public void checkChannelRights() {
        if (parentFragment == null) {
            return;
        }
        TLRPC.Chat chat = parentFragment.getCurrentChat();
        if (chat != null) {
            audioVideoButtonContainer.setAlpha(ChatObject.canSendMedia(chat) ? 1.0f : 0.5f);
            if (emojiView != null) {
                emojiView.setStickersBanned(!ChatObject.canSendStickers(chat), chat.id);
            }
        }
    }

    public void onBeginHide() {
        if (focusRunnable != null) {
            AndroidUtilities.cancelRunOnUIThread(focusRunnable);
            focusRunnable = null;
        }
    }

    public void onPause() {
        isPaused = true;
        if (keyboardVisible) {
            showKeyboardOnResume = true;
        }
        closeKeyboard();
    }

    public void onResume() {
        isPaused = false;
        int visibility = getVisibility();
        if (showKeyboardOnResume) {
            showKeyboardOnResume = false;
            if (searchingType == 0) {
                messageEditText.requestFocus();
            }
            AndroidUtilities.showKeyboard(messageEditText);
            if (!AndroidUtilities.usingHardwareInput && !keyboardVisible && !AndroidUtilities.isInMultiwindow) {
                waitingForKeyboardOpen = true;
                AndroidUtilities.cancelRunOnUIThread(openKeyboardRunnable);
                AndroidUtilities.runOnUIThread(openKeyboardRunnable, 100);
            }
        }
    }

    @Override
    public void setVisibility(int visibility) {
        super.setVisibility(visibility);
        messageEditText.setEnabled(visibility == VISIBLE);
    }

    public void setDialogId(long id, int account) {
        dialog_id = id;
        if (currentAccount != account) {
            NotificationCenter.getInstance(currentAccount).removeObserver(this, NotificationCenter.recordStarted);
            NotificationCenter.getInstance(currentAccount).removeObserver(this, NotificationCenter.recordStartError);
            NotificationCenter.getInstance(currentAccount).removeObserver(this, NotificationCenter.recordStopped);
            NotificationCenter.getInstance(currentAccount).removeObserver(this, NotificationCenter.recordProgressChanged);
            NotificationCenter.getInstance(currentAccount).removeObserver(this, NotificationCenter.closeChats);
            NotificationCenter.getInstance(currentAccount).removeObserver(this, NotificationCenter.audioDidSent);
            NotificationCenter.getInstance(currentAccount).removeObserver(this, NotificationCenter.audioRouteChanged);
            NotificationCenter.getInstance(currentAccount).removeObserver(this, NotificationCenter.messagePlayingDidReset);
            NotificationCenter.getInstance(currentAccount).removeObserver(this, NotificationCenter.messagePlayingProgressDidChanged);
            NotificationCenter.getInstance(currentAccount).removeObserver(this, NotificationCenter.featuredStickersDidLoad);
            NotificationCenter.getInstance(currentAccount).removeObserver(this, NotificationCenter.messageReceivedByServer);
            NotificationCenter.getInstance(currentAccount).removeObserver(this, NotificationCenter.sendingMessagesChanged);
            currentAccount = account;
            accountInstance = AccountInstance.getInstance(currentAccount);
            NotificationCenter.getInstance(currentAccount).addObserver(this, NotificationCenter.recordStarted);
            NotificationCenter.getInstance(currentAccount).addObserver(this, NotificationCenter.recordStartError);
            NotificationCenter.getInstance(currentAccount).addObserver(this, NotificationCenter.recordStopped);
            NotificationCenter.getInstance(currentAccount).addObserver(this, NotificationCenter.recordProgressChanged);
            NotificationCenter.getInstance(currentAccount).addObserver(this, NotificationCenter.closeChats);
            NotificationCenter.getInstance(currentAccount).addObserver(this, NotificationCenter.audioDidSent);
            NotificationCenter.getInstance(currentAccount).addObserver(this, NotificationCenter.audioRouteChanged);
            NotificationCenter.getInstance(currentAccount).addObserver(this, NotificationCenter.messagePlayingDidReset);
            NotificationCenter.getInstance(currentAccount).addObserver(this, NotificationCenter.messagePlayingProgressDidChanged);
            NotificationCenter.getInstance(currentAccount).addObserver(this, NotificationCenter.featuredStickersDidLoad);
            NotificationCenter.getInstance(currentAccount).addObserver(this, NotificationCenter.messageReceivedByServer);
            NotificationCenter.getInstance(currentAccount).addObserver(this, NotificationCenter.sendingMessagesChanged);
        }

        updateScheduleButton(false);
        checkRoundVideo();
        updateFieldHint();
    }

    public void setChatInfo(TLRPC.ChatFull chatInfo) {
        info = chatInfo;
        if (emojiView != null) {
            emojiView.setChatInfo(info);
        }
        setSlowModeTimer(chatInfo.slowmode_next_send_date);
    }

    public void checkRoundVideo() {
        if (hasRecordVideo) {
            return;
        }
        if (attachLayout == null || Build.VERSION.SDK_INT < 18) {
            hasRecordVideo = false;
            setRecordVideoButtonVisible(false, false);
            return;
        }
        int lower_id = (int) dialog_id;
        int high_id = (int) (dialog_id >> 32);
        if (lower_id == 0 && high_id != 0) {
            TLRPC.EncryptedChat encryptedChat = accountInstance.getMessagesController().getEncryptedChat(high_id);
            if (AndroidUtilities.getPeerLayerVersion(encryptedChat.layer) >= 66) {
                hasRecordVideo = true;
            }
        } else {
            hasRecordVideo = true;
        }
        boolean isChannel = false;
        if ((int) dialog_id < 0) {
            TLRPC.Chat chat = accountInstance.getMessagesController().getChat(-(int) dialog_id);
            isChannel = ChatObject.isChannel(chat) && !chat.megagroup;
            if (isChannel && !chat.creator && (chat.admin_rights == null || !chat.admin_rights.post_messages)) {
                hasRecordVideo = false;
            }
        }
        if (!SharedConfig.inappCamera) {
            hasRecordVideo = false;
        }
        if (hasRecordVideo) {
            if (SharedConfig.hasCameraCache) {
                CameraController.getInstance().initCamera(null);
            }
            SharedPreferences preferences = MessagesController.getGlobalMainSettings();
            boolean currentModeVideo = preferences.getBoolean(isChannel ? "currentModeVideoChannel" : "currentModeVideo", isChannel);
            setRecordVideoButtonVisible(currentModeVideo, false);
        } else {
            setRecordVideoButtonVisible(false, false);
        }
    }

    public boolean isInVideoMode() {
        return videoSendButton != null && videoSendButton.getTag() != null;
    }

    public boolean hasRecordVideo() {
        return hasRecordVideo;
    }

    private void updateFieldHint() {
        if (editingMessageObject != null) {
            messageEditText.setHintText(editingCaption ? LocaleController.getString("Caption", R.string.Caption) : LocaleController.getString("TypeMessage", R.string.TypeMessage));
        } else {
            boolean isChannel = false;
            boolean anonymously = false;
            if ((int) dialog_id < 0) {
                TLRPC.Chat chat = accountInstance.getMessagesController().getChat(-(int) dialog_id);
                isChannel = ChatObject.isChannel(chat) && !chat.megagroup;
                anonymously = ChatObject.shouldSendAnonymously(chat);
            }
            if (anonymously) {
                messageEditText.setHintText(LocaleController.getString("SendAnonymously", R.string.SendAnonymously));
            } else {
                if (parentFragment != null && parentFragment.isThreadChat()) {
                    if (parentFragment.isReplyChatComment()) {
                        messageEditText.setHintText(LocaleController.getString("Comment", R.string.Comment));
                    } else {
                        messageEditText.setHintText(LocaleController.getString("Reply", R.string.Reply));
                    }
                } else if (isChannel) {
                    if (silent) {
                        messageEditText.setHintText(LocaleController.getString("ChannelSilentBroadcast", R.string.ChannelSilentBroadcast));
                    } else {
                        messageEditText.setHintText(LocaleController.getString("ChannelBroadcast", R.string.ChannelBroadcast));
                    }
                } else {
                    messageEditText.setHintText(LocaleController.getString("TypeMessage", R.string.TypeMessage));
                }
            }
        }
    }

    public void setReplyingMessageObject(MessageObject messageObject) {
        if (messageObject != null) {
            if (botMessageObject == null && botButtonsMessageObject != replyingMessageObject) {
                botMessageObject = botButtonsMessageObject;
            }
            replyingMessageObject = messageObject;
            setButtons(replyingMessageObject, true);
        } else if (messageObject == null && replyingMessageObject == botButtonsMessageObject) {
            replyingMessageObject = null;
            setButtons(botMessageObject, false);
            botMessageObject = null;
        } else {
            replyingMessageObject = messageObject;
        }
        MediaController.getInstance().setReplyingMessage(messageObject, getThreadMessage());
    }

    public void setWebPage(TLRPC.WebPage webPage, boolean searchWebPages) {
        messageWebPage = webPage;
        messageWebPageSearch = searchWebPages;
    }

    public boolean isMessageWebPageSearchEnabled() {
        return messageWebPageSearch;
    }

    private void hideRecordedAudioPanel(boolean wasSent) {
        if (recordPannelAnimation != null && recordPannelAnimation.isRunning()) {
            return;
        }

        audioToSendPath = null;
        audioToSend = null;
        audioToSendMessageObject = null;
        videoToSendMessageObject = null;
        videoTimelineView.destroy();

        if (videoSendButton != null && isInVideoMode()) {
            videoSendButton.setVisibility(View.VISIBLE);
        } else if (audioSendButton != null) {
            audioSendButton.setVisibility(View.VISIBLE);
        }

        if (wasSent) {
            attachButton.setAlpha(0f);
            emojiButton[0].setAlpha(0f);
            emojiButton[1].setAlpha(0f);

            attachButton.setScaleX(0);
            emojiButton[0].setScaleX(0);
            emojiButton[1].setScaleX(0);

            attachButton.setScaleY(0);
            emojiButton[0].setScaleY(0);
            emojiButton[1].setScaleY(0);

            recordPannelAnimation = new AnimatorSet();
            recordPannelAnimation.playTogether(
                    ObjectAnimator.ofFloat(emojiButton[0], View.ALPHA, 1.0f),
                    ObjectAnimator.ofFloat(emojiButton[0], View.SCALE_X, 1.0f),
                    ObjectAnimator.ofFloat(emojiButton[0], View.SCALE_Y, 1.0f),
                    ObjectAnimator.ofFloat(emojiButton[1], View.ALPHA, 1.0f),
                    ObjectAnimator.ofFloat(emojiButton[1], View.SCALE_X, 1.0f),
                    ObjectAnimator.ofFloat(emojiButton[1], View.SCALE_Y, 1.0f),
                    ObjectAnimator.ofFloat(recordDeleteImageView, View.ALPHA, 0.0f),
                    ObjectAnimator.ofFloat(recordDeleteImageView, View.SCALE_X, 0.0f),
                    ObjectAnimator.ofFloat(recordDeleteImageView, View.SCALE_Y, 0.0f),

                    ObjectAnimator.ofFloat(recordedAudioPanel, View.ALPHA, 0.0f),
                    ObjectAnimator.ofFloat(attachButton, View.ALPHA, 1.0f),
                    ObjectAnimator.ofFloat(attachButton, View.SCALE_X, 1.0f),
                    ObjectAnimator.ofFloat(attachButton, View.SCALE_Y, 1.0f),
                    ObjectAnimator.ofFloat(messageEditText, View.ALPHA, 1f),
                    ObjectAnimator.ofFloat(messageEditText, View.TRANSLATION_X, 0)
            );
            recordPannelAnimation.setDuration(150);
            recordPannelAnimation.addListener(new AnimatorListenerAdapter() {
                @Override
                public void onAnimationEnd(Animator animation) {
                    recordedAudioPanel.setVisibility(GONE);
                    messageEditText.requestFocus();
                }
            });

        } else {
            recordDeleteImageView.playAnimation();
            AnimatorSet exitAnimation = new AnimatorSet();

            if (isInVideoMode()) {
                exitAnimation.playTogether(
                        ObjectAnimator.ofFloat(videoTimelineView, View.ALPHA, 0.0f),
                        ObjectAnimator.ofFloat(videoTimelineView, View.TRANSLATION_X, -AndroidUtilities.dp(20)),
                        ObjectAnimator.ofFloat(messageEditText, View.ALPHA, 1f),
                        ObjectAnimator.ofFloat(messageEditText, View.TRANSLATION_X, 0)
                );
            } else {
                messageEditText.setAlpha(1f);
                messageEditText.setTranslationX(0);
                exitAnimation.playTogether(
                        ObjectAnimator.ofFloat(recordedAudioSeekBar, View.ALPHA, 0.0f),
                        ObjectAnimator.ofFloat(recordedAudioPlayButton, View.ALPHA, 0.0f),
                        ObjectAnimator.ofFloat(recordedAudioBackground, View.ALPHA, 0.0f),
                        ObjectAnimator.ofFloat(recordedAudioTimeTextView, View.ALPHA, 0.0f),
                        ObjectAnimator.ofFloat(recordedAudioSeekBar, View.TRANSLATION_X, -AndroidUtilities.dp(20)),
                        ObjectAnimator.ofFloat(recordedAudioPlayButton, View.TRANSLATION_X, -AndroidUtilities.dp(20)),
                        ObjectAnimator.ofFloat(recordedAudioBackground, View.TRANSLATION_X, -AndroidUtilities.dp(20)),
                        ObjectAnimator.ofFloat(recordedAudioTimeTextView, View.TRANSLATION_X, -AndroidUtilities.dp(20))
                );
            }
            exitAnimation.setDuration(200);

            attachButton.setAlpha(0f);
            emojiButton[0].setAlpha(0f);
            emojiButton[1].setAlpha(0f);

            attachButton.setScaleX(0);
            emojiButton[0].setScaleX(0);
            emojiButton[1].setScaleX(0);

            attachButton.setScaleY(0);
            emojiButton[0].setScaleY(0);
            emojiButton[1].setScaleY(0);

            AnimatorSet attachIconAnimator = new AnimatorSet();
            attachIconAnimator.playTogether(
                    ObjectAnimator.ofFloat(attachButton, View.ALPHA, 1.0f),
                    ObjectAnimator.ofFloat(attachButton, View.SCALE_X, 1.0f),
                    ObjectAnimator.ofFloat(attachButton, View.SCALE_Y, 1.0f)
            );

            attachIconAnimator.setDuration(150);

            AnimatorSet iconsEndAnimator = new AnimatorSet();

            iconsEndAnimator.playTogether(
                    ObjectAnimator.ofFloat(recordDeleteImageView, View.ALPHA, 0.0f),
                    ObjectAnimator.ofFloat(recordDeleteImageView, View.SCALE_X, 0.0f),
                    ObjectAnimator.ofFloat(recordDeleteImageView, View.SCALE_Y, 0.0f),
                    ObjectAnimator.ofFloat(recordDeleteImageView, View.ALPHA, 0.0f),

                    ObjectAnimator.ofFloat(emojiButton[0], View.ALPHA, 1.0f),
                    ObjectAnimator.ofFloat(emojiButton[0], View.SCALE_X, 1.0f),
                    ObjectAnimator.ofFloat(emojiButton[0], View.SCALE_Y, 1.0f),

                    ObjectAnimator.ofFloat(emojiButton[1], View.ALPHA, 1.0f),
                    ObjectAnimator.ofFloat(emojiButton[1], View.SCALE_X, 1.0f),
                    ObjectAnimator.ofFloat(emojiButton[1], View.SCALE_Y, 1.0f)
            );
            iconsEndAnimator.setDuration(150);
            iconsEndAnimator.setStartDelay(600);

            recordPannelAnimation = new AnimatorSet();
            recordPannelAnimation.playTogether(
                    exitAnimation,
                    attachIconAnimator,
                    iconsEndAnimator

            );

            recordPannelAnimation.addListener(new AnimatorListenerAdapter() {
                @Override
                public void onAnimationEnd(Animator animation) {
                    recordedAudioPanel.setVisibility(GONE);
                    recordedAudioSeekBar.setAlpha(1f);
                    recordedAudioSeekBar.setTranslationX(0);
                    recordedAudioPlayButton.setAlpha(1f);
                    recordedAudioPlayButton.setTranslationX(0);
                    recordedAudioBackground.setAlpha(1f);
                    recordedAudioBackground.setTranslationX(0);
                    recordedAudioTimeTextView.setAlpha(1f);
                    recordedAudioTimeTextView.setTranslationX(0);
                    videoTimelineView.setAlpha(1f);
                    videoTimelineView.setTranslationX(0);
                    messageEditText.setAlpha(1f);
                    messageEditText.setTranslationX(0);
                    messageEditText.requestFocus();

                }
            });
        }
        recordPannelAnimation.start();
    }

    private void sendMessage() {
        if (isInScheduleMode()) {
            AlertsCreator.createScheduleDatePickerDialog(parentActivity, parentFragment.getDialogId(), this::sendMessageInternal);
        } else {
            sendMessageInternal(true, 0);
        }
    }

    private void sendMessageInternal(boolean notify, int scheduleDate) {
        if (slowModeTimer == Integer.MAX_VALUE && !isInScheduleMode()) {
            if (delegate != null) {
                delegate.scrollToSendingMessage();
            }
            return;
        }
        if (parentFragment != null) {
            TLRPC.Chat chat = parentFragment.getCurrentChat();
            TLRPC.User user = parentFragment.getCurrentUser();
            if (user != null || ChatObject.isChannel(chat) && chat.megagroup || !ChatObject.isChannel(chat)) {
                MessagesController.getNotificationsSettings(currentAccount).edit().putBoolean("silent_" + dialog_id, !notify).commit();
            }
        }
        if (stickersExpanded) {
            setStickersExpanded(false, true, false);
            if (searchingType != 0) {
                emojiView.closeSearch(false);
                emojiView.hideSearchKeyboard();
            }
        }
        if (videoToSendMessageObject != null) {
            delegate.needStartRecordVideo(4, notify, scheduleDate);
            hideRecordedAudioPanel(true);
            checkSendButton(true);
            return;
        } else if (audioToSend != null) {
            MessageObject playing = MediaController.getInstance().getPlayingMessageObject();
            if (playing != null && playing == audioToSendMessageObject) {
                MediaController.getInstance().cleanupPlayer(true, true);
            }
            SendMessagesHelper.getInstance(currentAccount).sendMessage(audioToSend, null, audioToSendPath, dialog_id, replyingMessageObject, getThreadMessage(), null, null, null, null, notify, scheduleDate, 0, null);
            if (delegate != null) {
                delegate.onMessageSend(null, notify, scheduleDate);
            }
            hideRecordedAudioPanel(true);
            checkSendButton(true);
            return;
        }
        CharSequence message = messageEditText.getText();
        if (parentFragment != null) {
            TLRPC.Chat chat = parentFragment.getCurrentChat();
            if (chat != null && chat.slowmode_enabled && !ChatObject.hasAdminRights(chat)) {
                if (message.length() > accountInstance.getMessagesController().maxMessageLength) {
                    AlertsCreator.showSimpleAlert(parentFragment, LocaleController.getString("Slowmode", R.string.Slowmode), LocaleController.getString("SlowmodeSendErrorTooLong", R.string.SlowmodeSendErrorTooLong));
                    return;
                } else if (forceShowSendButton && message.length() > 0) {
                    AlertsCreator.showSimpleAlert(parentFragment, LocaleController.getString("Slowmode", R.string.Slowmode), LocaleController.getString("SlowmodeSendError", R.string.SlowmodeSendError));
                    return;
                }
            }
        }
        if (processSendingText(message, notify, scheduleDate)) {
            messageEditText.setText("");
            lastTypingTimeSend = 0;
            if (delegate != null) {
                delegate.onMessageSend(message, notify, scheduleDate);
            }
        } else if (forceShowSendButton) {
            if (delegate != null) {
                delegate.onMessageSend(null, notify, scheduleDate);
            }
        }
    }

    public void doneEditingMessage() {
        if (editingMessageObject != null) {
            delegate.onMessageEditEnd(true);
            showEditDoneProgress(true, true);
            CharSequence[] message = new CharSequence[]{messageEditText.getText()};
            ArrayList<TLRPC.MessageEntity> entities = MediaDataController.getInstance(currentAccount).getEntities(message, supportsSendingNewEntities());
            editingMessageReqId = SendMessagesHelper.getInstance(currentAccount).editMessage(editingMessageObject, message[0].toString(), messageWebPageSearch, parentFragment, entities, editingMessageObject.scheduled ? editingMessageObject.messageOwner.date : 0, () -> {
                editingMessageReqId = 0;
                setEditingMessageObject(null, false);
            });
        }
    }

    public boolean processSendingText(CharSequence text, boolean notify, int scheduleDate) {
        text = AndroidUtilities.getTrimmedString(text);
        boolean supportsNewEntities = supportsSendingNewEntities();
        int maxLength = accountInstance.getMessagesController().maxMessageLength;
        if (text.length() != 0) {
            if (delegate != null && parentFragment != null && (scheduleDate != 0) == parentFragment.isInScheduleMode()) {
                delegate.prepareMessageSending();
            }
            int count = (int) Math.ceil(text.length() / (float) maxLength);
            for (int a = 0; a < count; a++) {
                CharSequence[] message = new CharSequence[]{text.subSequence(a * maxLength, Math.min((a + 1) * maxLength, text.length()))};
                ArrayList<TLRPC.MessageEntity> entities = MediaDataController.getInstance(currentAccount).getEntities(message, supportsNewEntities);
                SendMessagesHelper.getInstance(currentAccount).sendMessage(message[0].toString(), dialog_id, replyingMessageObject, getThreadMessage(), messageWebPage, messageWebPageSearch, entities, null, null, notify, scheduleDate);
            }
            return true;
        }
        return false;
    }

    private boolean supportsSendingNewEntities() {
        TLRPC.EncryptedChat encryptedChat = parentFragment != null ? parentFragment.getCurrentEncryptedChat() : null;
        return encryptedChat == null || AndroidUtilities.getPeerLayerVersion(encryptedChat.layer) >= 101;
    }

    private void checkSendButton(boolean animated) {
        if (editingMessageObject != null || recordingAudioVideo) {
            return;
        }
        if (isPaused) {
            animated = false;
        }
        CharSequence message = AndroidUtilities.getTrimmedString(messageEditText.getText());
        if (slowModeTimer > 0 && slowModeTimer != Integer.MAX_VALUE && !isInScheduleMode()) {
            if (slowModeButton.getVisibility() != VISIBLE) {
                if (animated) {
                    if (runningAnimationType == 5) {
                        return;
                    }
                    if (runningAnimation != null) {
                        runningAnimation.cancel();
                        runningAnimation = null;
                    }
                    if (runningAnimation2 != null) {
                        runningAnimation2.cancel();
                        runningAnimation2 = null;
                    }

                    if (attachLayout != null) {
                        runningAnimation2 = new AnimatorSet();
                        ArrayList<Animator> animators = new ArrayList<>();
                        animators.add(ObjectAnimator.ofFloat(attachLayout, View.ALPHA, 0.0f));
                        animators.add(ObjectAnimator.ofFloat(attachLayout, View.SCALE_X, 0.0f));
                        scheduleButtonHidden = false;
                        boolean hasScheduled = delegate != null && delegate.hasScheduledMessages();
                        if (scheduledButton != null) {
                            scheduledButton.setScaleY(1.0f);
                            if (hasScheduled) {
                                scheduledButton.setVisibility(VISIBLE);
                                scheduledButton.setTag(1);
                                scheduledButton.setPivotX(AndroidUtilities.dp(48));
                                animators.add(ObjectAnimator.ofFloat(scheduledButton, View.TRANSLATION_X, AndroidUtilities.dp(botButton != null && botButton.getVisibility() == VISIBLE ? 96 : 48)));
                                animators.add(ObjectAnimator.ofFloat(scheduledButton, View.ALPHA, 1.0f));
                                animators.add(ObjectAnimator.ofFloat(scheduledButton, View.SCALE_X, 1.0f));
                            } else {
                                scheduledButton.setTranslationX(AndroidUtilities.dp(botButton != null && botButton.getVisibility() == VISIBLE ? 96 : 48));
                                scheduledButton.setAlpha(1.0f);
                                scheduledButton.setScaleX(1.0f);
                            }
                        }
                        runningAnimation2.playTogether(animators);
                        runningAnimation2.setDuration(100);
                        runningAnimation2.addListener(new AnimatorListenerAdapter() {
                            @Override
                            public void onAnimationEnd(Animator animation) {
                                if (animation.equals(runningAnimation2)) {
                                    attachLayout.setVisibility(GONE);
                                    runningAnimation2 = null;
                                }
                            }

                            @Override
                            public void onAnimationCancel(Animator animation) {
                                if (animation.equals(runningAnimation2)) {
                                    runningAnimation2 = null;
                                }
                            }
                        });
                        runningAnimation2.start();
                        updateFieldRight(0);
                        if (delegate != null && getVisibility() == VISIBLE) {
                            delegate.onAttachButtonHidden();
                        }
                    }

                    runningAnimationType = 5;
                    runningAnimation = new AnimatorSet();

                    ArrayList<Animator> animators = new ArrayList<>();
                    if (audioVideoButtonContainer.getVisibility() == VISIBLE) {
                        animators.add(ObjectAnimator.ofFloat(audioVideoButtonContainer, View.SCALE_X, 0.1f));
                        animators.add(ObjectAnimator.ofFloat(audioVideoButtonContainer, View.SCALE_Y, 0.1f));
                        animators.add(ObjectAnimator.ofFloat(audioVideoButtonContainer, View.ALPHA, 0.0f));
                    }
                    if (expandStickersButton.getVisibility() == VISIBLE) {
                        animators.add(ObjectAnimator.ofFloat(expandStickersButton, View.SCALE_X, 0.1f));
                        animators.add(ObjectAnimator.ofFloat(expandStickersButton, View.SCALE_Y, 0.1f));
                        animators.add(ObjectAnimator.ofFloat(expandStickersButton, View.ALPHA, 0.0f));
                    }
                    if (sendButton.getVisibility() == VISIBLE) {
                        animators.add(ObjectAnimator.ofFloat(sendButton, View.SCALE_X, 0.1f));
                        animators.add(ObjectAnimator.ofFloat(sendButton, View.SCALE_Y, 0.1f));
                        animators.add(ObjectAnimator.ofFloat(sendButton, View.ALPHA, 0.0f));
                    }
                    if (cancelBotButton.getVisibility() == VISIBLE) {
                        animators.add(ObjectAnimator.ofFloat(cancelBotButton, View.SCALE_X, 0.1f));
                        animators.add(ObjectAnimator.ofFloat(cancelBotButton, View.SCALE_Y, 0.1f));
                        animators.add(ObjectAnimator.ofFloat(cancelBotButton, View.ALPHA, 0.0f));
                    }
                    animators.add(ObjectAnimator.ofFloat(slowModeButton, View.SCALE_X, 1.0f));
                    animators.add(ObjectAnimator.ofFloat(slowModeButton, View.SCALE_Y, 1.0f));
                    animators.add(ObjectAnimator.ofFloat(slowModeButton, View.ALPHA, 1.0f));
                    setSlowModeButtonVisible(true);
                    runningAnimation.playTogether(animators);
                    runningAnimation.setDuration(150);
                    runningAnimation.addListener(new AnimatorListenerAdapter() {
                        @Override
                        public void onAnimationEnd(Animator animation) {
                            if (animation.equals(runningAnimation)) {
                                sendButton.setVisibility(GONE);
                                cancelBotButton.setVisibility(GONE);
                                audioVideoButtonContainer.setVisibility(GONE);
                                expandStickersButton.setVisibility(GONE);
                                runningAnimation = null;
                                runningAnimationType = 0;
                            }
                        }

                        @Override
                        public void onAnimationCancel(Animator animation) {
                            if (animation.equals(runningAnimation)) {
                                runningAnimation = null;
                            }
                        }
                    });
                    runningAnimation.start();
                } else {
                    slowModeButton.setScaleX(1.0f);
                    slowModeButton.setScaleY(1.0f);
                    slowModeButton.setAlpha(1.0f);
                    setSlowModeButtonVisible(true);

                    audioVideoButtonContainer.setScaleX(0.1f);
                    audioVideoButtonContainer.setScaleY(0.1f);
                    audioVideoButtonContainer.setAlpha(0.0f);
                    audioVideoButtonContainer.setVisibility(GONE);

                    sendButton.setScaleX(0.1f);
                    sendButton.setScaleY(0.1f);
                    sendButton.setAlpha(0.0f);
                    sendButton.setVisibility(GONE);

                    cancelBotButton.setScaleX(0.1f);
                    cancelBotButton.setScaleY(0.1f);
                    cancelBotButton.setAlpha(0.0f);
                    cancelBotButton.setVisibility(GONE);

                    if (expandStickersButton.getVisibility() == VISIBLE) {
                        expandStickersButton.setScaleX(0.1f);
                        expandStickersButton.setScaleY(0.1f);
                        expandStickersButton.setAlpha(0.0f);
                        expandStickersButton.setVisibility(GONE);
                    }
                    if (attachLayout != null) {
                        attachLayout.setVisibility(GONE);
                        if (delegate != null && getVisibility() == VISIBLE) {
                            delegate.onAttachButtonHidden();
                        }
                        updateFieldRight(0);
                    }
                    scheduleButtonHidden = false;
                    if (scheduledButton != null) {
                        if (delegate != null && delegate.hasScheduledMessages()) {
                            scheduledButton.setVisibility(VISIBLE);
                            scheduledButton.setTag(1);
                        }
                        scheduledButton.setTranslationX(AndroidUtilities.dp(botButton != null && botButton.getVisibility() == VISIBLE ? 96 : 48));
                        scheduledButton.setAlpha(1.0f);
                        scheduledButton.setScaleX(1.0f);
                        scheduledButton.setScaleY(1.0f);
                    }
                }
            }
        } else if (message.length() > 0 || forceShowSendButton || audioToSend != null || videoToSendMessageObject != null || slowModeTimer == Integer.MAX_VALUE && !isInScheduleMode()) {
            final String caption = messageEditText.getCaption();
            boolean showBotButton = caption != null && (sendButton.getVisibility() == VISIBLE || expandStickersButton.getVisibility() == VISIBLE);
            boolean showSendButton = caption == null && (cancelBotButton.getVisibility() == VISIBLE || expandStickersButton.getVisibility() == VISIBLE);
            int color;
            if (slowModeTimer == Integer.MAX_VALUE && !isInScheduleMode()) {
                color = Theme.getColor(Theme.key_chat_messagePanelIcons);
            } else {
                color = Theme.getColor(Theme.key_chat_messagePanelSend);
            }
            Theme.setSelectorDrawableColor(sendButton.getBackground(), Color.argb(24, Color.red(color), Color.green(color), Color.blue(color)), true);
            if (audioVideoButtonContainer.getVisibility() == VISIBLE || slowModeButton.getVisibility() == VISIBLE || showBotButton || showSendButton) {
                if (animated) {
                    if (runningAnimationType == 1 && messageEditText.getCaption() == null || runningAnimationType == 3 && caption != null) {
                        return;
                    }
                    if (runningAnimation != null) {
                        runningAnimation.cancel();
                        runningAnimation = null;
                    }
                    if (runningAnimation2 != null) {
                        runningAnimation2.cancel();
                        runningAnimation2 = null;
                    }

                    if (attachLayout != null) {
                        runningAnimation2 = new AnimatorSet();
                        ArrayList<Animator> animators = new ArrayList<>();
                        animators.add(ObjectAnimator.ofFloat(attachLayout, View.ALPHA, 0.0f));
                        animators.add(ObjectAnimator.ofFloat(attachLayout, View.SCALE_X, 0.0f));
                        boolean hasScheduled = delegate != null && delegate.hasScheduledMessages();
                        scheduleButtonHidden = true;
                        if (scheduledButton != null) {
                            scheduledButton.setScaleY(1.0f);
                            if (hasScheduled) {
                                scheduledButton.setTag(null);
                                animators.add(ObjectAnimator.ofFloat(scheduledButton, View.ALPHA, 0.0f));
                                animators.add(ObjectAnimator.ofFloat(scheduledButton, View.SCALE_X, 0.0f));
                                animators.add(ObjectAnimator.ofFloat(scheduledButton, View.TRANSLATION_X, AndroidUtilities.dp(botButton == null || botButton.getVisibility() == GONE ? 48 : 96)));
                            } else {
                                scheduledButton.setAlpha(0.0f);
                                scheduledButton.setScaleX(0.0f);
                                scheduledButton.setTranslationX(AndroidUtilities.dp(botButton == null || botButton.getVisibility() == GONE ? 48 : 96));
                            }
                        }
                        runningAnimation2.playTogether(animators);
                        runningAnimation2.setDuration(100);
                        runningAnimation2.addListener(new AnimatorListenerAdapter() {
                            @Override
                            public void onAnimationEnd(Animator animation) {
                                if (animation.equals(runningAnimation2)) {
                                    attachLayout.setVisibility(GONE);
                                    if (hasScheduled) {
                                        scheduledButton.setVisibility(GONE);
                                    }
                                    runningAnimation2 = null;
                                }
                            }

                            @Override
                            public void onAnimationCancel(Animator animation) {
                                if (animation.equals(runningAnimation2)) {
                                    runningAnimation2 = null;
                                }
                            }
                        });
                        runningAnimation2.start();
                        updateFieldRight(0);
                        if (delegate != null && getVisibility() == VISIBLE) {
                            delegate.onAttachButtonHidden();
                        }
                    }

                    runningAnimation = new AnimatorSet();

                    ArrayList<Animator> animators = new ArrayList<>();
                    if (audioVideoButtonContainer.getVisibility() == VISIBLE) {
                        animators.add(ObjectAnimator.ofFloat(audioVideoButtonContainer, View.SCALE_X, 0.1f));
                        animators.add(ObjectAnimator.ofFloat(audioVideoButtonContainer, View.SCALE_Y, 0.1f));
                        animators.add(ObjectAnimator.ofFloat(audioVideoButtonContainer, View.ALPHA, 0.0f));
                    }
                    if (expandStickersButton.getVisibility() == VISIBLE) {
                        animators.add(ObjectAnimator.ofFloat(expandStickersButton, View.SCALE_X, 0.1f));
                        animators.add(ObjectAnimator.ofFloat(expandStickersButton, View.SCALE_Y, 0.1f));
                        animators.add(ObjectAnimator.ofFloat(expandStickersButton, View.ALPHA, 0.0f));
                    }
                    if (slowModeButton.getVisibility() == VISIBLE) {
                        animators.add(ObjectAnimator.ofFloat(slowModeButton, View.SCALE_X, 0.1f));
                        animators.add(ObjectAnimator.ofFloat(slowModeButton, View.SCALE_Y, 0.1f));
                        animators.add(ObjectAnimator.ofFloat(slowModeButton, View.ALPHA, 0.0f));
                    }
                    if (showBotButton) {
                        animators.add(ObjectAnimator.ofFloat(sendButton, View.SCALE_X, 0.1f));
                        animators.add(ObjectAnimator.ofFloat(sendButton, View.SCALE_Y, 0.1f));
                        animators.add(ObjectAnimator.ofFloat(sendButton, View.ALPHA, 0.0f));
                    } else if (showSendButton) {
                        animators.add(ObjectAnimator.ofFloat(cancelBotButton, View.SCALE_X, 0.1f));
                        animators.add(ObjectAnimator.ofFloat(cancelBotButton, View.SCALE_Y, 0.1f));
                        animators.add(ObjectAnimator.ofFloat(cancelBotButton, View.ALPHA, 0.0f));
                    }
                    if (caption != null) {
                        runningAnimationType = 3;
                        animators.add(ObjectAnimator.ofFloat(cancelBotButton, View.SCALE_X, 1.0f));
                        animators.add(ObjectAnimator.ofFloat(cancelBotButton, View.SCALE_Y, 1.0f));
                        animators.add(ObjectAnimator.ofFloat(cancelBotButton, View.ALPHA, 1.0f));
                        cancelBotButton.setVisibility(VISIBLE);
                    } else {
                        runningAnimationType = 1;
                        animators.add(ObjectAnimator.ofFloat(sendButton, View.SCALE_X, 1.0f));
                        animators.add(ObjectAnimator.ofFloat(sendButton, View.SCALE_Y, 1.0f));
                        animators.add(ObjectAnimator.ofFloat(sendButton, View.ALPHA, 1.0f));
                        sendButton.setVisibility(VISIBLE);
                    }

                    runningAnimation.playTogether(animators);
                    runningAnimation.setDuration(150);
                    runningAnimation.addListener(new AnimatorListenerAdapter() {
                        @Override
                        public void onAnimationEnd(Animator animation) {
                            if (animation.equals(runningAnimation)) {
                                if (caption != null) {
                                    cancelBotButton.setVisibility(VISIBLE);
                                    sendButton.setVisibility(GONE);
                                } else {
                                    sendButton.setVisibility(VISIBLE);
                                    cancelBotButton.setVisibility(GONE);
                                }
                                audioVideoButtonContainer.setVisibility(GONE);
                                expandStickersButton.setVisibility(GONE);
                                setSlowModeButtonVisible(false);
                                runningAnimation = null;
                                runningAnimationType = 0;
                            }
                        }

                        @Override
                        public void onAnimationCancel(Animator animation) {
                            if (animation.equals(runningAnimation)) {
                                runningAnimation = null;
                            }
                        }
                    });
                    runningAnimation.start();
                } else {
                    audioVideoButtonContainer.setScaleX(0.1f);
                    audioVideoButtonContainer.setScaleY(0.1f);
                    audioVideoButtonContainer.setAlpha(0.0f);
                    audioVideoButtonContainer.setVisibility(GONE);
                    if (slowModeButton.getVisibility() == VISIBLE) {
                        slowModeButton.setScaleX(0.1f);
                        slowModeButton.setScaleY(0.1f);
                        slowModeButton.setAlpha(0.0f);
                        setSlowModeButtonVisible(false);
                    }
                    if (caption != null) {
                        sendButton.setScaleX(0.1f);
                        sendButton.setScaleY(0.1f);
                        sendButton.setAlpha(0.0f);
                        sendButton.setVisibility(GONE);
                        cancelBotButton.setScaleX(1.0f);
                        cancelBotButton.setScaleY(1.0f);
                        cancelBotButton.setAlpha(1.0f);
                        cancelBotButton.setVisibility(VISIBLE);
                    } else {
                        cancelBotButton.setScaleX(0.1f);
                        cancelBotButton.setScaleY(0.1f);
                        cancelBotButton.setAlpha(0.0f);
                        sendButton.setVisibility(VISIBLE);
                        sendButton.setScaleX(1.0f);
                        sendButton.setScaleY(1.0f);
                        sendButton.setAlpha(1.0f);
                        cancelBotButton.setVisibility(GONE);
                    }
                    if (expandStickersButton.getVisibility() == VISIBLE) {
                        expandStickersButton.setScaleX(0.1f);
                        expandStickersButton.setScaleY(0.1f);
                        expandStickersButton.setAlpha(0.0f);
                        expandStickersButton.setVisibility(GONE);
                    }
                    if (attachLayout != null) {
                        attachLayout.setVisibility(GONE);
                        if (delegate != null && getVisibility() == VISIBLE) {
                            delegate.onAttachButtonHidden();
                        }
                        updateFieldRight(0);
                    }
                    scheduleButtonHidden = true;
                    if (scheduledButton != null) {
                        if (delegate != null && delegate.hasScheduledMessages()) {
                            scheduledButton.setVisibility(GONE);
                            scheduledButton.setTag(null);
                        }
                        scheduledButton.setAlpha(0.0f);
                        scheduledButton.setScaleX(0.0f);
                        scheduledButton.setScaleY(1.0f);
                        scheduledButton.setTranslationX(AndroidUtilities.dp(botButton == null || botButton.getVisibility() == GONE ? 48 : 96));
                    }
                }
            }
        } else if (emojiView != null && emojiViewVisible && (stickersTabOpen || emojiTabOpen && searchingType == 2) && !AndroidUtilities.isInMultiwindow) {
            if (animated) {
                if (runningAnimationType == 4) {
                    return;
                }

                if (runningAnimation != null) {
                    runningAnimation.cancel();
                    runningAnimation = null;
                }
                if (runningAnimation2 != null) {
                    runningAnimation2.cancel();
                    runningAnimation2 = null;
                }

                if (attachLayout != null || recordInterfaceState == 0) {
                    attachLayout.setVisibility(VISIBLE);
                    runningAnimation2 = new AnimatorSet();
                    ArrayList<Animator> animators = new ArrayList<>();
                    animators.add(ObjectAnimator.ofFloat(attachLayout, View.ALPHA, 1.0f));
                    animators.add(ObjectAnimator.ofFloat(attachLayout, View.SCALE_X, 1.0f));
                    boolean hasScheduled = delegate != null && delegate.hasScheduledMessages();
                    scheduleButtonHidden = false;
                    if (scheduledButton != null) {
                        scheduledButton.setScaleY(1.0f);
                        if (hasScheduled) {
                            scheduledButton.setVisibility(VISIBLE);
                            scheduledButton.setTag(1);
                            scheduledButton.setPivotX(AndroidUtilities.dp(48));
                            animators.add(ObjectAnimator.ofFloat(scheduledButton, View.ALPHA, 1.0f));
                            animators.add(ObjectAnimator.ofFloat(scheduledButton, View.SCALE_X, 1.0f));
                            animators.add(ObjectAnimator.ofFloat(scheduledButton, View.TRANSLATION_X, 0));
                        } else {
                            scheduledButton.setAlpha(1.0f);
                            scheduledButton.setScaleX(1.0f);
                            scheduledButton.setTranslationX(0);
                        }
                    }
                    runningAnimation2.playTogether(animators);
                    runningAnimation2.setDuration(100);
                    runningAnimation2.addListener(new AnimatorListenerAdapter() {
                        @Override
                        public void onAnimationEnd(Animator animation) {
                            if (animation.equals(runningAnimation2)) {
                                runningAnimation2 = null;
                            }
                        }

                        @Override
                        public void onAnimationCancel(Animator animation) {
                            if (animation.equals(runningAnimation2)) {
                                runningAnimation2 = null;
                            }
                        }
                    });
                    runningAnimation2.start();
                    updateFieldRight(1);
                    if (getVisibility() == VISIBLE) {
                        delegate.onAttachButtonShow();
                    }
                }

                expandStickersButton.setVisibility(VISIBLE);
                runningAnimation = new AnimatorSet();
                runningAnimationType = 4;

                ArrayList<Animator> animators = new ArrayList<>();
                animators.add(ObjectAnimator.ofFloat(expandStickersButton, View.SCALE_X, 1.0f));
                animators.add(ObjectAnimator.ofFloat(expandStickersButton, View.SCALE_Y, 1.0f));
                animators.add(ObjectAnimator.ofFloat(expandStickersButton, View.ALPHA, 1.0f));
                if (cancelBotButton.getVisibility() == VISIBLE) {
                    animators.add(ObjectAnimator.ofFloat(cancelBotButton, View.SCALE_X, 0.1f));
                    animators.add(ObjectAnimator.ofFloat(cancelBotButton, View.SCALE_Y, 0.1f));
                    animators.add(ObjectAnimator.ofFloat(cancelBotButton, View.ALPHA, 0.0f));
                } else if (audioVideoButtonContainer.getVisibility() == VISIBLE) {
                    animators.add(ObjectAnimator.ofFloat(audioVideoButtonContainer, View.SCALE_X, 0.1f));
                    animators.add(ObjectAnimator.ofFloat(audioVideoButtonContainer, View.SCALE_Y, 0.1f));
                    animators.add(ObjectAnimator.ofFloat(audioVideoButtonContainer, View.ALPHA, 0.0f));
                } else if (slowModeButton.getVisibility() == VISIBLE) {
                    animators.add(ObjectAnimator.ofFloat(slowModeButton, View.SCALE_X, 0.1f));
                    animators.add(ObjectAnimator.ofFloat(slowModeButton, View.SCALE_Y, 0.1f));
                    animators.add(ObjectAnimator.ofFloat(slowModeButton, View.ALPHA, 0.0f));
                } else {
                    animators.add(ObjectAnimator.ofFloat(sendButton, View.SCALE_X, 0.1f));
                    animators.add(ObjectAnimator.ofFloat(sendButton, View.SCALE_Y, 0.1f));
                    animators.add(ObjectAnimator.ofFloat(sendButton, View.ALPHA, 0.0f));
                }

                runningAnimation.playTogether(animators);
                runningAnimation.setDuration(AdjustPanLayoutHelper.keyboardDuration);
                runningAnimation.addListener(new AnimatorListenerAdapter() {
                    @Override
                    public void onAnimationEnd(Animator animation) {
                        if (animation.equals(runningAnimation)) {
                            sendButton.setVisibility(GONE);
                            cancelBotButton.setVisibility(GONE);
                            setSlowModeButtonVisible(false);
                            audioVideoButtonContainer.setVisibility(GONE);
                            expandStickersButton.setVisibility(VISIBLE);
                            runningAnimation = null;
                            runningAnimationType = 0;
                        }
                    }

                    @Override
                    public void onAnimationCancel(Animator animation) {
                        if (animation.equals(runningAnimation)) {
                            runningAnimation = null;
                        }
                    }
                });
                runningAnimation.start();
            } else {
                slowModeButton.setScaleX(0.1f);
                slowModeButton.setScaleY(0.1f);
                slowModeButton.setAlpha(0.0f);
                setSlowModeButtonVisible(false);
                sendButton.setScaleX(0.1f);
                sendButton.setScaleY(0.1f);
                sendButton.setAlpha(0.0f);
                sendButton.setVisibility(GONE);
                cancelBotButton.setScaleX(0.1f);
                cancelBotButton.setScaleY(0.1f);
                cancelBotButton.setAlpha(0.0f);
                cancelBotButton.setVisibility(GONE);
                audioVideoButtonContainer.setScaleX(0.1f);
                audioVideoButtonContainer.setScaleY(0.1f);
                audioVideoButtonContainer.setAlpha(0.0f);
                audioVideoButtonContainer.setVisibility(GONE);
                expandStickersButton.setScaleX(1.0f);
                expandStickersButton.setScaleY(1.0f);
                expandStickersButton.setAlpha(1.0f);
                expandStickersButton.setVisibility(VISIBLE);
                if (attachLayout != null) {
                    if (getVisibility() == VISIBLE) {
                        delegate.onAttachButtonShow();
                    }
                    attachLayout.setVisibility(VISIBLE);
                    updateFieldRight(1);
                }
                scheduleButtonHidden = false;
                if (scheduledButton != null) {
                    if (delegate != null && delegate.hasScheduledMessages()) {
                        scheduledButton.setVisibility(VISIBLE);
                        scheduledButton.setTag(1);
                    }
                    scheduledButton.setAlpha(1.0f);
                    scheduledButton.setScaleX(1.0f);
                    scheduledButton.setScaleY(1.0f);
                    scheduledButton.setTranslationX(0);
                }
            }
        } else if (sendButton.getVisibility() == VISIBLE || cancelBotButton.getVisibility() == VISIBLE || expandStickersButton.getVisibility() == VISIBLE || slowModeButton.getVisibility() == VISIBLE) {
            if (animated) {
                if (runningAnimationType == 2) {
                    return;
                }

                if (runningAnimation != null) {
                    runningAnimation.cancel();
                    runningAnimation = null;
                }
                if (runningAnimation2 != null) {
                    runningAnimation2.cancel();
                    runningAnimation2 = null;
                }

                if (attachLayout != null) {
                    attachLayout.setVisibility(VISIBLE);
                    runningAnimation2 = new AnimatorSet();
                    ArrayList<Animator> animators = new ArrayList<>();
                    animators.add(ObjectAnimator.ofFloat(attachLayout, View.ALPHA, 1.0f));
                    animators.add(ObjectAnimator.ofFloat(attachLayout, View.SCALE_X, 1.0f));
                    boolean hasScheduled = delegate != null && delegate.hasScheduledMessages();
                    scheduleButtonHidden = false;
                    if (scheduledButton != null) {
                        if (hasScheduled) {
                            scheduledButton.setVisibility(VISIBLE);
                            scheduledButton.setTag(1);
                            scheduledButton.setPivotX(AndroidUtilities.dp(48));
                            animators.add(ObjectAnimator.ofFloat(scheduledButton, View.ALPHA, 1.0f));
                            animators.add(ObjectAnimator.ofFloat(scheduledButton, View.SCALE_X, 1.0f));
                            animators.add(ObjectAnimator.ofFloat(scheduledButton, View.TRANSLATION_X, 0));
                        } else {
                            scheduledButton.setAlpha(1.0f);
                            scheduledButton.setScaleX(1.0f);
                            scheduledButton.setScaleY(1.0f);
                            scheduledButton.setTranslationX(0);
                        }
                    }
                    runningAnimation2.playTogether(animators);
                    runningAnimation2.setDuration(100);
                    runningAnimation2.addListener(new AnimatorListenerAdapter() {
                        @Override
                        public void onAnimationEnd(Animator animation) {
                            if (animation.equals(runningAnimation2)) {
                                runningAnimation2 = null;
                            }
                        }

                        @Override
                        public void onAnimationCancel(Animator animation) {
                            if (animation.equals(runningAnimation2)) {
                                runningAnimation2 = null;
                            }
                        }
                    });
                    runningAnimation2.start();
                    updateFieldRight(1);
                    if (getVisibility() == VISIBLE) {
                        delegate.onAttachButtonShow();
                    }
                }

                audioVideoButtonContainer.setVisibility(VISIBLE);
                runningAnimation = new AnimatorSet();
                runningAnimationType = 2;

                ArrayList<Animator> animators = new ArrayList<>();
                animators.add(ObjectAnimator.ofFloat(audioVideoButtonContainer, View.SCALE_X, 1.0f));
                animators.add(ObjectAnimator.ofFloat(audioVideoButtonContainer, View.SCALE_Y, 1.0f));
                animators.add(ObjectAnimator.ofFloat(audioVideoButtonContainer, View.ALPHA, 1.0f));
                if (cancelBotButton.getVisibility() == VISIBLE) {
                    animators.add(ObjectAnimator.ofFloat(cancelBotButton, View.SCALE_X, 0.1f));
                    animators.add(ObjectAnimator.ofFloat(cancelBotButton, View.SCALE_Y, 0.1f));
                    animators.add(ObjectAnimator.ofFloat(cancelBotButton, View.ALPHA, 0.0f));
                } else if (expandStickersButton.getVisibility() == VISIBLE) {
                    animators.add(ObjectAnimator.ofFloat(expandStickersButton, View.SCALE_X, 0.1f));
                    animators.add(ObjectAnimator.ofFloat(expandStickersButton, View.SCALE_Y, 0.1f));
                    animators.add(ObjectAnimator.ofFloat(expandStickersButton, View.ALPHA, 0.0f));
                } else if (slowModeButton.getVisibility() == VISIBLE) {
                    animators.add(ObjectAnimator.ofFloat(slowModeButton, View.SCALE_X, 0.1f));
                    animators.add(ObjectAnimator.ofFloat(slowModeButton, View.SCALE_Y, 0.1f));
                    animators.add(ObjectAnimator.ofFloat(slowModeButton, View.ALPHA, 0.0f));
                } else {
                    animators.add(ObjectAnimator.ofFloat(sendButton, View.SCALE_X, 0.1f));
                    animators.add(ObjectAnimator.ofFloat(sendButton, View.SCALE_Y, 0.1f));
                    animators.add(ObjectAnimator.ofFloat(sendButton, View.ALPHA, 0.0f));
                }

                runningAnimation.playTogether(animators);
                runningAnimation.setDuration(150);
                runningAnimation.addListener(new AnimatorListenerAdapter() {
                    @Override
                    public void onAnimationEnd(Animator animation) {
                        if (animation.equals(runningAnimation)) {
                            setSlowModeButtonVisible(false);
                            runningAnimation = null;
                            runningAnimationType = 0;

                            if (audioVideoButtonContainer != null) {
                                audioVideoButtonContainer.setVisibility(VISIBLE);
                            }
                        }
                    }

                    @Override
                    public void onAnimationCancel(Animator animation) {
                        if (animation.equals(runningAnimation)) {
                            runningAnimation = null;
                        }
                    }
                });
                runningAnimation.start();
            } else {
                slowModeButton.setScaleX(0.1f);
                slowModeButton.setScaleY(0.1f);
                slowModeButton.setAlpha(0.0f);
                setSlowModeButtonVisible(false);
                sendButton.setScaleX(0.1f);
                sendButton.setScaleY(0.1f);
                sendButton.setAlpha(0.0f);
                sendButton.setVisibility(GONE);
                cancelBotButton.setScaleX(0.1f);
                cancelBotButton.setScaleY(0.1f);
                cancelBotButton.setAlpha(0.0f);
                cancelBotButton.setVisibility(GONE);
                expandStickersButton.setScaleX(0.1f);
                expandStickersButton.setScaleY(0.1f);
                expandStickersButton.setAlpha(0.0f);
                expandStickersButton.setVisibility(GONE);
                audioVideoButtonContainer.setScaleX(1.0f);
                audioVideoButtonContainer.setScaleY(1.0f);
                audioVideoButtonContainer.setAlpha(1.0f);
                audioVideoButtonContainer.setVisibility(VISIBLE);
                if (attachLayout != null) {
                    if (getVisibility() == VISIBLE) {
                        delegate.onAttachButtonShow();
                    }
                    attachLayout.setAlpha(1.0f);
                    attachLayout.setScaleX(1.0f);
                    attachLayout.setVisibility(VISIBLE);
                    updateFieldRight(1);
                }
                scheduleButtonHidden = false;
                if (scheduledButton != null) {
                    if (delegate != null && delegate.hasScheduledMessages()) {
                        scheduledButton.setVisibility(VISIBLE);
                        scheduledButton.setTag(1);
                    }
                    scheduledButton.setAlpha(1.0f);
                    scheduledButton.setScaleX(1.0f);
                    scheduledButton.setScaleY(1.0f);
                    scheduledButton.setTranslationX(0);
                }
            }
        }
    }

    private void setSlowModeButtonVisible(boolean visible) {
        slowModeButton.setVisibility(visible ? VISIBLE : GONE);
        int padding = visible ? AndroidUtilities.dp(16) : 0;
        if (messageEditText.getPaddingRight() != padding) {
            messageEditText.setPadding(0, AndroidUtilities.dp(11), padding, AndroidUtilities.dp(12));
        }
    }

    private void updateFieldRight(int attachVisible) {
        if (messageEditText == null || editingMessageObject != null) {
            return;
        }
        FrameLayout.LayoutParams layoutParams = (FrameLayout.LayoutParams) messageEditText.getLayoutParams();
        int oldRightMargin = layoutParams.rightMargin;
        if (attachVisible == 1) {
            if (botButton != null && botButton.getVisibility() == VISIBLE && scheduledButton != null && scheduledButton.getVisibility() == VISIBLE && attachLayout != null && attachLayout.getVisibility() == VISIBLE) {
                layoutParams.rightMargin = AndroidUtilities.dp(146);
            } else if (botButton != null && botButton.getVisibility() == VISIBLE || notifyButton != null && notifyButton.getVisibility() == VISIBLE || scheduledButton != null && scheduledButton.getTag() != null) {
                layoutParams.rightMargin = AndroidUtilities.dp(98);
            } else {
                layoutParams.rightMargin = AndroidUtilities.dp(50);
            }
        } else if (attachVisible == 2) {
            if (layoutParams.rightMargin != AndroidUtilities.dp(2)) {
                if (botButton != null && botButton.getVisibility() == VISIBLE && scheduledButton != null && scheduledButton.getVisibility() == VISIBLE && attachLayout != null && attachLayout.getVisibility() == VISIBLE) {
                    layoutParams.rightMargin = AndroidUtilities.dp(146);
                } else if (botButton != null && botButton.getVisibility() == VISIBLE || notifyButton != null && notifyButton.getVisibility() == VISIBLE || scheduledButton != null && scheduledButton.getTag() != null) {
                    layoutParams.rightMargin = AndroidUtilities.dp(98);
                } else {
                    layoutParams.rightMargin = AndroidUtilities.dp(50);
                }
            }
        } else {
            if (scheduledButton != null && scheduledButton.getTag() != null) {
                layoutParams.rightMargin = AndroidUtilities.dp(50);
            } else {
                layoutParams.rightMargin = AndroidUtilities.dp(2);
            }
        }
        if (oldRightMargin != layoutParams.rightMargin) {
            messageEditText.setLayoutParams(layoutParams);
        }
    }

    private void updateRecordIntefrace(int recordState) {
        if (recordingAudioVideo) {
            if (recordInterfaceState == 1) {
                return;
            }
            recordInterfaceState = 1;
            if (emojiView != null) {
                emojiView.setEnabled(false);
            }
            if (emojiButtonAnimation != null) {
                emojiButtonAnimation.cancel();
            }
            try {
                if (wakeLock == null) {
                    PowerManager pm = (PowerManager) ApplicationLoader.applicationContext.getSystemService(Context.POWER_SERVICE);
                    wakeLock = pm.newWakeLock(PowerManager.SCREEN_DIM_WAKE_LOCK | PowerManager.ON_AFTER_RELEASE, "telegram:audio_record_lock");
                    wakeLock.acquire();
                }
            } catch (Exception e) {
                FileLog.e(e);
            }
            AndroidUtilities.lockOrientation(parentActivity);

            if (delegate != null) {
                delegate.needStartRecordAudio(0);
            }

            if (runningAnimationAudio != null) {
                runningAnimationAudio.cancel();
            }

            if (recordPannelAnimation != null) {
                recordPannelAnimation.cancel();
            }

            recordPanel.setVisibility(VISIBLE);
            recordCircle.setVisibility(VISIBLE);
            recordCircle.setAmplitude(0);
            recordDot.resetAlpha();

            runningAnimationAudio = new AnimatorSet();

            recordDot.setScaleX(0);
            recordDot.setScaleY(0);
            recordDot.enterAnimation = true;
            recordTimerView.setTranslationX(AndroidUtilities.dp(20));
            recordTimerView.setAlpha(0);
            slideText.setTranslationX(AndroidUtilities.dp(20));
            slideText.setAlpha(0);
            slideText.setCancelToProgress(0f);
            slideText.setSlideX(1f);
            recordCircle.setLockTranslation(10000);
            slideText.setEnabled(true);

            recordIsCanceled = false;

            //ENTER TRANSITION
            AnimatorSet iconChanges = new AnimatorSet();
            iconChanges.playTogether(
                    ObjectAnimator.ofFloat(emojiButton[0], View.SCALE_Y, 0),
                    ObjectAnimator.ofFloat(emojiButton[0], View.SCALE_X, 0),
                    ObjectAnimator.ofFloat(emojiButton[0], View.ALPHA, 0),
                    ObjectAnimator.ofFloat(emojiButton[1], View.SCALE_Y, 0),
                    ObjectAnimator.ofFloat(emojiButton[1], View.SCALE_X, 0),
                    ObjectAnimator.ofFloat(emojiButton[1], View.ALPHA, 0),
                    ObjectAnimator.ofFloat(recordDot, View.SCALE_Y, 1),
                    ObjectAnimator.ofFloat(recordDot, View.SCALE_X, 1),
                    ObjectAnimator.ofFloat(recordTimerView, View.TRANSLATION_X, 0),
                    ObjectAnimator.ofFloat(recordTimerView, View.ALPHA, 1),
                    ObjectAnimator.ofFloat(slideText, View.TRANSLATION_X, 0),
                    ObjectAnimator.ofFloat(slideText, View.ALPHA, 1)
            );
            if (audioSendButton != null) {
                iconChanges.playTogether(ObjectAnimator.ofFloat(audioSendButton, View.ALPHA, 0));
            }
            if (videoSendButton != null) {
                iconChanges.playTogether(ObjectAnimator.ofFloat(videoSendButton, View.ALPHA, 0));
            }
            iconChanges.setStartDelay(150);

            AnimatorSet viewTransition = new AnimatorSet();
            viewTransition.playTogether(
                    ObjectAnimator.ofFloat(messageEditText, View.TRANSLATION_X, AndroidUtilities.dp(20)),
                    ObjectAnimator.ofFloat(messageEditText, View.ALPHA, 0),
                    ObjectAnimator.ofFloat(recordedAudioPanel, View.ALPHA, 1f)
            );
            if (scheduledButton != null) {
                viewTransition.playTogether(
                        ObjectAnimator.ofFloat(scheduledButton, View.TRANSLATION_X, AndroidUtilities.dp(30)),
                        ObjectAnimator.ofFloat(scheduledButton, View.ALPHA, 0f)
                );
            }
            if (attachLayout != null) {
                viewTransition.playTogether(
                        ObjectAnimator.ofFloat(attachLayout, View.TRANSLATION_X, AndroidUtilities.dp(30)),
                        ObjectAnimator.ofFloat(attachLayout, View.ALPHA, 0f)
                );
            }

            runningAnimationAudio.playTogether(
                    iconChanges.setDuration(150),
                    viewTransition.setDuration(150),
                    ObjectAnimator.ofFloat(recordCircle, recordCircleScale, 1).setDuration(300)
            );
            runningAnimationAudio.addListener(new AnimatorListenerAdapter() {
                @Override
                public void onAnimationEnd(Animator animator) {
                    if (animator.equals(runningAnimationAudio)) {
                        runningAnimationAudio = null;
                    }
                    slideText.setAlpha(1f);
                    slideText.setTranslationX(0);

                    recordCircle.showTooltipIfNeed();
                    messageEditText.setVisibility(View.GONE);
                }
            });
            runningAnimationAudio.setInterpolator(new DecelerateInterpolator());
            runningAnimationAudio.start();
            recordTimerView.start();
        } else {
            if (recordIsCanceled && recordState == RECORD_STATE_PREPARING) {
                return;
            }
            if (wakeLock != null) {
                try {
                    wakeLock.release();
                    wakeLock = null;
                } catch (Exception e) {
                    FileLog.e(e);
                }
            }
            AndroidUtilities.unlockOrientation(parentActivity);
            wasSendTyping = false;
            if (recordInterfaceState == 0) {
                return;
            }
            accountInstance.getMessagesController().sendTyping(dialog_id, getThreadMessageId(), 2, 0);
            recordInterfaceState = 0;
            if (emojiView != null) {
                emojiView.setEnabled(true);
            }

            boolean shouldShowFastTransition = false;
            if (runningAnimationAudio != null) {
                shouldShowFastTransition = runningAnimationAudio.isRunning();
                if (videoSendButton != null) {
                    videoSendButton.setScaleX(1f);
                    videoSendButton.setScaleY(1f);
                }
                if (audioSendButton != null) {
                    audioSendButton.setScaleX(1f);
                    audioSendButton.setScaleY(1f);
                }
                runningAnimationAudio.removeAllListeners();
                runningAnimationAudio.cancel();
            }

            if (recordPannelAnimation != null) {
                recordPannelAnimation.cancel();
            }
            messageEditText.setVisibility(View.VISIBLE);

            runningAnimationAudio = new AnimatorSet();
            //EXIT TRANSITION
            if (shouldShowFastTransition || recordState == RECORD_STATE_CANCEL_BY_TIME) {
                if (videoSendButton != null && isInVideoMode()) {
                    videoSendButton.setVisibility(View.VISIBLE);
                } else if (audioSendButton != null) {
                    audioSendButton.setVisibility(View.VISIBLE);
                }
                runningAnimationAudio.playTogether(
                        ObjectAnimator.ofFloat(emojiButton[0], View.SCALE_Y, 1),
                        ObjectAnimator.ofFloat(emojiButton[0], View.SCALE_X, 1),
                        ObjectAnimator.ofFloat(emojiButton[0], View.ALPHA, 1),
                        ObjectAnimator.ofFloat(emojiButton[1], View.SCALE_Y, 1),
                        ObjectAnimator.ofFloat(emojiButton[1], View.SCALE_X, 1),
                        ObjectAnimator.ofFloat(emojiButton[1], View.ALPHA, 1),
                        ObjectAnimator.ofFloat(recordDot, View.SCALE_Y, 0),
                        ObjectAnimator.ofFloat(recordDot, View.SCALE_X, 0),
                        ObjectAnimator.ofFloat(recordCircle, recordCircleScale, 0.0f),
                        ObjectAnimator.ofFloat(audioVideoButtonContainer, View.ALPHA, 1.0f),
                        ObjectAnimator.ofFloat(recordTimerView, View.ALPHA, 0.0f),
                        ObjectAnimator.ofFloat(recordCircle, recordCircleScale, 0.0f),
                        ObjectAnimator.ofFloat(audioVideoButtonContainer, View.ALPHA, 1.0f),
                        ObjectAnimator.ofFloat(messageEditText, View.ALPHA, 1),
                        ObjectAnimator.ofFloat(messageEditText, View.TRANSLATION_X, 0),
                        ObjectAnimator.ofFloat(recordCircle, "slideToCancelProgress", 1f)
                );
                if (audioSendButton != null) {
                    audioSendButton.setScaleX(1f);
                    audioSendButton.setScaleY(1f);
                    runningAnimationAudio.playTogether(ObjectAnimator.ofFloat(audioSendButton, View.ALPHA, isInVideoMode() ? 0 : 1));
                }
                if (videoSendButton != null) {
                    videoSendButton.setScaleX(1f);
                    videoSendButton.setScaleY(1f);
                    runningAnimationAudio.playTogether(ObjectAnimator.ofFloat(videoSendButton, View.ALPHA, isInVideoMode() ? 1 : 0));
                }
                if (scheduledButton != null) {
                    runningAnimationAudio.playTogether(
                            ObjectAnimator.ofFloat(scheduledButton, View.TRANSLATION_X, 0),
                            ObjectAnimator.ofFloat(scheduledButton, View.ALPHA, 1f)
                    );
                }
                if (attachLayout != null) {
                    runningAnimationAudio.playTogether(
                            ObjectAnimator.ofFloat(attachLayout, View.TRANSLATION_X, 0),
                            ObjectAnimator.ofFloat(attachLayout, View.ALPHA, 1f)
                    );
                }

                recordIsCanceled = true;
                runningAnimationAudio.setDuration(150);
            } else if (recordState == RECORD_STATE_PREPARING) {
                slideText.setEnabled(false);
                if (isInVideoMode()) {
                    recordedAudioBackground.setVisibility(GONE);
                    recordedAudioTimeTextView.setVisibility(GONE);
                    recordedAudioPlayButton.setVisibility(GONE);
                    recordedAudioSeekBar.setVisibility(GONE);
                    recordedAudioPanel.setAlpha(1.0f);
                    recordedAudioPanel.setVisibility(VISIBLE);
                    recordDeleteImageView.setProgress(0);
                    recordDeleteImageView.stopAnimation();
                } else {
                    videoTimelineView.setVisibility(GONE);
                    recordedAudioBackground.setVisibility(VISIBLE);
                    recordedAudioTimeTextView.setVisibility(VISIBLE);
                    recordedAudioPlayButton.setVisibility(VISIBLE);
                    recordedAudioSeekBar.setVisibility(VISIBLE);

                    recordedAudioPanel.setAlpha(1.0f);
                    recordedAudioBackground.setAlpha(0f);
                    recordedAudioTimeTextView.setAlpha(0f);
                    recordedAudioPlayButton.setAlpha(0f);
                    recordedAudioSeekBar.setAlpha(0f);
                    recordedAudioPanel.setVisibility(VISIBLE);
                }

                recordDeleteImageView.setAlpha(0f);
                recordDeleteImageView.setScaleX(0f);
                recordDeleteImageView.setScaleY(0f);
                recordDeleteImageView.setProgress(0);
                recordDeleteImageView.stopAnimation();

                ValueAnimator transformToSeekbar = ValueAnimator.ofFloat(0, 1f);
                transformToSeekbar.addUpdateListener(animation -> {
                    float value = (float) animation.getAnimatedValue();
                    if (!isInVideoMode()) {
                        recordCircle.setTransformToSeekbar(value);
                        seekBarWaveform.setWaveScaling(recordCircle.getTransformToSeekbarProgressStep3());
                        recordedAudioSeekBar.invalidate();
                        recordedAudioTimeTextView.setAlpha(recordCircle.getTransformToSeekbarProgressStep3());
                        recordedAudioPlayButton.setAlpha(recordCircle.getTransformToSeekbarProgressStep3());
                        recordedAudioPlayButton.setScaleX(recordCircle.getTransformToSeekbarProgressStep3());
                        recordedAudioPlayButton.setScaleY(recordCircle.getTransformToSeekbarProgressStep3());
                        recordedAudioSeekBar.setAlpha(recordCircle.getTransformToSeekbarProgressStep3());
                    } else {
                        recordCircle.setExitTransition(value);
                    }
                });

                ViewGroup.LayoutParams oldLayoutParams = null;
                ViewGroup parent = null;
                if (!isInVideoMode()) {
                    parent = (ViewGroup) recordedAudioPanel.getParent();
                    oldLayoutParams = recordedAudioPanel.getLayoutParams();
                    parent.removeView(recordedAudioPanel);

                    FrameLayout.LayoutParams newLayoutParams = new FrameLayout.LayoutParams(parent.getMeasuredWidth(), AndroidUtilities.dp(48));
                    newLayoutParams.gravity = Gravity.BOTTOM;
                    sizeNotifierLayout.addView(recordedAudioPanel, newLayoutParams);
                    videoTimelineView.setVisibility(GONE);
                } else {
                    videoTimelineView.setVisibility(VISIBLE);
                }

                recordDeleteImageView.setAlpha(0f);
                recordDeleteImageView.setScaleX(0f);
                recordDeleteImageView.setScaleY(0f);

                AnimatorSet iconsAnimator = new AnimatorSet();

                iconsAnimator.playTogether(
                        ObjectAnimator.ofFloat(recordDot, View.SCALE_Y, 0),
                        ObjectAnimator.ofFloat(recordDot, View.SCALE_X, 0),
                        ObjectAnimator.ofFloat(recordTimerView, View.ALPHA, 0.0f),
                        ObjectAnimator.ofFloat(recordTimerView, View.TRANSLATION_X, -AndroidUtilities.dp(20)),
                        ObjectAnimator.ofFloat(slideText, View.ALPHA, 0),
                        ObjectAnimator.ofFloat(recordDeleteImageView, View.ALPHA, 1),
                        ObjectAnimator.ofFloat(recordDeleteImageView, View.SCALE_Y, 1f),
                        ObjectAnimator.ofFloat(recordDeleteImageView, View.SCALE_X, 1f),
                        ObjectAnimator.ofFloat(emojiButton[0], View.SCALE_Y, 0),
                        ObjectAnimator.ofFloat(emojiButton[0], View.SCALE_X, 0),
                        ObjectAnimator.ofFloat(emojiButton[0], View.ALPHA, 0),
                        ObjectAnimator.ofFloat(emojiButton[1], View.SCALE_Y, 0),
                        ObjectAnimator.ofFloat(emojiButton[1], View.SCALE_X, 0),
                        ObjectAnimator.ofFloat(emojiButton[1], View.ALPHA, 0),
                        ObjectAnimator.ofFloat(messageEditText, View.ALPHA, 0)
                );
                if (videoSendButton != null) {
                    iconsAnimator.playTogether(
                            ObjectAnimator.ofFloat(videoSendButton, View.ALPHA, isInVideoMode() ? 1 : 0),
                            ObjectAnimator.ofFloat(videoSendButton, View.SCALE_X, 1),
                            ObjectAnimator.ofFloat(videoSendButton, View.SCALE_Y, 1)
                    );
                }
                if (audioSendButton != null) {
                    iconsAnimator.playTogether(
                            ObjectAnimator.ofFloat(audioSendButton, View.ALPHA, isInVideoMode() ? 0 : 1),
                            ObjectAnimator.ofFloat(audioSendButton, View.SCALE_X, 1),
                            ObjectAnimator.ofFloat(audioSendButton, View.SCALE_Y, 1)
                    );
                }

                iconsAnimator.addListener(new AnimatorListenerAdapter() {
                    @Override
                    public void onAnimationEnd(Animator animation) {
                        if (videoSendButton != null) {
                            videoSendButton.setScaleX(1f);
                            videoSendButton.setScaleY(1f);
                        }
                        if (audioSendButton != null) {
                            audioSendButton.setScaleX(1f);
                            audioSendButton.setScaleY(1f);
                        }
                    }
                });

                iconsAnimator.setDuration(150);
                iconsAnimator.setStartDelay(150);

                AnimatorSet videoAdditionalAnimations = new AnimatorSet();
                if (isInVideoMode()) {
                    recordedAudioTimeTextView.setAlpha(0);
                    videoTimelineView.setAlpha(0);
                    videoAdditionalAnimations.playTogether(
                            ObjectAnimator.ofFloat(recordedAudioTimeTextView, View.ALPHA, 1),
                            ObjectAnimator.ofFloat(videoTimelineView, View.ALPHA, 1)
                    );
                    videoAdditionalAnimations.setDuration(150);
                    videoAdditionalAnimations.setStartDelay(430);
                }


                transformToSeekbar.setDuration(isInVideoMode() ? 490 : 580);
                runningAnimationAudio.playTogether(
                        iconsAnimator,
                        transformToSeekbar,
                        videoAdditionalAnimations
                );

                ViewGroup finalParent = parent;
                ViewGroup.LayoutParams finalOldLayoutParams = oldLayoutParams;
                runningAnimationAudio.addListener(new AnimatorListenerAdapter() {
                    @Override
                    public void onAnimationEnd(Animator animation) {
                        if (finalParent != null) {
                            sizeNotifierLayout.removeView(recordedAudioPanel);
                            finalParent.addView(recordedAudioPanel, finalOldLayoutParams);
                        }
                        recordedAudioPanel.setAlpha(1.0f);
                        recordedAudioBackground.setAlpha(1f);
                        recordedAudioTimeTextView.setAlpha(1f);
                        recordedAudioPlayButton.setAlpha(1f);
                        recordedAudioPlayButton.setScaleY(1f);
                        recordedAudioPlayButton.setScaleX(1f);
                        recordedAudioSeekBar.setAlpha(1f);

                        for (int i = 0; i < 2; i++) {
                            emojiButton[i].setScaleY(0f);
                            emojiButton[i].setScaleX(0f);
                            emojiButton[i].setAlpha(0f);
                        }
                    }
                });

            } else if (recordState == RECORD_STATE_CANCEL || recordState == RECORD_STATE_CANCEL_BY_GESTURE) {
                if (videoSendButton != null && isInVideoMode()) {
                    videoSendButton.setVisibility(View.VISIBLE);
                } else if (audioSendButton != null) {
                    audioSendButton.setVisibility(View.VISIBLE);
                }
                recordIsCanceled = true;
                AnimatorSet iconsAnimator = new AnimatorSet();
                iconsAnimator.playTogether(
                        ObjectAnimator.ofFloat(emojiButton[0], View.SCALE_Y, 1),
                        ObjectAnimator.ofFloat(emojiButton[0], View.SCALE_X, 1),
                        ObjectAnimator.ofFloat(emojiButton[0], View.ALPHA, 1),
                        ObjectAnimator.ofFloat(emojiButton[1], View.SCALE_Y, 1),
                        ObjectAnimator.ofFloat(emojiButton[1], View.SCALE_X, 1),
                        ObjectAnimator.ofFloat(emojiButton[1], View.ALPHA, 1),
                        ObjectAnimator.ofFloat(recordDot, View.SCALE_Y, 0),
                        ObjectAnimator.ofFloat(recordDot, View.SCALE_X, 0)
                );

                AnimatorSet recordTimer = new AnimatorSet();
                recordTimer.playTogether(
                        ObjectAnimator.ofFloat(recordTimerView, View.ALPHA, 0.0f),
                        ObjectAnimator.ofFloat(recordTimerView, View.TRANSLATION_X, -AndroidUtilities.dp(20)),
                        ObjectAnimator.ofFloat(slideText, View.ALPHA, 0.0f),
                        ObjectAnimator.ofFloat(slideText, View.TRANSLATION_X, -AndroidUtilities.dp(20))
                );

                if (recordState != RECORD_STATE_CANCEL_BY_GESTURE) {
                    audioVideoButtonContainer.setScaleX(0);
                    audioVideoButtonContainer.setScaleY(0);

                    if (attachButton != null && attachButton.getVisibility() == View.VISIBLE) {
                        attachButton.setScaleX(0);
                        attachButton.setScaleY(0);
                    }

                    if (botButton != null && botButton.getVisibility() == View.VISIBLE) {
                        botButton.setScaleX(0);
                        botButton.setScaleY(0);
                    }

                    iconsAnimator.playTogether(
                            ObjectAnimator.ofFloat(recordCircle, "slideToCancelProgress", 1f),
                            ObjectAnimator.ofFloat(audioVideoButtonContainer, View.SCALE_X, 1f),
                            ObjectAnimator.ofFloat(audioVideoButtonContainer, View.SCALE_Y, 1f),
                            ObjectAnimator.ofFloat(audioVideoButtonContainer, View.ALPHA, 1f)
                    );
                    if (attachLayout != null) {
                        iconsAnimator.playTogether(
                                ObjectAnimator.ofFloat(attachLayout, View.ALPHA, 1f),
                                ObjectAnimator.ofFloat(attachLayout, View.TRANSLATION_X, 0)
                        );
                    }
                    if (attachButton != null) {
                        iconsAnimator.playTogether(
                                ObjectAnimator.ofFloat(attachButton, View.SCALE_X, 1f),
                                ObjectAnimator.ofFloat(attachButton, View.SCALE_Y, 1f)
                        );
                    }
                    if (botButton != null) {
                        iconsAnimator.playTogether(
                                ObjectAnimator.ofFloat(botButton, View.SCALE_X, 1f),
                                ObjectAnimator.ofFloat(botButton, View.SCALE_Y, 1f)
                        );
                    }
                    if (videoSendButton != null) {
                        iconsAnimator.playTogether(ObjectAnimator.ofFloat(videoSendButton, View.ALPHA, isInVideoMode() ? 1 : 0));
                        iconsAnimator.playTogether(ObjectAnimator.ofFloat(videoSendButton, View.SCALE_X, 1));
                        iconsAnimator.playTogether(ObjectAnimator.ofFloat(videoSendButton, View.SCALE_Y, 1));
                    }
                    if (audioSendButton != null) {
                        iconsAnimator.playTogether(ObjectAnimator.ofFloat(audioSendButton, View.ALPHA, isInVideoMode() ? 0 : 1));
                        iconsAnimator.playTogether(ObjectAnimator.ofFloat(audioSendButton, View.SCALE_X, 1));
                        iconsAnimator.playTogether(ObjectAnimator.ofFloat(audioSendButton, View.SCALE_Y, 1));
                    }
                    if (scheduledButton != null) {
                        iconsAnimator.playTogether(
                                ObjectAnimator.ofFloat(scheduledButton, View.ALPHA, 1f),
                                ObjectAnimator.ofFloat(scheduledButton, View.TRANSLATION_X, 0)
                        );
                    }
                } else {
                    AnimatorSet icons2 = new AnimatorSet();
                    icons2.playTogether(
                            ObjectAnimator.ofFloat(audioVideoButtonContainer, View.ALPHA, 1.0f)
                    );
                    if (attachLayout != null) {
                        icons2.playTogether(
                                ObjectAnimator.ofFloat(attachLayout, View.TRANSLATION_X, 0),
                                ObjectAnimator.ofFloat(attachLayout, View.ALPHA, 1f)
                        );
                    }
                    if (scheduledButton != null) {
                        icons2.playTogether(
                                ObjectAnimator.ofFloat(scheduledButton, View.ALPHA, 1f),
                                ObjectAnimator.ofFloat(scheduledButton, View.TRANSLATION_X, 0)
                        );
                    }

                    icons2.setDuration(150);
                    icons2.setStartDelay(110);
                    icons2.addListener(new AnimatorListenerAdapter() {
                        @Override
                        public void onAnimationEnd(Animator animation) {
                            super.onAnimationEnd(animation);
                            if (audioSendButton != null) {
                                audioSendButton.setAlpha(isInVideoMode() ? 0 : 1f);
                            }
                            if (videoSendButton != null) {
                                videoSendButton.setAlpha(isInVideoMode() ? 1f : 0);
                            }
                        }
                    });
                    runningAnimationAudio.playTogether(icons2);
                }

                iconsAnimator.setDuration(150);
                iconsAnimator.setStartDelay(700);

                recordTimer.setDuration(200);
                recordTimer.setStartDelay(200);


                messageEditText.setTranslationX(0f);
                ObjectAnimator messageEditTextAniamtor = ObjectAnimator.ofFloat(messageEditText, View.ALPHA, 1);
                messageEditTextAniamtor.setStartDelay(300);
                messageEditTextAniamtor.setDuration(200);

                runningAnimationAudio.playTogether(
                        iconsAnimator,
                        recordTimer,
                        messageEditTextAniamtor,
                        ObjectAnimator.ofFloat(recordCircle, "lockAnimatedTranslation", recordCircle.startTranslation).setDuration(200)
                );

                if (recordState == RECORD_STATE_CANCEL_BY_GESTURE) {
                    recordCircle.canceledByGesture();
                    ObjectAnimator cancel = ObjectAnimator.ofFloat(recordCircle, "slideToCancelProgress", 1f).setDuration(200);
                    cancel.setInterpolator(CubicBezierInterpolator.EASE_BOTH);
                    runningAnimationAudio.playTogether(cancel);
                } else {
                    Animator recordCircleAnimator = ObjectAnimator.ofFloat(recordCircle, "exitTransition", 1.0f);
                    recordCircleAnimator.setDuration(360);
                    recordCircleAnimator.setStartDelay(490);
                    runningAnimationAudio.playTogether(
                            recordCircleAnimator
                    );
                }
                recordDot.playDeleteAnimation();
            } else {

                if (videoSendButton != null && isInVideoMode()) {
                    videoSendButton.setVisibility(View.VISIBLE);
                } else if (audioSendButton != null) {
                    audioSendButton.setVisibility(View.VISIBLE);
                }

                AnimatorSet iconsAnimator = new AnimatorSet();
                iconsAnimator.playTogether(
                        ObjectAnimator.ofFloat(emojiButton[0], View.SCALE_Y, 1),
                        ObjectAnimator.ofFloat(emojiButton[0], View.SCALE_X, 1),
                        ObjectAnimator.ofFloat(emojiButton[0], View.ALPHA, 1),
                        ObjectAnimator.ofFloat(emojiButton[1], View.SCALE_Y, 1),
                        ObjectAnimator.ofFloat(emojiButton[1], View.SCALE_X, 1),
                        ObjectAnimator.ofFloat(emojiButton[1], View.ALPHA, 1),

                        ObjectAnimator.ofFloat(recordDot, View.SCALE_Y, 0),
                        ObjectAnimator.ofFloat(recordDot, View.SCALE_X, 0),

                        ObjectAnimator.ofFloat(audioVideoButtonContainer, View.ALPHA, 1.0f)
                );
                if (audioSendButton != null) {
                    audioSendButton.setScaleX(1f);
                    audioSendButton.setScaleY(1f);
                    iconsAnimator.playTogether(ObjectAnimator.ofFloat(audioSendButton, View.ALPHA, isInVideoMode() ? 0 : 1));
                }
                if (videoSendButton != null) {
                    videoSendButton.setScaleX(1f);
                    videoSendButton.setScaleY(1f);
                    iconsAnimator.playTogether(ObjectAnimator.ofFloat(videoSendButton, View.ALPHA, isInVideoMode() ? 1 : 0));
                }
                if (attachLayout != null) {
                    iconsAnimator.playTogether(
                            ObjectAnimator.ofFloat(attachLayout, View.TRANSLATION_X, 0),
                            ObjectAnimator.ofFloat(attachLayout, View.ALPHA, 1f)
                    );
                }
                if (scheduledButton != null) {
                    iconsAnimator.playTogether(
                            ObjectAnimator.ofFloat(scheduledButton, View.TRANSLATION_X, 0),
                            ObjectAnimator.ofFloat(scheduledButton, View.ALPHA, 1f)
                    );
                }

                iconsAnimator.setDuration(150);
                iconsAnimator.setStartDelay(200);

                AnimatorSet recordTimer = new AnimatorSet();
                recordTimer.playTogether(
                        ObjectAnimator.ofFloat(recordTimerView, View.ALPHA, 0.0f),
                        ObjectAnimator.ofFloat(recordTimerView, View.TRANSLATION_X, AndroidUtilities.dp(40)),
                        ObjectAnimator.ofFloat(slideText, View.ALPHA, 0.0f),
                        ObjectAnimator.ofFloat(slideText, View.TRANSLATION_X, AndroidUtilities.dp(40))
                );

                recordTimer.setDuration(150);

                Animator recordCircleAnimator = ObjectAnimator.ofFloat(recordCircle, "exitTransition", 1.0f);
                recordCircleAnimator.setDuration(360);

                messageEditText.setTranslationX(0f);
                ObjectAnimator messageEditTextAniamtor = ObjectAnimator.ofFloat(messageEditText, View.ALPHA, 1);
                messageEditTextAniamtor.setStartDelay(150);
                messageEditTextAniamtor.setDuration(200);

                runningAnimationAudio.playTogether(
                        iconsAnimator,
                        recordTimer,
                        messageEditTextAniamtor,
                        recordCircleAnimator
                );
            }
            runningAnimationAudio.addListener(new AnimatorListenerAdapter() {
                @Override
                public void onAnimationEnd(Animator animator) {
                    if (animator.equals(runningAnimationAudio)) {
                        recordPanel.setVisibility(GONE);
                        recordCircle.setVisibility(GONE);
                        recordCircle.setSendButtonInvisible();
                        runningAnimationAudio = null;
                        if (recordState != RECORD_STATE_PREPARING) {
                            messageEditText.requestFocus();
                        }
                        recordedAudioBackground.setAlpha(1f);
                        if (attachLayout != null) {
                            attachLayout.setTranslationX(0);
                        }
                        slideText.setCancelToProgress(0f);

                        delegate.onAudioVideoInterfaceUpdated();
                    }
                }
            });
            runningAnimationAudio.start();
            recordTimerView.stop();
        }
        delegate.onAudioVideoInterfaceUpdated();
    }

    @Override
    public boolean onInterceptTouchEvent(MotionEvent ev) {
        if (recordingAudioVideo) {
            getParent().requestDisallowInterceptTouchEvent(true);
        }
        return super.onInterceptTouchEvent(ev);
    }

    public void setDelegate(ChatActivityEnterViewDelegate chatActivityEnterViewDelegate) {
        delegate = chatActivityEnterViewDelegate;
    }

    public void setCommand(MessageObject messageObject, String command, boolean longPress, boolean username) {
        if (command == null || getVisibility() != VISIBLE) {
            return;
        }
        if (longPress) {
            String text = messageEditText.getText().toString();
            TLRPC.User user = messageObject != null && (int) dialog_id < 0 ? accountInstance.getMessagesController().getUser(messageObject.messageOwner.from_id.user_id) : null;
            if ((botCount != 1 || username) && user != null && user.bot && !command.contains("@")) {
                text = String.format(Locale.US, "%s@%s", command, user.username) + " " + text.replaceFirst("^/[a-zA-Z@\\d_]{1,255}(\\s|$)", "");
            } else {
                text = command + " " + text.replaceFirst("^/[a-zA-Z@\\d_]{1,255}(\\s|$)", "");
            }
            ignoreTextChange = true;
            messageEditText.setText(text);
            messageEditText.setSelection(messageEditText.getText().length());
            ignoreTextChange = false;
            if (delegate != null) {
                delegate.onTextChanged(messageEditText.getText(), true);
            }
            if (!keyboardVisible && currentPopupContentType == -1) {
                openKeyboard();
            }
        } else {
            if (slowModeTimer > 0 && !isInScheduleMode()) {
                if (delegate != null) {
                    delegate.onUpdateSlowModeButton(slowModeButton, true, slowModeButton.getText());
                }
                return;
            }
            TLRPC.User user = messageObject != null && (int) dialog_id < 0 ? accountInstance.getMessagesController().getUser(messageObject.messageOwner.from_id.user_id) : null;
            if ((botCount != 1 || username) && user != null && user.bot && !command.contains("@")) {
                SendMessagesHelper.getInstance(currentAccount).sendMessage(String.format(Locale.US, "%s@%s", command, user.username), dialog_id, replyingMessageObject, getThreadMessage(), null, false, null, null, null, true, 0);
            } else {
                SendMessagesHelper.getInstance(currentAccount).sendMessage(command, dialog_id, replyingMessageObject, getThreadMessage(), null, false, null, null, null, true, 0);
            }
        }
    }

    public void setEditingMessageObject(MessageObject messageObject, boolean caption) {
        if (audioToSend != null || videoToSendMessageObject != null || editingMessageObject == messageObject) {
            return;
        }
        if (editingMessageReqId != 0) {
            ConnectionsManager.getInstance(currentAccount).cancelRequest(editingMessageReqId, true);
            editingMessageReqId = 0;
        }
        editingMessageObject = messageObject;
        editingCaption = caption;
        CharSequence textToSetWithKeyboard;
        if (editingMessageObject != null) {
            if (doneButtonAnimation != null) {
                doneButtonAnimation.cancel();
                doneButtonAnimation = null;
            }
            doneButtonContainer.setVisibility(View.VISIBLE);
            showEditDoneProgress(true, false);

            InputFilter[] inputFilters = new InputFilter[1];
            CharSequence editingText;
            if (caption) {
                inputFilters[0] = new InputFilter.LengthFilter(accountInstance.getMessagesController().maxCaptionLength);
                editingText = editingMessageObject.caption;
            } else {
                inputFilters[0] = new InputFilter.LengthFilter(accountInstance.getMessagesController().maxMessageLength);
                editingText = editingMessageObject.messageText;
            }
            if (editingText != null) {
                ArrayList<TLRPC.MessageEntity> entities = editingMessageObject.messageOwner.entities;
                MediaDataController.sortEntities(entities);
                SpannableStringBuilder stringBuilder = new SpannableStringBuilder(editingText);
                Object[] spansToRemove = stringBuilder.getSpans(0, stringBuilder.length(), Object.class);
                if (spansToRemove != null && spansToRemove.length > 0) {
                    for (int a = 0; a < spansToRemove.length; a++) {
                        stringBuilder.removeSpan(spansToRemove[a]);
                    }
                }
                if (entities != null) {
                    try {
                        for (int a = 0; a < entities.size(); a++) {
                            TLRPC.MessageEntity entity = entities.get(a);
                            if (entity.offset + entity.length > stringBuilder.length()) {
                                continue;
                            }
                            if (entity instanceof TLRPC.TL_inputMessageEntityMentionName) {
                                if (entity.offset + entity.length < stringBuilder.length() && stringBuilder.charAt(entity.offset + entity.length) == ' ') {
                                    entity.length++;
                                }
                                stringBuilder.setSpan(new URLSpanUserMention("" + ((TLRPC.TL_inputMessageEntityMentionName) entity).user_id.user_id, 3), entity.offset, entity.offset + entity.length, Spanned.SPAN_EXCLUSIVE_EXCLUSIVE);
                            } else if (entity instanceof TLRPC.TL_messageEntityMentionName) {
                                if (entity.offset + entity.length < stringBuilder.length() && stringBuilder.charAt(entity.offset + entity.length) == ' ') {
                                    entity.length++;
                                }
                                stringBuilder.setSpan(new URLSpanUserMention("" + ((TLRPC.TL_messageEntityMentionName) entity).user_id, 3), entity.offset, entity.offset + entity.length, Spanned.SPAN_EXCLUSIVE_EXCLUSIVE);
                            } else if (entity instanceof TLRPC.TL_messageEntityCode || entity instanceof TLRPC.TL_messageEntityPre) {
                                TextStyleSpan.TextStyleRun run = new TextStyleSpan.TextStyleRun();
                                run.flags |= TextStyleSpan.FLAG_STYLE_MONO;
                                MediaDataController.addStyleToText(new TextStyleSpan(run), entity.offset, entity.offset + entity.length, stringBuilder, true);
                            } else if (entity instanceof TLRPC.TL_messageEntityBold) {
                                TextStyleSpan.TextStyleRun run = new TextStyleSpan.TextStyleRun();
                                run.flags |= TextStyleSpan.FLAG_STYLE_BOLD;
                                MediaDataController.addStyleToText(new TextStyleSpan(run), entity.offset, entity.offset + entity.length, stringBuilder, true);
                            } else if (entity instanceof TLRPC.TL_messageEntityItalic) {
                                TextStyleSpan.TextStyleRun run = new TextStyleSpan.TextStyleRun();
                                run.flags |= TextStyleSpan.FLAG_STYLE_ITALIC;
                                MediaDataController.addStyleToText(new TextStyleSpan(run), entity.offset, entity.offset + entity.length, stringBuilder, true);
                            } else if (entity instanceof TLRPC.TL_messageEntityStrike) {
                                TextStyleSpan.TextStyleRun run = new TextStyleSpan.TextStyleRun();
                                run.flags |= TextStyleSpan.FLAG_STYLE_STRIKE;
                                MediaDataController.addStyleToText(new TextStyleSpan(run), entity.offset, entity.offset + entity.length, stringBuilder, true);
                            } else if (entity instanceof TLRPC.TL_messageEntityUnderline) {
                                TextStyleSpan.TextStyleRun run = new TextStyleSpan.TextStyleRun();
                                run.flags |= TextStyleSpan.FLAG_STYLE_UNDERLINE;
                                MediaDataController.addStyleToText(new TextStyleSpan(run), entity.offset, entity.offset + entity.length, stringBuilder, true);
                            } else if (entity instanceof TLRPC.TL_messageEntityTextUrl) {
                                stringBuilder.setSpan(new URLSpanReplacement(entity.url), entity.offset, entity.offset + entity.length, Spanned.SPAN_EXCLUSIVE_EXCLUSIVE);
                            }
                        }
                    } catch (Exception e) {
                        FileLog.e(e);
                    }
                }
                textToSetWithKeyboard = Emoji.replaceEmoji(new SpannableStringBuilder(stringBuilder), messageEditText.getPaint().getFontMetricsInt(), AndroidUtilities.dp(20), false);
            } else {
                textToSetWithKeyboard = "";
            }
            if (!keyboardVisible) {
                AndroidUtilities.runOnUIThread(setTextFieldRunnable = () -> {
                    setFieldText(textToSetWithKeyboard);
                    setTextFieldRunnable = null;
                }, 200);
            } else {
                if (setTextFieldRunnable != null) {
                    AndroidUtilities.cancelRunOnUIThread(setTextFieldRunnable);
                    setTextFieldRunnable = null;
                }
                setFieldText(textToSetWithKeyboard);
            }
            messageEditText.setFilters(inputFilters);
            openKeyboard();
            FrameLayout.LayoutParams layoutParams = (FrameLayout.LayoutParams) messageEditText.getLayoutParams();
            layoutParams.rightMargin = AndroidUtilities.dp(4);
            messageEditText.setLayoutParams(layoutParams);
            sendButton.setVisibility(GONE);
            setSlowModeButtonVisible(false);
            cancelBotButton.setVisibility(GONE);
            audioVideoButtonContainer.setVisibility(GONE);
            attachLayout.setVisibility(GONE);
            sendButtonContainer.setVisibility(GONE);
            if (scheduledButton != null) {
                scheduledButton.setVisibility(GONE);
            }
        } else {
            if (setTextFieldRunnable != null) {
                AndroidUtilities.cancelRunOnUIThread(setTextFieldRunnable);
                setTextFieldRunnable = null;
            }
            doneButtonContainer.setVisibility(View.GONE);
            messageEditText.setFilters(new InputFilter[0]);
            delegate.onMessageEditEnd(false);
            sendButtonContainer.setVisibility(VISIBLE);
            cancelBotButton.setScaleX(0.1f);
            cancelBotButton.setScaleY(0.1f);
            cancelBotButton.setAlpha(0.0f);
            cancelBotButton.setVisibility(GONE);
            if (slowModeTimer > 0 && !isInScheduleMode()) {
                if (slowModeTimer == Integer.MAX_VALUE) {
                    sendButton.setScaleX(1.0f);
                    sendButton.setScaleY(1.0f);
                    sendButton.setAlpha(1.0f);
                    sendButton.setVisibility(VISIBLE);
                    slowModeButton.setScaleX(0.1f);
                    slowModeButton.setScaleY(0.1f);
                    slowModeButton.setAlpha(0.0f);
                    setSlowModeButtonVisible(false);
                } else {
                    sendButton.setScaleX(0.1f);
                    sendButton.setScaleY(0.1f);
                    sendButton.setAlpha(0.0f);
                    sendButton.setVisibility(GONE);
                    slowModeButton.setScaleX(1.0f);
                    slowModeButton.setScaleY(1.0f);
                    slowModeButton.setAlpha(1.0f);
                    setSlowModeButtonVisible(true);
                }
                attachLayout.setScaleX(0.01f);
                attachLayout.setAlpha(0.0f);
                attachLayout.setVisibility(GONE);
                audioVideoButtonContainer.setScaleX(0.1f);
                audioVideoButtonContainer.setScaleY(0.1f);
                audioVideoButtonContainer.setAlpha(0.0f);
                audioVideoButtonContainer.setVisibility(GONE);
            } else {
                sendButton.setScaleX(0.1f);
                sendButton.setScaleY(0.1f);
                sendButton.setAlpha(0.0f);
                sendButton.setVisibility(GONE);
                slowModeButton.setScaleX(0.1f);
                slowModeButton.setScaleY(0.1f);
                slowModeButton.setAlpha(0.0f);
                setSlowModeButtonVisible(false);
                attachLayout.setScaleX(1.0f);
                attachLayout.setAlpha(1.0f);
                attachLayout.setVisibility(VISIBLE);
                audioVideoButtonContainer.setScaleX(1.0f);
                audioVideoButtonContainer.setScaleY(1.0f);
                audioVideoButtonContainer.setAlpha(1.0f);
                audioVideoButtonContainer.setVisibility(VISIBLE);
            }
            if (scheduledButton.getTag() != null) {
                scheduledButton.setScaleX(1.0f);
                scheduledButton.setScaleY(1.0f);
                scheduledButton.setAlpha(1.0f);
                scheduledButton.setVisibility(VISIBLE);
            }
            messageEditText.setText("");
            if (getVisibility() == VISIBLE) {
                delegate.onAttachButtonShow();
            }
            updateFieldRight(1);
        }
        updateFieldHint();
    }

    public ImageView getAttachButton() {
        return attachButton;
    }

    public View getSendButton() {
        return sendButton.getVisibility() == VISIBLE ? sendButton : audioVideoButtonContainer;
    }

    public EmojiView getEmojiView() {
        return emojiView;
    }

    public TrendingStickersAlert getTrendingStickersAlert() {
        return trendingStickersAlert;
    }

    public void updateColors() {
        if (emojiView != null) {
            emojiView.updateColors();
        }
        if (sendPopupLayout != null) {
            for (int a = 0, count = sendPopupLayout.getChildCount(); a < count; a++) {
                final View view = sendPopupLayout.getChildAt(a);
                if (view instanceof ActionBarMenuSubItem) {
                    final ActionBarMenuSubItem item = (ActionBarMenuSubItem) view;
                    item.setColors(Theme.getColor(Theme.key_actionBarDefaultSubmenuItem), Theme.getColor(Theme.key_actionBarDefaultSubmenuItemIcon));
                    item.setSelectorColor(Theme.getColor(Theme.key_dialogButtonSelector));
                }
            }
            sendPopupLayout.setBackgroundColor(Theme.getColor(Theme.key_actionBarDefaultSubmenuBackground));
            if (sendPopupWindow != null && sendPopupWindow.isShowing()) {
                sendPopupLayout.invalidate();
            }
        }

        updateRecordedDeleteIconColors();
        recordCircle.updateColors();
        recordDot.updateColors();
        slideText.updateColors();
        recordTimerView.updateColors();
        videoTimelineView.updateColors();
    }

    private void updateRecordedDeleteIconColors() {
        int dotColor = Theme.getColor(Theme.key_chat_recordedVoiceDot);
        int background = Theme.getColor(Theme.key_chat_messagePanelBackground);
        int greyColor = Theme.getColor(Theme.key_chat_messagePanelVoiceDelete);

        recordDeleteImageView.setLayerColor("Cup Red.**", dotColor);
        recordDeleteImageView.setLayerColor("Box Red.**", dotColor);
        recordDeleteImageView.setLayerColor("Cup Grey.**", greyColor);
        recordDeleteImageView.setLayerColor("Box Grey.**", greyColor);

        recordDeleteImageView.setLayerColor("Line 1.**", background);
        recordDeleteImageView.setLayerColor("Line 2.**", background);
        recordDeleteImageView.setLayerColor("Line 3.**", background);
    }

    public void setFieldText(CharSequence text) {
        setFieldText(text, true);
    }

    public void setFieldText(CharSequence text, boolean ignoreChange) {
        if (messageEditText == null) {
            return;
        }
        ignoreTextChange = ignoreChange;
        messageEditText.setText(text);
        messageEditText.setSelection(messageEditText.getText().length());
        ignoreTextChange = false;
        if (ignoreChange && delegate != null) {
            delegate.onTextChanged(messageEditText.getText(), true);
        }
    }

    public void setSelection(int start) {
        if (messageEditText == null) {
            return;
        }
        messageEditText.setSelection(start, messageEditText.length());
    }

    public int getCursorPosition() {
        if (messageEditText == null) {
            return 0;
        }
        return messageEditText.getSelectionStart();
    }

    public int getSelectionLength() {
        if (messageEditText == null) {
            return 0;
        }
        try {
            return messageEditText.getSelectionEnd() - messageEditText.getSelectionStart();
        } catch (Exception e) {
            FileLog.e(e);
        }
        return 0;
    }

    public void replaceWithText(int start, int len, CharSequence text, boolean parseEmoji) {
        try {
            SpannableStringBuilder builder = new SpannableStringBuilder(messageEditText.getText());
            builder.replace(start, start + len, text);
            if (parseEmoji) {
                Emoji.replaceEmoji(builder, messageEditText.getPaint().getFontMetricsInt(), AndroidUtilities.dp(20), false);
            }
            messageEditText.setText(builder);
            messageEditText.setSelection(start + text.length());
        } catch (Exception e) {
            FileLog.e(e);
        }
    }

    public void setFieldFocused() {
        AccessibilityManager am = (AccessibilityManager) parentActivity.getSystemService(Context.ACCESSIBILITY_SERVICE);
        if (messageEditText != null && !am.isTouchExplorationEnabled()) {
            try {
                messageEditText.requestFocus();
            } catch (Exception e) {
                FileLog.e(e);
            }
        }
    }

    public void setFieldFocused(boolean focus) {
        AccessibilityManager am = (AccessibilityManager) parentActivity.getSystemService(Context.ACCESSIBILITY_SERVICE);
        if (messageEditText == null || am.isTouchExplorationEnabled()) {
            return;
        }
        if (focus) {
            if (searchingType == 0 && !messageEditText.isFocused()) {
                AndroidUtilities.runOnUIThread(focusRunnable = () -> {
                    focusRunnable = null;
                    boolean allowFocus;
                    if (AndroidUtilities.isTablet()) {
                        if (parentActivity instanceof LaunchActivity) {
                            LaunchActivity launchActivity = (LaunchActivity) parentActivity;
                            if (launchActivity != null) {
                                View layout = launchActivity.getLayersActionBarLayout();
                                allowFocus = layout == null || layout.getVisibility() != View.VISIBLE;
                            } else {
                                allowFocus = true;
                            }
                        } else {
                            allowFocus = true;
                        }
                    } else {
                        allowFocus = true;
                    }
                    if (!isPaused && allowFocus && messageEditText != null) {
                        try {
                            messageEditText.requestFocus();
                        } catch (Exception e) {
                            FileLog.e(e);
                        }
                    }
                }, 600);
            }
        } else {
            if (messageEditText != null && messageEditText.isFocused() && (!keyboardVisible || isPaused)) {
                messageEditText.clearFocus();
            }
        }
    }

    public boolean hasText() {
        return messageEditText != null && messageEditText.length() > 0;
    }

    public EditTextCaption getEditField() {
        return messageEditText;
    }

    public CharSequence getFieldText() {
        if (hasText()) {
            return messageEditText.getText();
        }
        return null;
    }

    public void updateScheduleButton(boolean animated) {
        boolean notifyVisible = false;
        if ((int) dialog_id < 0) {
            TLRPC.Chat currentChat = accountInstance.getMessagesController().getChat(-(int) dialog_id);
            silent = MessagesController.getNotificationsSettings(currentAccount).getBoolean("silent_" + dialog_id, false);
            canWriteToChannel = ChatObject.isChannel(currentChat) && (currentChat.creator || currentChat.admin_rights != null && currentChat.admin_rights.post_messages) && !currentChat.megagroup;
            if (notifyButton != null) {
                notifyVisible = canWriteToChannel;
                notifyButton.setImageResource(silent ? R.drawable.input_notify_off : R.drawable.input_notify_on);
            }
            if (attachLayout != null) {
                updateFieldRight(attachLayout.getVisibility() == VISIBLE ? 1 : 0);
            }
        }
        boolean hasScheduled = delegate != null && !isInScheduleMode() && delegate.hasScheduledMessages();
        boolean visible = hasScheduled && !scheduleButtonHidden && !recordingAudioVideo;
        if (scheduledButton != null) {
            if (scheduledButton.getTag() != null && visible || scheduledButton.getTag() == null && !visible) {
                if (notifyButton != null) {
                    int newVisibility = !hasScheduled && notifyVisible && scheduledButton.getVisibility() != VISIBLE ? VISIBLE : GONE;
                    if (newVisibility != notifyButton.getVisibility()) {
                        notifyButton.setVisibility(newVisibility);
                        if (attachLayout != null) {
                            attachLayout.setPivotX(AndroidUtilities.dp((botButton == null || botButton.getVisibility() == GONE) && (notifyButton == null || notifyButton.getVisibility() == GONE) ? 48 : 96));
                        }
                    }
                }
                return;
            }
            scheduledButton.setTag(visible ? 1 : null);
        }
        if (scheduledButtonAnimation != null) {
            scheduledButtonAnimation.cancel();
            scheduledButtonAnimation = null;
        }
        if (!animated || notifyVisible) {
            if (scheduledButton != null) {
                scheduledButton.setVisibility(visible ? VISIBLE : GONE);
                scheduledButton.setAlpha(visible ? 1.0f : 0.0f);
                scheduledButton.setScaleX(visible ? 1.0f : 0.1f);
                scheduledButton.setScaleY(visible ? 1.0f : 0.1f);
            }
            if (notifyButton != null) {
                notifyButton.setVisibility(notifyVisible && scheduledButton.getVisibility() != VISIBLE ? VISIBLE : GONE);
            }
        } else {
            if (visible) {
                scheduledButton.setVisibility(VISIBLE);
            }
            scheduledButton.setPivotX(AndroidUtilities.dp(24));
            scheduledButtonAnimation = new AnimatorSet();
            scheduledButtonAnimation.playTogether(ObjectAnimator.ofFloat(scheduledButton, View.ALPHA, visible ? 1.0f : 0.0f),
                    ObjectAnimator.ofFloat(scheduledButton, View.SCALE_X, visible ? 1.0f : 0.1f),
                    ObjectAnimator.ofFloat(scheduledButton, View.SCALE_Y, visible ? 1.0f : 0.1f));
            scheduledButtonAnimation.setDuration(180);
            scheduledButtonAnimation.addListener(new AnimatorListenerAdapter() {
                @Override
                public void onAnimationEnd(Animator animation) {
                    scheduledButtonAnimation = null;
                    if (!visible) {
                        scheduledButton.setVisibility(GONE);
                    }
                }
            });
            scheduledButtonAnimation.start();
        }
        if (attachLayout != null) {
            attachLayout.setPivotX(AndroidUtilities.dp((botButton == null || botButton.getVisibility() == GONE) && (notifyButton == null || notifyButton.getVisibility() == GONE) ? 48 : 96));
        }
    }

    private void updateBotButton() {
        if (botButton == null) {
            return;
        }
        if (hasBotCommands || botReplyMarkup != null) {
            if (botButton.getVisibility() != VISIBLE) {
                botButton.setVisibility(VISIBLE);
            }
            if (botReplyMarkup != null) {
                if (isPopupShowing() && currentPopupContentType == 1) {
<<<<<<< HEAD
                    botButton.setImageResource(R.drawable.baseline_keyboard_24);
                    botButton.setContentDescription(LocaleController.getString("AccDescrShowKeyboard", R.string.AccDescrShowKeyboard));
                } else {
                    botButton.setImageResource(R.drawable.deproko_baseline_bots_24);
                    botButton.setContentDescription(LocaleController.getString("AccDescrBotKeyboard", R.string.AccDescrBotKeyboard));
                }
            } else {
                botButton.setImageResource(R.drawable.deproko_baseline_bots_command_26);
=======
                    botButtonDrawablel.setIcon(R.drawable.input_keyboard, true);
                    botButton.setContentDescription(LocaleController.getString("AccDescrShowKeyboard", R.string.AccDescrShowKeyboard));
                } else {
                     botButtonDrawablel.setIcon(R.drawable.input_bot2, true);
                    botButton.setContentDescription(LocaleController.getString("AccDescrBotKeyboard", R.string.AccDescrBotKeyboard));
                }
            } else {
                 botButtonDrawablel.setIcon(R.drawable.input_bot1, true);
>>>>>>> 4992f231
                botButton.setContentDescription(LocaleController.getString("AccDescrBotCommands", R.string.AccDescrBotCommands));
            }
        } else {
            botButton.setVisibility(GONE);
        }
        updateFieldRight(2);
        attachLayout.setPivotX(AndroidUtilities.dp((botButton == null || botButton.getVisibility() == GONE) && (notifyButton == null || notifyButton.getVisibility() == GONE) ? 48 : 96));
    }

    public boolean isRtlText() {
        try {
            return messageEditText.getLayout().getParagraphDirection(0) == Layout.DIR_RIGHT_TO_LEFT;
        } catch (Throwable ignore) {

        }
        return false;
    }

    public void setBotsCount(int count, boolean hasCommands) {
        botCount = count;
        if (hasBotCommands != hasCommands) {
            hasBotCommands = hasCommands;
            updateBotButton();
        }
    }

    public void setButtons(MessageObject messageObject) {
        setButtons(messageObject, true);
    }

    public void setButtons(MessageObject messageObject, boolean openKeyboard) {
        if (replyingMessageObject != null && replyingMessageObject == botButtonsMessageObject && replyingMessageObject != messageObject) {
            botMessageObject = messageObject;
            return;
        }
        if (botButton == null || botButtonsMessageObject != null && botButtonsMessageObject == messageObject || botButtonsMessageObject == null && messageObject == null) {
            return;
        }
        if (botKeyboardView == null) {
            botKeyboardView = new BotKeyboardView(parentActivity) {
                @Override
                public void setTranslationY(float translationY) {
                    super.setTranslationY(translationY);
                    if (panelAnimation != null && animatingContentType == 1) {
                        delegate.bottomPanelTranslationYChanged(translationY);
                    }
                }
            };
            botKeyboardView.setVisibility(GONE);
            botKeyboardViewVisible = false;
            botKeyboardView.setDelegate(button -> {
                MessageObject object = replyingMessageObject != null ? replyingMessageObject : ((int) dialog_id < 0 ? botButtonsMessageObject : null);
                boolean open = didPressedBotButton(button, object, replyingMessageObject != null ? replyingMessageObject : botButtonsMessageObject);
                if (replyingMessageObject != null) {
                    openKeyboardInternal();
                    setButtons(botMessageObject, false);
                } else if (botButtonsMessageObject.messageOwner.reply_markup.single_use) {
                    if (open) {
                        openKeyboardInternal();
                    } else {
                        showPopup(0, 0);
                    }
                    SharedPreferences preferences = MessagesController.getMainSettings(currentAccount);
                    preferences.edit().putInt("answered_" + dialog_id, botButtonsMessageObject.getId()).commit();
                }
                if (delegate != null) {
                    delegate.onMessageSend(null, true, 0);
                }
            });
            sizeNotifierLayout.addView(botKeyboardView, sizeNotifierLayout.getChildCount() - 1);
        }
        botButtonsMessageObject = messageObject;
        botReplyMarkup = messageObject != null && messageObject.messageOwner.reply_markup instanceof TLRPC.TL_replyKeyboardMarkup ? (TLRPC.TL_replyKeyboardMarkup) messageObject.messageOwner.reply_markup : null;

        botKeyboardView.setPanelHeight(AndroidUtilities.displaySize.x > AndroidUtilities.displaySize.y ? keyboardHeightLand : keyboardHeight);

        if (botReplyMarkup != null) {
            SharedPreferences preferences = MessagesController.getMainSettings(currentAccount);
            boolean keyboardHidden = preferences.getInt("hidekeyboard_" + dialog_id, 0) == messageObject.getId();
            boolean showPopup = true;
            if (botButtonsMessageObject != replyingMessageObject && botReplyMarkup.single_use) {
                if (preferences.getInt("answered_" + dialog_id, 0) == messageObject.getId()) {
                    showPopup = false;
                }
            }
            if (showPopup && !keyboardHidden && messageEditText.length() == 0 && !isPopupShowing()) {
                showPopup(1, 1);
            }
            botKeyboardView.setButtons(botReplyMarkup);
        } else {
            if (isPopupShowing() && currentPopupContentType == 1) {
                if (openKeyboard) {
                    clearBotButtonsOnKeyboardOpen = true;
                    openKeyboardInternal();
                } else {
                    showPopup(0, 1);
                }
            }
        }
        updateBotButton();
    }

    public boolean didPressedBotButton(final TLRPC.KeyboardButton button, final MessageObject replyMessageObject, final MessageObject messageObject) {
        if (button == null || messageObject == null) {
            return false;
        }
        if (button instanceof TLRPC.TL_keyboardButton) {
            SendMessagesHelper.getInstance(currentAccount).sendMessage(button.text, dialog_id, replyMessageObject, getThreadMessage(), null, false, null, null, null, true, 0);
        } else if (button instanceof TLRPC.TL_keyboardButtonUrl) {
            AlertsCreator.showOpenUrlAlert(parentFragment, button.url, false, true);
        } else if (button instanceof TLRPC.TL_keyboardButtonRequestPhone) {
            parentFragment.shareMyContact(2, messageObject);
        } else if (button instanceof TLRPC.TL_keyboardButtonRequestPoll) {
            parentFragment.openPollCreate((button.flags & 1) != 0 ? button.quiz : null);
            return false;
        } else if (button instanceof TLRPC.TL_keyboardButtonRequestGeoLocation) {
            AlertDialog.Builder builder = new AlertDialog.Builder(parentActivity);
            builder.setTitle(LocaleController.getString("ShareYouLocationTitle", R.string.ShareYouLocationTitle));
            builder.setMessage(LocaleController.getString("ShareYouLocationInfo", R.string.ShareYouLocationInfo));
            builder.setPositiveButton(LocaleController.getString("OK", R.string.OK), (dialogInterface, i) -> {
                if (Build.VERSION.SDK_INT >= 23 && parentActivity.checkSelfPermission(Manifest.permission.ACCESS_COARSE_LOCATION) != PackageManager.PERMISSION_GRANTED) {
                    parentActivity.requestPermissions(new String[]{Manifest.permission.ACCESS_COARSE_LOCATION, Manifest.permission.ACCESS_FINE_LOCATION}, 2);
                    pendingMessageObject = messageObject;
                    pendingLocationButton = button;
                    return;
                }
                SendMessagesHelper.getInstance(currentAccount).sendCurrentLocation(messageObject, button);
            });
            builder.setNegativeButton(LocaleController.getString("Cancel", R.string.Cancel), null);
            parentFragment.showDialog(builder.create());
        } else if (button instanceof TLRPC.TL_keyboardButtonCallback || button instanceof TLRPC.TL_keyboardButtonGame || button instanceof TLRPC.TL_keyboardButtonBuy || button instanceof TLRPC.TL_keyboardButtonUrlAuth) {
            SendMessagesHelper.getInstance(currentAccount).sendCallback(true, messageObject, button, parentFragment);
        } else if (button instanceof TLRPC.TL_keyboardButtonSwitchInline) {
            if (parentFragment.processSwitchButton((TLRPC.TL_keyboardButtonSwitchInline) button)) {
                return true;
            }
            if (button.same_peer) {
                int uid = messageObject.messageOwner.from_id.user_id;
                if (messageObject.messageOwner.via_bot_id != 0) {
                    uid = messageObject.messageOwner.via_bot_id;
                }
                TLRPC.User user = accountInstance.getMessagesController().getUser(uid);
                if (user == null) {
                    return true;
                }
                setFieldText("@" + user.username + " " + button.query);
            } else {
                Bundle args = new Bundle();
                args.putBoolean("onlySelect", true);
                args.putInt("dialogsType", 1);
                DialogsActivity fragment = new DialogsActivity(args);
                fragment.setDelegate((fragment1, dids, message, param) -> {
                    int uid = messageObject.messageOwner.from_id.user_id;
                    if (messageObject.messageOwner.via_bot_id != 0) {
                        uid = messageObject.messageOwner.via_bot_id;
                    }
                    TLRPC.User user = accountInstance.getMessagesController().getUser(uid);
                    if (user == null) {
                        fragment1.finishFragment();
                        return;
                    }
                    long did = dids.get(0);
                    MediaDataController.getInstance(currentAccount).saveDraft(did, 0, "@" + user.username + " " + button.query, null, null, true);
                    if (did != dialog_id) {
                        int lower_part = (int) did;
                        if (lower_part != 0) {
                            Bundle args1 = new Bundle();
                            if (lower_part > 0) {
                                args1.putInt("user_id", lower_part);
                            } else if (lower_part < 0) {
                                args1.putInt("chat_id", -lower_part);
                            }
                            if (!accountInstance.getMessagesController().checkCanOpenChat(args1, fragment1)) {
                                return;
                            }
                            ChatActivity chatActivity = new ChatActivity(args1);
                            if (parentFragment.presentFragment(chatActivity, true)) {
                                if (!AndroidUtilities.isTablet()) {
                                    parentFragment.removeSelfFromStack();
                                }
                            } else {
                                fragment1.finishFragment();
                            }
                        } else {
                            fragment1.finishFragment();
                        }
                    } else {
                        fragment1.finishFragment();
                    }
                });
                parentFragment.presentFragment(fragment);
            }
        }
        return true;
    }

    public boolean isPopupView(View view) {
        return view == botKeyboardView || view == emojiView;
    }

    public boolean isRecordCircle(View view) {
        return view == recordCircle;
    }

    private void createEmojiView() {
        if (emojiView != null) {
            return;
        }
        emojiView = new EmojiView(allowStickers, allowGifs, parentActivity, true, info) {
            @Override
            public void setTranslationY(float translationY) {
                super.setTranslationY(translationY);
                if (panelAnimation != null && animatingContentType == 0) {
                    delegate.bottomPanelTranslationYChanged(translationY);
                }
            }
        };
        emojiView.setVisibility(GONE);
        emojiView.setDelegate(new EmojiView.EmojiViewDelegate() {

            @Override
            public boolean onBackspace() {
                if (messageEditText.length() == 0) {
                    return false;
                }
                messageEditText.dispatchKeyEvent(new KeyEvent(KeyEvent.ACTION_DOWN, KeyEvent.KEYCODE_DEL));
                return true;
            }

            @Override
            public void onEmojiSelected(String symbol) {
                int i = messageEditText.getSelectionEnd();
                if (i < 0) {
                    i = 0;
                }
                try {
                    innerTextChange = 2;
                    CharSequence localCharSequence = Emoji.replaceEmoji(symbol, messageEditText.getPaint().getFontMetricsInt(), AndroidUtilities.dp(20), false);
                    messageEditText.setText(messageEditText.getText().insert(i, localCharSequence));
                    int j = i + localCharSequence.length();
                    messageEditText.setSelection(j, j);
                } catch (Exception e) {
                    FileLog.e(e);
                } finally {
                    innerTextChange = 0;
                }
            }

            @Override
            public void onStickerSelected(View view, TLRPC.Document sticker, Object parent, boolean notify, int scheduleDate) {
                if (trendingStickersAlert != null) {
                    trendingStickersAlert.dismiss();
                    trendingStickersAlert = null;
                }
                if (slowModeTimer > 0 && !isInScheduleMode()) {
                    if (delegate != null) {
                        delegate.onUpdateSlowModeButton(view != null ? view : slowModeButton, true, slowModeButton.getText());
                    }
                    return;
                }
                if (stickersExpanded) {
                    if (searchingType != 0) {
                        searchingType = 0;
                        emojiView.closeSearch(true, MessageObject.getStickerSetId(sticker));
                        emojiView.hideSearchKeyboard();
                    }
                    setStickersExpanded(false, true, false);
                }
                ChatActivityEnterView.this.onStickerSelected(sticker, parent, false, notify, scheduleDate);
                if ((int) dialog_id == 0 && MessageObject.isGifDocument(sticker)) {
                    accountInstance.getMessagesController().saveGif(parent, sticker);
                }
            }

            @Override
            public void onStickersSettingsClick() {
                if (parentFragment != null) {
                    parentFragment.presentFragment(new StickersActivity(MediaDataController.TYPE_IMAGE));
                }
            }

            @Override
            public void onGifSelected(View view, Object gif, Object parent, boolean notify, int scheduleDate) {
                if (isInScheduleMode() && scheduleDate == 0) {
                    AlertsCreator.createScheduleDatePickerDialog(parentActivity, parentFragment.getDialogId(), (n, s) -> onGifSelected(view, gif, parent, n, s));
                } else {
                    if (slowModeTimer > 0 && !isInScheduleMode()) {
                        if (delegate != null) {
                            delegate.onUpdateSlowModeButton(view != null ? view : slowModeButton, true, slowModeButton.getText());
                        }
                        return;
                    }
                    if (stickersExpanded) {
                        if (searchingType != 0) {
                            emojiView.hideSearchKeyboard();
                        }
                        setStickersExpanded(false, true, false);
                    }
                    if (gif instanceof TLRPC.Document) {
                        TLRPC.Document document = (TLRPC.Document) gif;
                        SendMessagesHelper.getInstance(currentAccount).sendSticker(document, dialog_id, replyingMessageObject, getThreadMessage(), parent, notify, scheduleDate);
                        MediaDataController.getInstance(currentAccount).addRecentGif(document, (int) (System.currentTimeMillis() / 1000));
                        if ((int) dialog_id == 0) {
                            accountInstance.getMessagesController().saveGif(parent, document);
                        }
                    } else if (gif instanceof TLRPC.BotInlineResult) {
                        TLRPC.BotInlineResult result = (TLRPC.BotInlineResult) gif;

                        if (result.document != null) {
                            MediaDataController.getInstance(currentAccount).addRecentGif(result.document, (int) (System.currentTimeMillis() / 1000));
                            if ((int) dialog_id == 0) {
                                accountInstance.getMessagesController().saveGif(parent, result.document);
                            }
                        }

                        TLRPC.User bot = (TLRPC.User) parent;

                        HashMap<String, String> params = new HashMap<>();
                        params.put("id", result.id);
                        params.put("query_id", "" + result.query_id);
                        params.put("force_gif", "1");

                        SendMessagesHelper.prepareSendingBotContextResult(accountInstance, result, params, dialog_id, replyingMessageObject, getThreadMessage(), notify, scheduleDate);

                        if (searchingType != 0) {
                            searchingType = 0;
                            emojiView.closeSearch(true);
                            emojiView.hideSearchKeyboard();
                        }
                    }
                    if (delegate != null) {
                        delegate.onMessageSend(null, notify, scheduleDate);
                    }
                }
            }

            @Override
            public void onTabOpened(int type) {
                delegate.onStickersTab(type == 3);
                post(updateExpandabilityRunnable);
            }

            @Override
            public void onClearEmojiRecent() {
                if (parentFragment == null || parentActivity == null) {
                    return;
                }
                AlertDialog.Builder builder = new AlertDialog.Builder(parentActivity);
                builder.setTitle(LocaleController.getString("AppName", R.string.AppName));
                builder.setMessage(LocaleController.getString("ClearRecentEmoji", R.string.ClearRecentEmoji));
                builder.setPositiveButton(LocaleController.getString("ClearButton", R.string.ClearButton).toUpperCase(), (dialogInterface, i) -> emojiView.clearRecentEmoji());
                builder.setNegativeButton(LocaleController.getString("Cancel", R.string.Cancel), null);
                parentFragment.showDialog(builder.create());
            }

            @Override
            public void onShowStickerSet(TLRPC.StickerSet stickerSet, TLRPC.InputStickerSet inputStickerSet) {
                if (trendingStickersAlert != null && !trendingStickersAlert.isDismissed()) {
                    trendingStickersAlert.getLayout().showStickerSet(stickerSet, inputStickerSet);
                    return;
                }
                if (parentFragment == null || parentActivity == null) {
                    return;
                }
                if (stickerSet != null) {
                    inputStickerSet = new TLRPC.TL_inputStickerSetID();
                    inputStickerSet.access_hash = stickerSet.access_hash;
                    inputStickerSet.id = stickerSet.id;
                }
                parentFragment.showDialog(new StickersAlert(parentActivity, parentFragment, inputStickerSet, null, ChatActivityEnterView.this));
            }

            @Override
            public void onStickerSetAdd(TLRPC.StickerSetCovered stickerSet) {
                MediaDataController.getInstance(currentAccount).toggleStickerSet(parentActivity, stickerSet, 2, parentFragment, false, false);
            }

            @Override
            public void onStickerSetRemove(TLRPC.StickerSetCovered stickerSet) {
                MediaDataController.getInstance(currentAccount).toggleStickerSet(parentActivity, stickerSet, 0, parentFragment, false, false);
            }

            @Override
            public void onStickersGroupClick(int chatId) {
                if (parentFragment != null) {
                    if (AndroidUtilities.isTablet()) {
                        hidePopup(false);
                    }
                    GroupStickersActivity fragment = new GroupStickersActivity(chatId);
                    fragment.setInfo(info);
                    parentFragment.presentFragment(fragment);
                }
            }

            @Override
            public void onSearchOpenClose(int type) {
                searchingType = type;
                if (type != 0) {
//                    expandStickersWithKeyboard = true;
//                    if (expandStickersWithKeyboard) {
//                        expandStickersWithKeyboard = false;
                        setStickersExpanded(true, true, false);
                 //   }
                }
                if (emojiTabOpen && searchingType == 2) {
                    checkStickresExpandHeight();
                }
            }

            @Override
            public boolean isSearchOpened() {
                return searchingType != 0;
            }

            @Override
            public boolean isExpanded() {
                return stickersExpanded;
            }

            @Override
            public boolean canSchedule() {
                return parentFragment != null && parentFragment.canScheduleMessage();
            }

            @Override
            public boolean isInScheduleMode() {
                return parentFragment != null && parentFragment.isInScheduleMode();
            }

            @Override
            public long getDialogId() {
                return dialog_id;
            }

            @Override
            public void showTrendingStickersAlert(TrendingStickersLayout layout) {
                if (parentActivity != null && parentFragment != null) {
                    trendingStickersAlert = new TrendingStickersAlert(parentActivity, parentFragment, layout) {
                        @Override
                        public void dismiss() {
                            super.dismiss();
                            if (trendingStickersAlert == this) {
                                trendingStickersAlert = null;
                            }
                        }
                    };
                    trendingStickersAlert.show();
                }
            }
        });
        emojiView.setDragListener(new EmojiView.DragListener() {

            boolean wasExpanded;
            int initialOffset;

            @Override
            public void onDragStart() {
                if (!allowDragging()) {
                    return;
                }
                if (stickersExpansionAnim != null) {
                    stickersExpansionAnim.cancel();
                }
                stickersDragging = true;
                wasExpanded = stickersExpanded;
                stickersExpanded = true;
                NotificationCenter.getGlobalInstance().postNotificationName(NotificationCenter.stopAllHeavyOperations, 1);
                stickersExpandedHeight = sizeNotifierLayout.getHeight() - (Build.VERSION.SDK_INT >= Build.VERSION_CODES.LOLLIPOP ? AndroidUtilities.statusBarHeight : 0) - ActionBar.getCurrentActionBarHeight() - getHeight() + Theme.chat_composeShadowDrawable.getIntrinsicHeight();
                if (searchingType == 2) {
                    stickersExpandedHeight = Math.min(stickersExpandedHeight, AndroidUtilities.dp(120) + (AndroidUtilities.displaySize.x > AndroidUtilities.displaySize.y ? keyboardHeightLand : keyboardHeight));
                }
                emojiView.getLayoutParams().height = stickersExpandedHeight;
                emojiView.setLayerType(LAYER_TYPE_HARDWARE, null);
                sizeNotifierLayout.requestLayout();
                sizeNotifierLayout.setForeground(new ScrimDrawable());
                initialOffset = (int) getTranslationY();
                if (delegate != null) {
                    delegate.onStickersExpandedChange();
                }
            }

            @Override
            public void onDragEnd(float velocity) {
                if (!allowDragging()) {
                    return;
                }
                stickersDragging = false;
                if ((wasExpanded && velocity >= AndroidUtilities.dp(200)) || (!wasExpanded && velocity <= AndroidUtilities.dp(-200)) || (wasExpanded && stickersExpansionProgress <= 0.6f) || (!wasExpanded && stickersExpansionProgress >= 0.4f)) {
                    setStickersExpanded(!wasExpanded, true, true);
                } else {
                    setStickersExpanded(wasExpanded, true, true);
                }
            }

            @Override
            public void onDragCancel() {
                if (!stickersTabOpen) {
                    return;
                }
                stickersDragging = false;
                setStickersExpanded(wasExpanded, true, false);
            }

            @Override
            public void onDrag(int offset) {
                if (!allowDragging()) {
                    return;
                }
                int origHeight = AndroidUtilities.displaySize.x > AndroidUtilities.displaySize.y ? keyboardHeightLand : keyboardHeight;
                offset += initialOffset;
                offset = Math.max(Math.min(offset, 0), -(stickersExpandedHeight - origHeight));
                emojiView.setTranslationY(offset);
                setTranslationY(offset);
                stickersExpansionProgress = (float) offset / (-(stickersExpandedHeight - origHeight));
                sizeNotifierLayout.invalidate();
            }

            private boolean allowDragging() {
                return stickersTabOpen && !(!stickersExpanded && messageEditText.length() > 0) && emojiView.areThereAnyStickers();
            }
        });
        sizeNotifierLayout.addView(emojiView, sizeNotifierLayout.getChildCount() - 1);
        checkChannelRights();
    }

    @Override
    public void onStickerSelected(TLRPC.Document sticker, Object parent, boolean clearsInputField, boolean notify, int scheduleDate) {
        if (isInScheduleMode() && scheduleDate == 0) {
            AlertsCreator.createScheduleDatePickerDialog(parentActivity, parentFragment.getDialogId(), (n, s) -> onStickerSelected(sticker, parent, clearsInputField, n, s));
        } else {
            if (slowModeTimer > 0 && !isInScheduleMode()) {
                if (delegate != null) {
                    delegate.onUpdateSlowModeButton(slowModeButton, true, slowModeButton.getText());
                }
                return;
            }
            if (searchingType != 0) {
                searchingType = 0;
                emojiView.closeSearch(true);
                emojiView.hideSearchKeyboard();
            }
            setStickersExpanded(false, true, false);
            SendMessagesHelper.getInstance(currentAccount).sendSticker(sticker, dialog_id, replyingMessageObject, getThreadMessage(), parent, notify, scheduleDate);
            if (delegate != null) {
                delegate.onMessageSend(null, true, scheduleDate);
            }
            if (clearsInputField) {
                setFieldText("");
            }
            MediaDataController.getInstance(currentAccount).addRecentSticker(MediaDataController.TYPE_IMAGE, parent, sticker, (int) (System.currentTimeMillis() / 1000), false);
        }
    }

    @Override
    public boolean canSchedule() {
        return parentFragment != null && parentFragment.canScheduleMessage();
    }

    @Override
    public boolean isInScheduleMode() {
        return parentFragment != null && parentFragment.isInScheduleMode();
    }

    public void addStickerToRecent(TLRPC.Document sticker) {
        createEmojiView();
        emojiView.addRecentSticker(sticker);
    }

    public void hideEmojiView() {
        if (!emojiViewVisible && emojiView != null && emojiView.getVisibility() != GONE) {
            sizeNotifierLayout.removeView(emojiView);
            emojiView.setVisibility(GONE);
        }
    }

    public void showEmojiView() {
        showPopup(1, 0);
    }

    private void showPopup(int show, int contentType) {
        if (show == 2) {
            return;
        }
        if (show == 1) {
            if (contentType == 0 && emojiView == null) {
                if (parentActivity == null) {
                    return;
                }
                createEmojiView();
            }

            View currentView = null;
            boolean anotherPanelWasVisible = false;
            boolean samePannelWasVisible = false;
            int previusHeight = 0;
            if (contentType == 0) {
                if (emojiView.getParent() == null) {
                    sizeNotifierLayout.addView(emojiView, sizeNotifierLayout.getChildCount() - 1);
                }
                samePannelWasVisible = emojiViewVisible && emojiView.getVisibility() == View.VISIBLE;
                emojiView.setVisibility(VISIBLE);
                emojiViewVisible = true;
                if (botKeyboardView != null && botKeyboardView.getVisibility() != GONE) {
                    botKeyboardView.setVisibility(GONE);
                    botKeyboardViewVisible = false;
                    anotherPanelWasVisible = true;
                    previusHeight = botKeyboardView.getMeasuredHeight();
                }
                currentView = emojiView;
                animatingContentType = 0;
            } else if (contentType == 1) {
                samePannelWasVisible = botKeyboardViewVisible && botKeyboardView.getVisibility() == View.VISIBLE;
                botKeyboardViewVisible = true;
                if (emojiView != null && emojiView.getVisibility() != GONE) {
                    sizeNotifierLayout.removeView(emojiView);
                    emojiView.setVisibility(GONE);
                    emojiViewVisible = false;
                    anotherPanelWasVisible = true;
                    previusHeight = emojiView.getMeasuredHeight();
                }
                botKeyboardView.setVisibility(VISIBLE);
                currentView = botKeyboardView;
                animatingContentType = 1;
            }
            currentPopupContentType = contentType;

            if (keyboardHeight <= 0) {
                keyboardHeight = MessagesController.getGlobalEmojiSettings().getInt("kbd_height", AndroidUtilities.dp(200));
            }
            if (keyboardHeightLand <= 0) {
                keyboardHeightLand = MessagesController.getGlobalEmojiSettings().getInt("kbd_height_land3", AndroidUtilities.dp(200));
            }
            int currentHeight = AndroidUtilities.displaySize.x > AndroidUtilities.displaySize.y ? keyboardHeightLand : keyboardHeight;
            if (!samePannelWasVisible && !anotherPanelWasVisible) {
                currentHeight = 0;
            } else if (contentType == 1) {
                currentHeight = Math.min(botKeyboardView.getKeyboardHeight(), currentHeight);
            }
            if (botKeyboardView != null) {
                botKeyboardView.setPanelHeight(currentHeight);
            }
            FrameLayout.LayoutParams layoutParams = (FrameLayout.LayoutParams) currentView.getLayoutParams();
            layoutParams.height = currentHeight;
            currentView.setLayoutParams(layoutParams);
            if (!AndroidUtilities.isInMultiwindow) {
                AndroidUtilities.hideKeyboard(messageEditText);
            }
            if (sizeNotifierLayout != null) {
                emojiPadding = currentHeight;
                sizeNotifierLayout.requestLayout();
                setEmojiButtonImage(true, true);
                updateBotButton();
                onWindowSizeChanged();
                if (smoothKeyboard && !keyboardVisible && currentHeight != previusHeight) {
                    panelAnimation = new AnimatorSet();
                    currentView.setTranslationY(currentHeight - previusHeight);
                    panelAnimation.playTogether(ObjectAnimator.ofFloat(currentView, View.TRANSLATION_Y, currentHeight - previusHeight, 0));
                    panelAnimation.setInterpolator(AdjustPanLayoutHelper.keyboardInterpolator);
                    panelAnimation.setDuration(AdjustPanLayoutHelper.keyboardDuration);
                    panelAnimation.addListener(new AnimatorListenerAdapter() {
                        @Override
                        public void onAnimationEnd(Animator animation) {
                            panelAnimation = null;
                            if (delegate != null) {
                                delegate.bottomPanelTranslationYChanged(0);
                            }
                            NotificationCenter.getGlobalInstance().onAnimationFinish(notificationsIndex);
                            requestLayout();
                        }
                    });
                    panelAnimation.start();
                    notificationsIndex = NotificationCenter.getGlobalInstance().setAnimationInProgress(notificationsIndex, null);
                    requestLayout();
                }
            }
        } else {
            if (emojiButton != null) {
                setEmojiButtonImage(false, true);
            }
            currentPopupContentType = -1;
            if (emojiView != null) {
                if (show != 2 || AndroidUtilities.usingHardwareInput || AndroidUtilities.isInMultiwindow) {
                    if (smoothKeyboard && !keyboardVisible && !stickersExpanded) {
                        if (emojiViewVisible = true) {
                            animatingContentType = 0;
                        }
                        panelAnimation = new AnimatorSet();
                        panelAnimation.playTogether(ObjectAnimator.ofFloat(emojiView, View.TRANSLATION_Y, emojiView.getMeasuredHeight()));
                        panelAnimation.setInterpolator(AdjustPanLayoutHelper.keyboardInterpolator);
                        panelAnimation.setDuration(AdjustPanLayoutHelper.keyboardDuration);
                        panelAnimation.addListener(new AnimatorListenerAdapter() {
                            @Override
                            public void onAnimationEnd(Animator animation) {
                                if (show == 0) {
                                    emojiPadding = 0;
                                }
                                panelAnimation = null;
                                if (emojiView != null) {
                                    emojiView.setTranslationY(0);
                                    emojiView.setVisibility(GONE);
                                    sizeNotifierLayout.removeView(emojiView);
                                    if (removeEmojiViewAfterAnimation) {
                                        removeEmojiViewAfterAnimation = false;
                                        emojiView = null;
                                    }
                                }
                                if (delegate != null) {
                                    delegate.bottomPanelTranslationYChanged(0);
                                }
                                NotificationCenter.getInstance(UserConfig.selectedAccount).onAnimationFinish(notificationsIndex);
                                requestLayout();
                            }
                        });
                        notificationsIndex = NotificationCenter.getInstance(UserConfig.selectedAccount).setAnimationInProgress(notificationsIndex, null);
                        panelAnimation.start();
                        requestLayout();
                    } else {
                        if (delegate != null) {
                            delegate.bottomPanelTranslationYChanged(0);
                        }
                        emojiPadding = 0;
                        sizeNotifierLayout.removeView(emojiView);
                        emojiView.setVisibility(GONE);
                    }
                } else {
                    removeEmojiViewAfterAnimation = false;
                    if (delegate != null) {
                        delegate.bottomPanelTranslationYChanged(0);
                    }
                    sizeNotifierLayout.removeView(emojiView);
                    emojiView = null;
                }
                emojiViewVisible = false;
            }
            if (botKeyboardView != null) {
                if (show != 2 || AndroidUtilities.usingHardwareInput || AndroidUtilities.isInMultiwindow) {
                    if (smoothKeyboard  && !keyboardVisible) {
                        if (botKeyboardViewVisible) {
                            animatingContentType = 1;
                        }
                        panelAnimation = new AnimatorSet();
                        panelAnimation.playTogether(ObjectAnimator.ofFloat(botKeyboardView, View.TRANSLATION_Y, botKeyboardView.getMeasuredHeight()));
                        panelAnimation.setInterpolator(AdjustPanLayoutHelper.keyboardInterpolator);
                        panelAnimation.setDuration(AdjustPanLayoutHelper.keyboardDuration);
                        panelAnimation.addListener(new AnimatorListenerAdapter() {
                            @Override
                            public void onAnimationEnd(Animator animation) {
                                if (show == 0) {
                                    emojiPadding = 0;
                                }
                                panelAnimation = null;
                                botKeyboardView.setTranslationY(0);
                                botKeyboardView.setVisibility(GONE);
                                NotificationCenter.getInstance(UserConfig.selectedAccount).onAnimationFinish(notificationsIndex);
                                if (delegate != null) {
                                    delegate.bottomPanelTranslationYChanged(0);
                                }
                                requestLayout();
                            }
                        });
                        notificationsIndex = NotificationCenter.getInstance(UserConfig.selectedAccount).setAnimationInProgress(notificationsIndex, null);
                        panelAnimation.start();
                        requestLayout();
                    } else {
                        if (!waitingForKeyboardOpen) {
                            botKeyboardView.setVisibility(GONE);
                        }
                    }
                }
                botKeyboardViewVisible = false;
            }
            if (sizeNotifierLayout != null) {
                if (!SharedConfig.smoothKeyboard && show == 0) {
                    emojiPadding = 0;
                    sizeNotifierLayout.requestLayout();
                    onWindowSizeChanged();
                }
            }
            updateBotButton();
        }

        if (stickersTabOpen || emojiTabOpen) {
            checkSendButton(true);
        }
        if (stickersExpanded && show != 1) {
            setStickersExpanded(false, false, false);
        }
    }

    private void setEmojiButtonImage(boolean byOpen, boolean animated) {
        boolean showingRecordInterface = recordInterfaceState == 1 || (recordedAudioPanel != null && recordedAudioPanel.getVisibility() == View.VISIBLE);
        if (showingRecordInterface) {
            emojiButton[0].setScaleX(0);
            emojiButton[0].setScaleY(0);
            emojiButton[0].setAlpha(0f);
            emojiButton[1].setScaleX(0);
            emojiButton[1].setScaleY(0);
            emojiButton[1].setAlpha(0f);
            animated = false;
        }
        if (animated && currentEmojiIcon == -1) {
            animated = false;
        }
        int nextIcon;
        if (byOpen && currentPopupContentType == 0) {
            nextIcon = 0;
        } else {
            int currentPage;
            if (emojiView == null) {
                currentPage = MessagesController.getGlobalEmojiSettings().getInt("selected_page", 0);
            } else {
                currentPage = emojiView.getCurrentPage();
            }
            if (currentPage == 0 || !allowStickers && !allowGifs) {
                nextIcon = 1;
            } else if (currentPage == 1) {
                nextIcon = 2;
            } else {
                nextIcon = 3;
            }
        }
        if (currentEmojiIcon == nextIcon) {
            return;
        }
        if (emojiButtonAnimation != null) {
            emojiButtonAnimation.cancel();
            emojiButtonAnimation = null;
        }
        if (nextIcon == 0) {
            emojiButton[animated ? 1 : 0].setImageResource(R.drawable.baseline_keyboard_24);
        } else if (nextIcon == 1) {
            emojiButton[animated ? 1 : 0].setImageResource(R.drawable.baseline_emoticon_24);
        } else if (nextIcon == 2) {
            emojiButton[animated ? 1 : 0].setImageResource(R.drawable.deproko_baseline_stickers_24);
        } else if (nextIcon == 3) {
            emojiButton[animated ? 1 : 0].setImageResource(R.drawable.deproko_baseline_gif_24);
        }
        emojiButton[animated ? 1 : 0].setTag(nextIcon == 2 ? 1 : null);
        currentEmojiIcon = nextIcon;
        if (animated) {
            emojiButton[1].setVisibility(VISIBLE);
            emojiButton[1].setAlpha(0f);
            emojiButton[1].setScaleX(0.1f);
            emojiButton[1].setScaleY(0.1f);
            emojiButtonAnimation = new AnimatorSet();
            emojiButtonAnimation.playTogether(
                    ObjectAnimator.ofFloat(emojiButton[0], View.SCALE_X, 0.1f),
                    ObjectAnimator.ofFloat(emojiButton[0], View.SCALE_Y, 0.1f),
                    ObjectAnimator.ofFloat(emojiButton[0], View.ALPHA, 0.0f),
                    ObjectAnimator.ofFloat(emojiButton[1], View.SCALE_X, 1.0f),
                    ObjectAnimator.ofFloat(emojiButton[1], View.SCALE_Y, 1.0f),
                    ObjectAnimator.ofFloat(emojiButton[1], View.ALPHA, 1.0f));
            emojiButtonAnimation.addListener(new AnimatorListenerAdapter() {
                @Override
                public void onAnimationEnd(Animator animation) {
                    if (animation.equals(emojiButtonAnimation)) {
                        emojiButtonAnimation = null;
                        ImageView temp = emojiButton[1];
                        emojiButton[1] = emojiButton[0];
                        emojiButton[0] = temp;
                        emojiButton[1].setVisibility(INVISIBLE);
                        emojiButton[1].setAlpha(0.0f);
                        emojiButton[1].setScaleX(0.1f);
                        emojiButton[1].setScaleY(0.1f);
                    }
                }
            });
            emojiButtonAnimation.setDuration(150);
            emojiButtonAnimation.start();
        }
        onEmojiIconChanged(nextIcon);
    }

    protected void onEmojiIconChanged(int currentIcon) {
        if (currentIcon == 3 && emojiView == null) {
            MediaDataController.getInstance(currentAccount).loadRecents(MediaDataController.TYPE_IMAGE, true, true, false);
            final ArrayList<String> gifSearchEmojies = MessagesController.getInstance(currentAccount).gifSearchEmojies;
            for (int i = 0, N = Math.min(10, gifSearchEmojies.size()); i < N; i++) {
                Emoji.preloadEmoji(gifSearchEmojies.get(i));
            }
        }
    }

    public void hidePopup(boolean byBackButton) {
        if (isPopupShowing()) {
            if (currentPopupContentType == 1 && byBackButton && botButtonsMessageObject != null) {
                SharedPreferences preferences = MessagesController.getMainSettings(currentAccount);
                preferences.edit().putInt("hidekeyboard_" + dialog_id, botButtonsMessageObject.getId()).commit();
            }
            if (byBackButton && searchingType != 0) {
                searchingType = 0;
                emojiView.closeSearch(true);
                messageEditText.requestFocus();
                setStickersExpanded(false, true, false);
                if (emojiTabOpen) {
                    checkSendButton(true);
                }
            } else {
                if (searchingType != 0) {
                    searchingType = 0;
                    emojiView.closeSearch(false);
                    messageEditText.requestFocus();
                }
                showPopup(0, 0);
            }
        }
    }

    private void openKeyboardInternal() {
        showPopup(AndroidUtilities.usingHardwareInput || isPaused ? 0 : 2, 0);
        messageEditText.requestFocus();
        AndroidUtilities.showKeyboard(messageEditText);
        if (isPaused) {
            showKeyboardOnResume = true;
        } else if (!AndroidUtilities.usingHardwareInput && !keyboardVisible && !AndroidUtilities.isInMultiwindow) {
            waitingForKeyboardOpen = true;
            AndroidUtilities.cancelRunOnUIThread(openKeyboardRunnable);
            AndroidUtilities.runOnUIThread(openKeyboardRunnable, 100);
        }
    }

    public boolean isEditingMessage() {
        return editingMessageObject != null;
    }

    public MessageObject getEditingMessageObject() {
        return editingMessageObject;
    }

    public boolean isEditingCaption() {
        return editingCaption;
    }

    public boolean hasAudioToSend() {
        return audioToSendMessageObject != null || videoToSendMessageObject != null;
    }

    public void openKeyboard() {
        AndroidUtilities.showKeyboard(messageEditText);
    }

    public void closeKeyboard() {
        AndroidUtilities.hideKeyboard(messageEditText);
    }

    public boolean isPopupShowing() {
        return emojiViewVisible || botKeyboardViewVisible;
    }

    public boolean isKeyboardVisible() {
        return keyboardVisible;
    }

    public void addRecentGif(TLRPC.Document searchImage) {
        MediaDataController.getInstance(currentAccount).addRecentGif(searchImage, (int) (System.currentTimeMillis() / 1000));
        if (emojiView != null) {
            emojiView.addRecentGif(searchImage);
        }
    }

    @Override
    protected void onSizeChanged(int w, int h, int oldw, int oldh) {
        super.onSizeChanged(w, h, oldw, oldh);
        if (w != oldw && stickersExpanded) {
            searchingType = 0;
            emojiView.closeSearch(false);
            setStickersExpanded(false, false, false);
        }
        videoTimelineView.clearFrames();
    }

    public boolean isStickersExpanded() {
        return stickersExpanded;
    }

    @Override
    public void onSizeChanged(int height, boolean isWidthGreater) {
        if (searchingType != 0) {
            lastSizeChangeValue1 = height;
            lastSizeChangeValue2 = isWidthGreater;
            keyboardVisible = height > 0;
            return;
        }
        if (height > AndroidUtilities.dp(50) && keyboardVisible && !AndroidUtilities.isInMultiwindow) {
            if (isWidthGreater) {
                keyboardHeightLand = height;
                MessagesController.getGlobalEmojiSettings().edit().putInt("kbd_height_land3", keyboardHeightLand).commit();
            } else {
                keyboardHeight = height;
                MessagesController.getGlobalEmojiSettings().edit().putInt("kbd_height", keyboardHeight).commit();
            }
        }

        if (keyboardVisible) {
            if (emojiViewVisible && emojiView == null) {
                emojiViewVisible = false;
            }
        }

        if (isPopupShowing()) {
            int newHeight = isWidthGreater ? keyboardHeightLand : keyboardHeight;
            if (currentPopupContentType == 1 && !botKeyboardView.isFullSize()) {
                newHeight = Math.min(botKeyboardView.getKeyboardHeight(), newHeight);
            }

            View currentView = null;
            if (currentPopupContentType == 0) {
                currentView = emojiView;
            } else if (currentPopupContentType == 1) {
                currentView = botKeyboardView;
            }
            if (botKeyboardView != null) {
                botKeyboardView.setPanelHeight(newHeight);
            }

            if (currentView != null) {
                FrameLayout.LayoutParams layoutParams = (FrameLayout.LayoutParams) currentView.getLayoutParams();
                if (!closeAnimationInProgress && (layoutParams.width != AndroidUtilities.displaySize.x || layoutParams.height != newHeight) && !stickersExpanded) {
                    layoutParams.width = AndroidUtilities.displaySize.x;
                    layoutParams.height = newHeight;
                    currentView.setLayoutParams(layoutParams);
                    if (sizeNotifierLayout != null) {
                        int oldHeight = emojiPadding;
                        emojiPadding = layoutParams.height;
                        sizeNotifierLayout.requestLayout();
                        onWindowSizeChanged();
                        if (smoothKeyboard && !keyboardVisible && oldHeight != emojiPadding) {
                            panelAnimation = new AnimatorSet();
                            panelAnimation.playTogether(ObjectAnimator.ofFloat(currentView, View.TRANSLATION_Y, emojiPadding - oldHeight, 0));
                            panelAnimation.setInterpolator(AdjustPanLayoutHelper.keyboardInterpolator);
                            panelAnimation.setDuration(AdjustPanLayoutHelper.keyboardDuration);
                            panelAnimation.addListener(new AnimatorListenerAdapter() {
                                @Override
                                public void onAnimationEnd(Animator animation) {
                                    panelAnimation = null;
                                    if (delegate != null) {
                                        delegate.bottomPanelTranslationYChanged(0);
                                    }
                                    requestLayout();
                                    NotificationCenter.getGlobalInstance().onAnimationFinish(notificationsIndex);
                                }
                            });
                            panelAnimation.start();
                            notificationsIndex = NotificationCenter.getGlobalInstance().setAnimationInProgress(notificationsIndex, null);
                            requestLayout();
                        }
                    }
                }
            }
        }

        if (lastSizeChangeValue1 == height && lastSizeChangeValue2 == isWidthGreater) {
            onWindowSizeChanged();
            return;
        }
        lastSizeChangeValue1 = height;
        lastSizeChangeValue2 = isWidthGreater;

        boolean oldValue = keyboardVisible;
        keyboardVisible = height > 0;
        if (keyboardVisible && isPopupShowing() && stickersExpansionAnim == null) {
            showPopup(0, currentPopupContentType);
        }
        if (emojiPadding != 0 && !keyboardVisible && keyboardVisible != oldValue && !isPopupShowing()) {
            emojiPadding = 0;
            sizeNotifierLayout.requestLayout();
        }
        if (keyboardVisible && waitingForKeyboardOpen) {
            waitingForKeyboardOpen = false;
            if (clearBotButtonsOnKeyboardOpen) {
                clearBotButtonsOnKeyboardOpen = false;
                botKeyboardView.setButtons(botReplyMarkup);
            }

            AndroidUtilities.cancelRunOnUIThread(openKeyboardRunnable);
        }
        onWindowSizeChanged();
    }

    public int getEmojiPadding() {
        return emojiPadding;
    }

    private MessageObject getThreadMessage() {
        return parentFragment != null ? parentFragment.getThreadMessage() : null;
    }

    private int getThreadMessageId() {
        return parentFragment != null && parentFragment.getThreadMessage() != null ? parentFragment.getThreadMessage().getId() : 0;
    }

    @SuppressWarnings("unchecked")
    @Override
    public void didReceivedNotification(int id, int account, Object... args) {
        if (id == NotificationCenter.emojiDidLoad) {
            if (emojiView != null) {
                emojiView.invalidateViews();
            }
            if (botKeyboardView != null) {
                botKeyboardView.invalidateViews();
            }
        } else if (id == NotificationCenter.recordProgressChanged) {
            int guid = (Integer) args[0];
            if (guid != recordingGuid) {
                return;
            }

            if (recordInterfaceState != 0 && !wasSendTyping && !isInScheduleMode()) {
                wasSendTyping = true;
                accountInstance.getMessagesController().sendTyping(dialog_id, getThreadMessageId(), videoSendButton != null && videoSendButton.getTag() != null ? 7 : 1, 0);
            }

            if (recordCircle != null) {
                recordCircle.setAmplitude((Double) args[1]);
            }
        } else if (id == NotificationCenter.closeChats) {
            if (messageEditText != null && messageEditText.isFocused()) {
                AndroidUtilities.hideKeyboard(messageEditText);
            }
        } else if (id == NotificationCenter.recordStartError || id == NotificationCenter.recordStopped) {
            int guid = (Integer) args[0];
            if (guid != recordingGuid) {
                return;
            }
            if (recordingAudioVideo) {
                recordingAudioVideo = false;
                if (id == NotificationCenter.recordStopped) {
                    Integer reason = (Integer) args[1];
                    int state;
                    if (reason == 4) {
                        state = RECORD_STATE_CANCEL_BY_TIME;
                    } else if (isInVideoMode() && reason == 5) {
                        state = RECORD_STATE_SENDING;
                    } else {
                        if (reason == 0) {
                            state = RECORD_STATE_CANCEL_BY_GESTURE;
                        } else if (reason == 6) {
                            state = RECORD_STATE_CANCEL;
                        } else {
                            state = RECORD_STATE_PREPARING;
                        }
                    }
                    if (state != RECORD_STATE_PREPARING) {
                        updateRecordIntefrace(state);
                    }
                } else {
                    updateRecordIntefrace(RECORD_STATE_CANCEL);
                }
            }
            if (id == NotificationCenter.recordStopped) {
                Integer reason = (Integer) args[1];
            }
        } else if (id == NotificationCenter.recordStarted) {
            int guid = (Integer) args[0];
            if (guid != recordingGuid) {
                return;
            }
            boolean audio = (Boolean) args[1];
            if (videoSendButton != null) {
                videoSendButton.setTag(audio ? null : 1);
                videoSendButton.setVisibility(audio ? View.GONE : View.VISIBLE);
                videoSendButton.setVisibility(audio ? View.VISIBLE : View.GONE);
            }
            if (!recordingAudioVideo) {
                recordingAudioVideo = true;
                updateRecordIntefrace(RECORD_STATE_ENTER);
            } else {
                recordCircle.showWaves(true, true);
            }
            recordTimerView.start();
            recordDot.enterAnimation = false;
        } else if (id == NotificationCenter.audioDidSent) {
            int guid = (Integer) args[0];
            if (guid != recordingGuid) {
                return;
            }
            Object audio = args[1];
            if (audio instanceof VideoEditedInfo) {
                videoToSendMessageObject = (VideoEditedInfo) audio;

                audioToSendPath = (String) args[2];
                ArrayList<Bitmap> keyframes = (ArrayList<Bitmap>) args[3];

                videoTimelineView.setVideoPath(audioToSendPath);
                videoTimelineView.setKeyframes(keyframes);
                videoTimelineView.setVisibility(VISIBLE);
                videoTimelineView.setMinProgressDiff(1000.0f / videoToSendMessageObject.estimatedDuration);
                updateRecordIntefrace(RECORD_STATE_PREPARING);
                checkSendButton(false);
            } else {
                audioToSend = (TLRPC.TL_document) args[1];
                audioToSendPath = (String) args[2];
                if (audioToSend != null) {
                    if (recordedAudioPanel == null) {
                        return;
                    }

                    TLRPC.TL_message message = new TLRPC.TL_message();
                    message.out = true;
                    message.id = 0;
                    message.peer_id = new TLRPC.TL_peerUser();
                    message.from_id = new TLRPC.TL_peerUser();
                    message.peer_id.user_id = message.from_id.user_id = UserConfig.getInstance(currentAccount).getClientUserId();
                    message.date = (int) (System.currentTimeMillis() / 1000);
                    message.message = "";
                    message.attachPath = audioToSendPath;
                    message.media = new TLRPC.TL_messageMediaDocument();
                    message.media.flags |= 3;
                    message.media.document = audioToSend;
                    message.flags |= TLRPC.MESSAGE_FLAG_HAS_MEDIA | TLRPC.MESSAGE_FLAG_HAS_FROM_ID;
                    audioToSendMessageObject = new MessageObject(UserConfig.selectedAccount, message, false, true);

                    recordedAudioPanel.setAlpha(1.0f);
                    recordedAudioPanel.setVisibility(VISIBLE);
                    recordDeleteImageView.setVisibility(VISIBLE);
                    recordDeleteImageView.setAlpha(0f);
                    recordDeleteImageView.setScaleY(0f);
                    recordDeleteImageView.setScaleX(0f);
                    int duration = 0;
                    for (int a = 0; a < audioToSend.attributes.size(); a++) {
                        TLRPC.DocumentAttribute attribute = audioToSend.attributes.get(a);
                        if (attribute instanceof TLRPC.TL_documentAttributeAudio) {
                            duration = attribute.duration;
                            break;
                        }
                    }

                    for (int a = 0; a < audioToSend.attributes.size(); a++) {
                        TLRPC.DocumentAttribute attribute = audioToSend.attributes.get(a);
                        if (attribute instanceof TLRPC.TL_documentAttributeAudio) {
                            if (attribute.waveform == null || attribute.waveform.length == 0) {
                                attribute.waveform = MediaController.getInstance().getWaveform(audioToSendPath);
                            }
                            recordedAudioSeekBar.setWaveform(attribute.waveform);
                            break;
                        }
                    }
                    recordedAudioTimeTextView.setText(AndroidUtilities.formatShortDuration(duration));
                    checkSendButton(false);
                    updateRecordIntefrace(RECORD_STATE_PREPARING);
                } else {
                    if (delegate != null) {
                        delegate.onMessageSend(null, true, 0);
                    }
                }
            }
        } else if (id == NotificationCenter.audioRouteChanged) {
            if (parentActivity != null) {
                boolean frontSpeaker = (Boolean) args[0];
                parentActivity.setVolumeControlStream(frontSpeaker ? AudioManager.STREAM_VOICE_CALL : AudioManager.USE_DEFAULT_STREAM_TYPE);
            }
        } else if (id == NotificationCenter.messagePlayingDidReset) {
            if (audioToSendMessageObject != null && !MediaController.getInstance().isPlayingMessage(audioToSendMessageObject)) {
                playPauseDrawable.setIcon(MediaActionDrawable.ICON_PLAY, true);
                recordedAudioPlayButton.setContentDescription(LocaleController.getString("AccActionPlay", R.string.AccActionPlay));
                recordedAudioSeekBar.setProgress(0);
            }
        } else if (id == NotificationCenter.messagePlayingProgressDidChanged) {
            Integer mid = (Integer) args[0];
            if (audioToSendMessageObject != null && MediaController.getInstance().isPlayingMessage(audioToSendMessageObject)) {
                MessageObject player = MediaController.getInstance().getPlayingMessageObject();
                audioToSendMessageObject.audioProgress = player.audioProgress;
                audioToSendMessageObject.audioProgressSec = player.audioProgressSec;
                if (!recordedAudioSeekBar.isDragging()) {
                    recordedAudioSeekBar.setProgress(audioToSendMessageObject.audioProgress);
                }
            }
        } else if (id == NotificationCenter.featuredStickersDidLoad) {
            if (emojiButton != null) {
                for (int a = 0; a < emojiButton.length; a++) {
                    emojiButton[a].invalidate();
                }
            }
        } else if (id == NotificationCenter.messageReceivedByServer) {
            Boolean scheduled = (Boolean) args[6];
            if (scheduled) {
                return;
            }
            long did = (Long) args[3];
            if (did == dialog_id && info != null && info.slowmode_seconds != 0) {
                TLRPC.Chat chat = accountInstance.getMessagesController().getChat(info.id);
                if (chat != null && !ChatObject.hasAdminRights(chat)) {
                    info.slowmode_next_send_date = ConnectionsManager.getInstance(currentAccount).getCurrentTime() + info.slowmode_seconds;
                    info.flags |= 262144;
                    setSlowModeTimer(info.slowmode_next_send_date);
                }
            }
        } else if (id == NotificationCenter.sendingMessagesChanged) {
            if (info != null) {
                updateSlowModeText();
            }
        } else if (id == NotificationCenter.audioRecordTooShort) {
            updateRecordIntefrace(RECORD_STATE_CANCEL_BY_TIME);
        }
    }

    public void onRequestPermissionsResultFragment(int requestCode, String[] permissions, int[] grantResults) {
        if (requestCode == 2) {
            if (pendingLocationButton != null) {
                if (grantResults.length > 0 && grantResults[0] == PackageManager.PERMISSION_GRANTED) {
                    SendMessagesHelper.getInstance(currentAccount).sendCurrentLocation(pendingMessageObject, pendingLocationButton);
                }
                pendingLocationButton = null;
                pendingMessageObject = null;
            }
        }
    }

    private void checkStickresExpandHeight() {
        if (emojiView == null) {
            return;
        }
        final int origHeight = AndroidUtilities.displaySize.x > AndroidUtilities.displaySize.y ? keyboardHeightLand : keyboardHeight;
        int newHeight = originalViewHeight - (Build.VERSION.SDK_INT >= Build.VERSION_CODES.LOLLIPOP ? AndroidUtilities.statusBarHeight : 0) - ActionBar.getCurrentActionBarHeight() - getHeight() + Theme.chat_composeShadowDrawable.getIntrinsicHeight();
        if (searchingType == 2) {
            newHeight = Math.min(newHeight, AndroidUtilities.dp(120) + origHeight);
        }
        int currentHeight = emojiView.getLayoutParams().height;
        if (currentHeight == newHeight) {
            return;
        }
        if (stickersExpansionAnim != null) {
            stickersExpansionAnim.cancel();
            stickersExpansionAnim = null;
        }
        stickersExpandedHeight = newHeight;
        if (currentHeight > newHeight) {
            AnimatorSet anims = new AnimatorSet();
            anims.playTogether(
                    ObjectAnimator.ofInt(this, roundedTranslationYProperty, -(stickersExpandedHeight - origHeight)),
                    ObjectAnimator.ofInt(emojiView, roundedTranslationYProperty, -(stickersExpandedHeight - origHeight))
            );
            ((ObjectAnimator) anims.getChildAnimations().get(0)).addUpdateListener(animation -> sizeNotifierLayout.invalidate());
            anims.setDuration(300);
            anims.setInterpolator(CubicBezierInterpolator.DEFAULT);
            anims.addListener(new AnimatorListenerAdapter() {
                @Override
                public void onAnimationEnd(Animator animation) {
                    stickersExpansionAnim = null;
                    if (emojiView != null) {
                        emojiView.getLayoutParams().height = stickersExpandedHeight;
                        emojiView.setLayerType(LAYER_TYPE_NONE, null);
                    }
                }
            });
            stickersExpansionAnim = anims;
            emojiView.setLayerType(LAYER_TYPE_HARDWARE, null);
            anims.start();
        } else {
            emojiView.getLayoutParams().height = stickersExpandedHeight;
            sizeNotifierLayout.requestLayout();
            int start = messageEditText.getSelectionStart();
            int end = messageEditText.getSelectionEnd();
            messageEditText.setText(messageEditText.getText()); // dismiss action mode, if any
            messageEditText.setSelection(start, end);
            AnimatorSet anims = new AnimatorSet();
            anims.playTogether(
                    ObjectAnimator.ofInt(this, roundedTranslationYProperty, -(stickersExpandedHeight - origHeight)),
                    ObjectAnimator.ofInt(emojiView, roundedTranslationYProperty, -(stickersExpandedHeight - origHeight))
            );
            ((ObjectAnimator) anims.getChildAnimations().get(0)).addUpdateListener(animation -> sizeNotifierLayout.invalidate());
            anims.setDuration(300);
            anims.setInterpolator(CubicBezierInterpolator.DEFAULT);
            anims.addListener(new AnimatorListenerAdapter() {
                @Override
                public void onAnimationEnd(Animator animation) {
                    stickersExpansionAnim = null;
                    emojiView.setLayerType(LAYER_TYPE_NONE, null);
                }
            });
            stickersExpansionAnim = anims;
            emojiView.setLayerType(LAYER_TYPE_HARDWARE, null);
            anims.start();
        }
    }

    public void setStickersExpanded(boolean expanded, boolean animated, boolean byDrag) {
        if (adjustPanLayoutHelper != null && adjustPanLayoutHelper.animationInProgress() || waitingForKeyboardOpenAfterAnimation) {
            return;
        }
        if (emojiView == null || !byDrag && stickersExpanded == expanded) {
            return;
        }
        stickersExpanded = expanded;
        if (delegate != null) {
            delegate.onStickersExpandedChange();
        }
        final int origHeight = AndroidUtilities.displaySize.x > AndroidUtilities.displaySize.y ? keyboardHeightLand : keyboardHeight;
        if (stickersExpansionAnim != null) {
            stickersExpansionAnim.cancel();
            stickersExpansionAnim = null;
        }
        if (stickersExpanded) {
            NotificationCenter.getGlobalInstance().postNotificationName(NotificationCenter.stopAllHeavyOperations, 1);
            originalViewHeight = sizeNotifierLayout.getHeight();
            stickersExpandedHeight = originalViewHeight - (Build.VERSION.SDK_INT >= Build.VERSION_CODES.LOLLIPOP ? AndroidUtilities.statusBarHeight : 0) - ActionBar.getCurrentActionBarHeight() - getHeight() + Theme.chat_composeShadowDrawable.getIntrinsicHeight();
            if (searchingType == 2) {
                stickersExpandedHeight = Math.min(stickersExpandedHeight, AndroidUtilities.dp(120) + origHeight);
            }
            emojiView.getLayoutParams().height = stickersExpandedHeight;
            sizeNotifierLayout.requestLayout();
            sizeNotifierLayout.setForeground(new ScrimDrawable());
            int start = messageEditText.getSelectionStart();
            int end = messageEditText.getSelectionEnd();
            messageEditText.setText(messageEditText.getText()); // dismiss action mode, if any
            messageEditText.setSelection(start, end);
            if (animated) {
                AnimatorSet anims = new AnimatorSet();
                anims.playTogether(
                        ObjectAnimator.ofInt(this, roundedTranslationYProperty, -(stickersExpandedHeight - origHeight)),
                        ObjectAnimator.ofInt(emojiView, roundedTranslationYProperty, -(stickersExpandedHeight - origHeight)),
                        ObjectAnimator.ofFloat(stickersArrow, "animationProgress", 1)
                );
                anims.setDuration(300);
                anims.setInterpolator(CubicBezierInterpolator.DEFAULT);
                ((ObjectAnimator) anims.getChildAnimations().get(0)).addUpdateListener(animation -> {
                    stickersExpansionProgress = Math.abs(getTranslationY() / (-(stickersExpandedHeight - origHeight)));
                    sizeNotifierLayout.invalidate();
                });
                anims.addListener(new AnimatorListenerAdapter() {
                    @Override
                    public void onAnimationEnd(Animator animation) {
                        stickersExpansionAnim = null;
                        emojiView.setLayerType(LAYER_TYPE_NONE, null);
                        NotificationCenter.getGlobalInstance().onAnimationFinish(notificationsIndex);
                    }
                });
                stickersExpansionAnim = anims;
                emojiView.setLayerType(LAYER_TYPE_HARDWARE, null);
                notificationsIndex = NotificationCenter.getGlobalInstance().setAnimationInProgress(notificationsIndex, null);
                stickersExpansionProgress = 0f;
                sizeNotifierLayout.invalidate();
                anims.start();
            } else {
                stickersExpansionProgress = 1;
                setTranslationY(-(stickersExpandedHeight - origHeight));
                emojiView.setTranslationY(-(stickersExpandedHeight - origHeight));
                stickersArrow.setAnimationProgress(1);
            }
        } else {
            NotificationCenter.getGlobalInstance().postNotificationName(NotificationCenter.startAllHeavyOperations, 1);
            if (animated) {
                closeAnimationInProgress = true;
                AnimatorSet anims = new AnimatorSet();
                anims.playTogether(
                        ObjectAnimator.ofInt(this, roundedTranslationYProperty, 0),
                        ObjectAnimator.ofInt(emojiView, roundedTranslationYProperty, 0),
                        ObjectAnimator.ofFloat(stickersArrow, "animationProgress", 0)
                );
                anims.setDuration(300);
                anims.setInterpolator(CubicBezierInterpolator.DEFAULT);
                ((ObjectAnimator) anims.getChildAnimations().get(0)).addUpdateListener(animation -> {
                    stickersExpansionProgress = getTranslationY() / (-(stickersExpandedHeight - origHeight));
                    sizeNotifierLayout.invalidate();
                });
                anims.addListener(new AnimatorListenerAdapter() {
                    @Override
                    public void onAnimationEnd(Animator animation) {
                        closeAnimationInProgress = false;
                        stickersExpansionAnim = null;
                        if (emojiView != null) {
                            emojiView.getLayoutParams().height = origHeight;
                            emojiView.setLayerType(LAYER_TYPE_NONE, null);
                        }
                        if (sizeNotifierLayout != null) {
                            sizeNotifierLayout.requestLayout();
                            sizeNotifierLayout.setForeground(null);
                            sizeNotifierLayout.setWillNotDraw(false);
                        }
                        if (keyboardVisible && isPopupShowing()) {
                            showPopup(0, currentPopupContentType);
                        }
                        NotificationCenter.getGlobalInstance().onAnimationFinish(notificationsIndex);
                    }
                });
                stickersExpansionProgress = 1f;
                sizeNotifierLayout.invalidate();
                stickersExpansionAnim = anims;
                emojiView.setLayerType(LAYER_TYPE_HARDWARE, null);
                notificationsIndex = NotificationCenter.getGlobalInstance().setAnimationInProgress(notificationsIndex, null);
                anims.start();
            } else {
                stickersExpansionProgress = 0;
                setTranslationY(0);
                emojiView.setTranslationY(0);
                emojiView.getLayoutParams().height = origHeight;
                sizeNotifierLayout.requestLayout();
                sizeNotifierLayout.setForeground(null);
                sizeNotifierLayout.setWillNotDraw(false);
                stickersArrow.setAnimationProgress(0);
            }
        }
        if (expanded) {
            expandStickersButton.setContentDescription(LocaleController.getString("AccDescrCollapsePanel", R.string.AccDescrCollapsePanel));
        } else {
            expandStickersButton.setContentDescription(LocaleController.getString("AccDescrExpandPanel", R.string.AccDescrExpandPanel));
        }
    }

    public boolean swipeToBackEnabled() {
        if (recordingAudioVideo) {
            return false;
        }
        if ((videoSendButton != null) && isInVideoMode() && recordedAudioPanel != null && recordedAudioPanel.getVisibility() == View.VISIBLE) {
            return false;
        }
        return true;
    }


    public void setAdjustPanLayoutHelper(AdjustPanLayoutHelper adjustPanLayoutHelper) {
        this.adjustPanLayoutHelper = adjustPanLayoutHelper;
    }

    public boolean pannelAniamationInProgress() {
        return panelAnimation != null;
    }

    public float getTopViewTranslation() {
        if (topView == null || topView.getVisibility() == View.GONE) {
            return 0;
        }
        return topView.getTranslationY();
    }

    public int getAnimatedTop() {
        return animatedTop;
    }

    private class ScrimDrawable extends Drawable {

        private Paint paint;

        public ScrimDrawable() {
            paint = new Paint();
            paint.setColor(0);
        }

        @Override
        public void draw(Canvas canvas) {
            if (emojiView == null) {
                return;
            }
            paint.setAlpha(Math.round(102 * stickersExpansionProgress));
            canvas.drawRect(0, 0, getWidth(), emojiView.getY() - getHeight() + Theme.chat_composeShadowDrawable.getIntrinsicHeight(), paint);
        }

        @Override
        public void setAlpha(int alpha) {

        }

        @Override
        public void setColorFilter(ColorFilter colorFilter) {

        }

        @Override
        public int getOpacity() {
            return PixelFormat.TRANSPARENT;
        }
    }

    private class SlideTextView extends View {

        TextPaint grayPaint;
        TextPaint bluePaint;

        Paint arrowPaint = new Paint(Paint.ANTI_ALIAS_FLAG);

        String slideToCancelString;
        String cancelString;

        float slideToCancelWidth;
        float cancelWidth;
        float cancelToProgress;
        float slideProgress;

        float slideToAlpha;
        float cancelAlpha;

        float xOffset = 0;
        boolean moveForward;
        long lastUpdateTime;

        int cancelCharOffset;

        Path arrowPath = new Path();

        StaticLayout slideToLayout;
        StaticLayout cancelLayout;

        private boolean pressed;
        private Rect cancelRect = new Rect();

        Drawable selectableBackground;

        @Override
        public boolean onTouchEvent(MotionEvent event) {
            if (event.getAction() == MotionEvent.ACTION_CANCEL || event.getAction() == MotionEvent.ACTION_UP) {
                setPressed(false);
            }
            if (cancelToProgress == 0 || !isEnabled()) {
                return false;
            }
            int x = (int) event.getX();
            int y = (int) event.getY();
            if (event.getAction() == MotionEvent.ACTION_DOWN) {
                pressed = cancelRect.contains(x, y);
                if (pressed) {
                    if (Build.VERSION.SDK_INT >= Build.VERSION_CODES.LOLLIPOP) {
                        selectableBackground.setHotspot(x, y);
                    }
                    setPressed(true);
                }
                return pressed;
            } else if (pressed) {
                if (event.getAction() == MotionEvent.ACTION_MOVE && !cancelRect.contains(x, y)) {
                    setPressed(false);
                    return false;
                }
                if (event.getAction() == MotionEvent.ACTION_UP && cancelRect.contains(x, y)) {
                    if (hasRecordVideo && videoSendButton.getTag() != null) {
                        CameraController.getInstance().cancelOnInitRunnable(onFinishInitCameraRunnable);
                        delegate.needStartRecordVideo(5, true, 0);
                    } else {
                        delegate.needStartRecordAudio(0);
                        MediaController.getInstance().stopRecording(0, false, 0);
                    }
                    recordingAudioVideo = false;
                    updateRecordIntefrace(RECORD_STATE_CANCEL);
                }
                return true;
            }
            return pressed;
        }


        boolean smallSize;

        public SlideTextView(@NonNull Context context) {
            super(context);
            smallSize = AndroidUtilities.displaySize.x <= AndroidUtilities.dp(320);
            grayPaint = new TextPaint(Paint.ANTI_ALIAS_FLAG);
            grayPaint.setTextSize(AndroidUtilities.dp(smallSize ? 13 : 15));

            bluePaint = new TextPaint(Paint.ANTI_ALIAS_FLAG);
            bluePaint.setTextSize(AndroidUtilities.dp(15));

            bluePaint.setTypeface(AndroidUtilities.getTypeface("fonts/rmedium.ttf"));

            arrowPaint.setColor(Theme.getColor(Theme.key_chat_messagePanelIcons));
            arrowPaint.setStyle(Paint.Style.STROKE);
            arrowPaint.setStrokeWidth(AndroidUtilities.dpf2(smallSize ? 1f : 1.6f));
            arrowPaint.setStrokeCap(Paint.Cap.ROUND);
            arrowPaint.setStrokeJoin(Paint.Join.ROUND);

            slideToCancelString = LocaleController.getString("SlideToCancel", R.string.SlideToCancel);
            slideToCancelString = slideToCancelString.charAt(0) + slideToCancelString.substring(1).toLowerCase();

            cancelString = LocaleController.getString("Cancel", R.string.Cancel).toUpperCase();

            cancelCharOffset = slideToCancelString.indexOf(cancelString);

            updateColors();
        }

        public void updateColors() {
            grayPaint.setColor(Theme.getColor(Theme.key_chat_recordTime));
            bluePaint.setColor(Theme.getColor(Theme.key_chat_recordVoiceCancel));
            slideToAlpha = grayPaint.getAlpha();
            cancelAlpha = bluePaint.getAlpha();
            selectableBackground = Theme.createSimpleSelectorCircleDrawable(AndroidUtilities.dp(60), 0, ColorUtils.setAlphaComponent(Theme.getColor(Theme.key_chat_recordVoiceCancel), 26));
            selectableBackground.setCallback(this);
        }

        @Override
        protected void drawableStateChanged() {
            super.drawableStateChanged();
            selectableBackground.setState(getDrawableState());
        }

        @Override
        public boolean verifyDrawable(Drawable drawable) {
            return selectableBackground == drawable || super.verifyDrawable(drawable);
        }

        @Override
        public void jumpDrawablesToCurrentState() {
            super.jumpDrawablesToCurrentState();
            if (selectableBackground != null) {
                selectableBackground.jumpToCurrentState();
            }
        }

        @SuppressLint("DrawAllocation")
        @Override
        protected void onMeasure(int widthMeasureSpec, int heightMeasureSpec) {
            super.onMeasure(widthMeasureSpec, heightMeasureSpec);
            slideToCancelWidth = grayPaint.measureText(slideToCancelString);
            cancelWidth = bluePaint.measureText(cancelString);
            lastUpdateTime = System.currentTimeMillis();

            int heightHalf = getMeasuredHeight() >> 1;
            arrowPath.reset();
            if (smallSize) {
                arrowPath.setLastPoint(AndroidUtilities.dpf2(2.5f), heightHalf - AndroidUtilities.dpf2(3.12f));
                arrowPath.lineTo(0, heightHalf);
                arrowPath.lineTo(AndroidUtilities.dpf2(2.5f), heightHalf + AndroidUtilities.dpf2(3.12f));
            } else {
                arrowPath.setLastPoint(AndroidUtilities.dpf2(4f), heightHalf - AndroidUtilities.dpf2(5f));
                arrowPath.lineTo(0, heightHalf);
                arrowPath.lineTo(AndroidUtilities.dpf2(4f), heightHalf + AndroidUtilities.dpf2(5f));
            }

            slideToLayout = new StaticLayout(slideToCancelString, grayPaint, (int) slideToCancelWidth, Layout.Alignment.ALIGN_NORMAL, 1.0f, 0.0f, false);
            cancelLayout = new StaticLayout(cancelString, bluePaint, (int) cancelWidth, Layout.Alignment.ALIGN_NORMAL, 1.0f, 0.0f, false);
        }

        @Override
        protected void onDraw(Canvas canvas) {
            if (slideToLayout == null || cancelLayout == null) {
                return;
            }
            int w = cancelLayout.getWidth() + AndroidUtilities.dp(16);

            grayPaint.setColor(Theme.getColor(Theme.key_chat_recordTime));
            grayPaint.setAlpha((int) (slideToAlpha * (1f - cancelToProgress) * slideProgress));
            bluePaint.setAlpha((int) (cancelAlpha * cancelToProgress));
            arrowPaint.setColor(grayPaint.getColor());

            if (smallSize) {
                xOffset = AndroidUtilities.dp(16);
            } else {
                long dt = (System.currentTimeMillis() - lastUpdateTime);
                lastUpdateTime = System.currentTimeMillis();
                if (cancelToProgress == 0 && slideProgress > 0.8f) {
                    if (moveForward) {
                        xOffset += (AndroidUtilities.dp(3) / 250f) * dt;
                        if (xOffset > AndroidUtilities.dp(6)) {
                            xOffset = AndroidUtilities.dp(6);
                            moveForward = false;
                        }
                    } else {
                        xOffset -= (AndroidUtilities.dp(3) / 250f) * dt;
                        if (xOffset < -AndroidUtilities.dp(6)) {
                            xOffset = -AndroidUtilities.dp(6);
                            moveForward = true;
                        }
                    }
                }
            }

            boolean enableTransition = cancelCharOffset >= 0;

            int slideX = (int) ((getMeasuredWidth() - slideToCancelWidth) / 2) + AndroidUtilities.dp(5);
            int cancelX = (int) ((getMeasuredWidth() - cancelWidth) / 2);
            float offset = enableTransition ? slideToLayout.getPrimaryHorizontal(cancelCharOffset) : 0;
            float cancelDiff = enableTransition ? slideX + offset - cancelX : 0;
            float x = slideX + xOffset * (1f - cancelToProgress) * slideProgress - cancelDiff * cancelToProgress + AndroidUtilities.dp(16);

            float offsetY = enableTransition ? 0 : cancelToProgress * AndroidUtilities.dp(12);

            if (cancelToProgress != 1) {
                int slideDelta = (int) (-getMeasuredWidth() / 4 * (1f - slideProgress));
                canvas.save();
                canvas.clipRect(recordTimerView.getLeftProperty() + AndroidUtilities.dp(4), 0, getMeasuredWidth(), getMeasuredHeight());
                canvas.save();
                canvas.translate((int) x - (smallSize ? AndroidUtilities.dp(7) : AndroidUtilities.dp(10)) + slideDelta, offsetY);
                canvas.drawPath(arrowPath, arrowPaint);
                canvas.restore();

                canvas.save();
                canvas.translate((int) x + slideDelta, (getMeasuredHeight() - slideToLayout.getHeight()) / 2f + offsetY);
                slideToLayout.draw(canvas);
                canvas.restore();
                canvas.restore();
            }

            if (cancelToProgress > 0) {
                selectableBackground.setBounds(
                        getMeasuredWidth() / 2 - w, getMeasuredHeight() / 2 - w,
                        getMeasuredWidth() / 2 + w, getMeasuredHeight() / 2 + w
                );
                selectableBackground.draw(canvas);

                float xi;
                float yi = (getMeasuredHeight() - cancelLayout.getHeight()) / 2f;
                if (!enableTransition) {
                    yi -= (AndroidUtilities.dp(12) - offsetY);
                }
                if (enableTransition) {
                    xi = x + offset;
                } else {
                    xi = cancelX;
                }
                canvas.save();
                canvas.translate(xi, yi);
                cancelRect.set((int) xi, (int) yi, (int) (xi + cancelLayout.getWidth()), (int) (yi + cancelLayout.getHeight()));
                cancelRect.inset(-AndroidUtilities.dp(16), -AndroidUtilities.dp(16));
                cancelLayout.draw(canvas);
                canvas.restore();
            } else {
                setPressed(false);
            }

            if (cancelToProgress != 1) {
                invalidate();
            }
        }

        @Keep
        public void setCancelToProgress(float cancelToProgress) {
            this.cancelToProgress = cancelToProgress;
        }

        @Keep
        public float getSlideToCancelWidth() {
            return slideToCancelWidth;
        }

        public void setSlideX(float v) {
            slideProgress = v;
        }
    }

    public class TimerView extends View {
        boolean isRunning;
        boolean stoppedInternal;
        String oldString;
        long startTime;
        long stopTime;
        long lastSendTypingTime;

        SpannableStringBuilder replaceIn = new SpannableStringBuilder();
        SpannableStringBuilder replaceOut = new SpannableStringBuilder();
        SpannableStringBuilder replaceStable = new SpannableStringBuilder();

        StaticLayout inLayout;
        StaticLayout outLayout;

        float replaceTransition;

        final TextPaint textPaint = new TextPaint(Paint.ANTI_ALIAS_FLAG);
        final float replaceDistance = AndroidUtilities.dp(15);
        float left;


        public TimerView(Context context) {
            super(context);
            textPaint.setTextSize(AndroidUtilities.dp(15));
            textPaint.setTypeface(AndroidUtilities.getTypeface("fonts/rmedium.ttf"));
            updateColors();
        }

        public void start() {
            isRunning = true;
            startTime = System.currentTimeMillis();
            lastSendTypingTime = startTime;
            invalidate();
        }

        public void stop() {
            if (isRunning) {
                isRunning = false;
                if (startTime > 0) {
                    stopTime = System.currentTimeMillis();
                }
                invalidate();
            }
            lastSendTypingTime = 0;
        }

        @SuppressLint("DrawAllocation")
        @Override
        protected void onDraw(Canvas canvas) {
            long currentTimeMillis = System.currentTimeMillis();
            long t = isRunning ? (currentTimeMillis - startTime) : stopTime - startTime;
            long time = t / 1000;
            int ms = (int) (t % 1000L) / 10;

            if (videoSendButton != null && videoSendButton.getTag() != null) {
                if (t >= 59500 && !stoppedInternal) {
                    startedDraggingX = -1;
                    delegate.needStartRecordVideo(3, true, 0);
                    stoppedInternal = true;
                }
            }

            if (isRunning && currentTimeMillis > lastSendTypingTime + 5000) {
                lastSendTypingTime = currentTimeMillis;
                MessagesController.getInstance(currentAccount).sendTyping(dialog_id, getThreadMessageId(), videoSendButton != null && videoSendButton.getTag() != null ? 7 : 1, 0);
            }

            String newString;
            if (time / 60 >= 60) {
                newString = String.format(Locale.US, "%01d:%02d:%02d,%d", (time / 60) / 60, (time / 60) % 60, time % 60, ms / 10);
            } else {
                newString = String.format(Locale.US, "%01d:%02d,%d", time / 60, time % 60, ms / 10);
            }
            if (newString.length() >= 3 && oldString != null && oldString.length() >= 3 && newString.length() == oldString.length() && newString.charAt(newString.length() - 3) != oldString.charAt(newString.length() - 3)) {
                int n = newString.length();

                replaceIn.clear();
                replaceOut.clear();
                replaceStable.clear();
                replaceIn.append(newString);
                replaceOut.append(oldString);
                replaceStable.append(newString);

                int inLast = -1;
                int inCount = 0;
                int outLast = -1;
                int outCount = 0;


                for (int i = 0; i < n - 1; i++) {
                    if (oldString.charAt(i) != newString.charAt(i)) {
                        if (outCount == 0) {
                            outLast = i;
                        }
                        outCount++;

                        if (inCount != 0) {
                            EmptyStubSpan span = new EmptyStubSpan();
                            if (i == n - 2) {
                                inCount++;
                            }
                            replaceIn.setSpan(span, inLast, inLast + inCount, Spannable.SPAN_EXCLUSIVE_EXCLUSIVE);
                            replaceOut.setSpan(span, inLast, inLast + inCount, Spannable.SPAN_EXCLUSIVE_EXCLUSIVE);
                            inCount = 0;
                        }
                    } else {
                        if (inCount == 0) {
                            inLast = i;
                        }
                        inCount++;
                        if (outCount != 0) {
                            replaceStable.setSpan(new EmptyStubSpan(), outLast, outLast + outCount, Spannable.SPAN_EXCLUSIVE_EXCLUSIVE);
                            outCount = 0;
                        }
                    }
                }

                if (inCount != 0) {
                    EmptyStubSpan span = new EmptyStubSpan();
                    replaceIn.setSpan(span, inLast, inLast + inCount + 1, Spannable.SPAN_EXCLUSIVE_EXCLUSIVE);
                    replaceOut.setSpan(span, inLast, inLast + inCount + 1, Spannable.SPAN_EXCLUSIVE_EXCLUSIVE);
                }
                if (outCount != 0) {
                    replaceStable.setSpan(new EmptyStubSpan(), outLast, outLast + outCount, Spannable.SPAN_EXCLUSIVE_EXCLUSIVE);
                }

                inLayout = new StaticLayout(replaceIn, textPaint, getMeasuredWidth(), Layout.Alignment.ALIGN_NORMAL, 1.0f, 0.0f, false);
                outLayout = new StaticLayout(replaceOut, textPaint, getMeasuredWidth(), Layout.Alignment.ALIGN_NORMAL, 1.0f, 0.0f, false);

                replaceTransition = 1f;
            } else {
                if (replaceStable == null) {
                    replaceStable = new SpannableStringBuilder(newString);
                }
                if (replaceStable.length() == 0 || replaceStable.length() != newString.length()) {
                    replaceStable.clear();
                    replaceStable.append(newString);
                } else {
                    replaceStable.replace(replaceStable.length() - 1, replaceStable.length(), newString, newString.length() - 1 - (newString.length() - replaceStable.length()), newString.length());
                }
            }

            if (replaceTransition != 0) {
                replaceTransition -= 0.15f;
                if (replaceTransition < 0f) {
                    replaceTransition = 0f;
                }
            }

            float y = getMeasuredHeight() / 2;
            float x = 0;

            if (replaceTransition == 0) {
                replaceStable.clearSpans();
                StaticLayout staticLayout = new StaticLayout(replaceStable, textPaint, getMeasuredWidth(), Layout.Alignment.ALIGN_NORMAL, 1.0f, 0.0f, false);
                canvas.save();
                canvas.translate(x, y - staticLayout.getHeight() / 2f);
                staticLayout.draw(canvas);
                canvas.restore();
                left = x + staticLayout.getLineWidth(0);
            } else {
                if (inLayout != null) {
                    canvas.save();
                    textPaint.setAlpha((int) (255 * (1f - replaceTransition)));
                    canvas.translate(x, y - inLayout.getHeight() / 2f - (replaceDistance * replaceTransition));
                    inLayout.draw(canvas);
                    canvas.restore();
                }

                if (outLayout != null) {
                    canvas.save();
                    textPaint.setAlpha((int) (255 * replaceTransition));
                    canvas.translate(x, y - outLayout.getHeight() / 2f + (replaceDistance * (1f - replaceTransition)));
                    outLayout.draw(canvas);
                    canvas.restore();
                }

                canvas.save();
                textPaint.setAlpha(255);
                StaticLayout staticLayout = new StaticLayout(replaceStable, textPaint, getMeasuredWidth(), Layout.Alignment.ALIGN_NORMAL, 1.0f, 0.0f, false);
                canvas.translate(x, y - staticLayout.getHeight() / 2f);
                staticLayout.draw(canvas);
                canvas.restore();
                left = x + staticLayout.getLineWidth(0);
            }

            oldString = newString;

            if (isRunning || replaceTransition != 0) {
                invalidate();
            }
        }

        public void updateColors() {
            textPaint.setColor(Theme.getColor(Theme.key_chat_recordTime));
        }

        public float getLeftProperty() {
            return left;
        }

        public void reset() {
            isRunning = false;
            stopTime = startTime = 0;
            stoppedInternal = false;
        }
    }
}<|MERGE_RESOLUTION|>--- conflicted
+++ resolved
@@ -2303,14 +2303,9 @@
             frameLayout.addView(attachLayout, LayoutHelper.createFrame(LayoutHelper.WRAP_CONTENT, 48, Gravity.BOTTOM | Gravity.RIGHT));
 
             botButton = new ImageView(context);
-<<<<<<< HEAD
-            botButton.setColorFilter(new PorterDuffColorFilter(Theme.getColor(Theme.key_chat_messagePanelIcons), PorterDuff.Mode.SRC_IN));
-            botButton.setImageResource(R.drawable.input_bot2);
-=======
             botButton.setImageDrawable(botButtonDrawablel = new ReplaceableIconDrawable(context));
-            botButtonDrawablel.setColorFilter(new PorterDuffColorFilter(Theme.getColor(Theme.key_chat_messagePanelIcons), PorterDuff.Mode.MULTIPLY));
+            botButtonDrawablel.setColorFilter(new PorterDuffColorFilter(Theme.getColor(Theme.key_chat_messagePanelIcons), PorterDuff.Mode.SRC_IN));
             botButtonDrawablel.setIcon(R.drawable.input_bot2, false);
->>>>>>> 4992f231
             botButton.setScaleType(ImageView.ScaleType.CENTER);
             if (Build.VERSION.SDK_INT >= 21) {
                 botButton.setBackgroundDrawable(Theme.createSelectorDrawable(Theme.getColor(Theme.key_listSelector)));
@@ -3096,7 +3091,6 @@
             });
             sendPopupLayout.setShowedFromBotton(false);
 
-<<<<<<< HEAD
             int chatId;
             if (chat != null) {
                 chatId = chat.id;
@@ -3138,11 +3132,6 @@
             cell.setOnClickListener(v -> {
                 if (sendPopupWindow != null && sendPopupWindow.isShowing()) {
                     sendPopupWindow.dismiss();
-=======
-            for (int a = 0; a < 2; a++) {
-                if (a == 0 && !parentFragment.canScheduleMessage() || a == 1 && (UserObject.isUserSelf(user) || slowModeTimer > 0 && !isInScheduleMode())) {
-                    continue;
->>>>>>> 4992f231
                 }
                 translateComment(TranslateDb.getChatLanguage(chatId, TranslatorKt.getCode2Locale(NekoConfig.translateInputLang)));
             });
@@ -3161,8 +3150,8 @@
             cell.setMinimumWidth(AndroidUtilities.dp(196));
             sendPopupLayout.addView(cell, LayoutHelper.createFrame(LayoutHelper.MATCH_PARENT, 48, LocaleController.isRTL ? Gravity.RIGHT : Gravity.LEFT, 0, 48 * a++, 0, 0));
 
-            if (!UserObject.isUserSelf(user) && (slowModeTimer == 0 || !isInScheduleMode())) {
-
+
+            if (parentFragment.canScheduleMessage() ) {
                 cell = new ActionBarMenuSubItem(getContext());
                 if (UserObject.isUserSelf(user)) {
                     cell.setTextAndIcon(LocaleController.getString("SetReminder", R.string.SetReminder), R.drawable.baseline_date_range_24);
@@ -3180,6 +3169,8 @@
 
             }
 
+            if (!UserObject.isUserSelf(user) && slowModeTimer == 0 && !isInScheduleMode()) {
+
             cell = new ActionBarMenuSubItem(getContext());
             cell.setTextAndIcon(LocaleController.getString("SendWithoutSound", R.string.SendWithoutSound), R.drawable.input_notify_off);
             cell.setOnClickListener(v -> {
@@ -3190,6 +3181,8 @@
             });
             cell.setMinimumWidth(AndroidUtilities.dp(196));
             sendPopupLayout.addView(cell, LayoutHelper.createFrame(LayoutHelper.MATCH_PARENT, 48, LocaleController.isRTL ? Gravity.RIGHT : Gravity.LEFT, 0, 48 * a++, 0, 0));
+
+            }
 
             sendPopupLayout.setupRadialSelectors(Theme.getColor(Theme.key_dialogButtonSelector));
 
@@ -6175,25 +6168,14 @@
             }
             if (botReplyMarkup != null) {
                 if (isPopupShowing() && currentPopupContentType == 1) {
-<<<<<<< HEAD
-                    botButton.setImageResource(R.drawable.baseline_keyboard_24);
+                    botButtonDrawablel.setIcon(R.drawable.baseline_keyboard_24, true);
                     botButton.setContentDescription(LocaleController.getString("AccDescrShowKeyboard", R.string.AccDescrShowKeyboard));
                 } else {
-                    botButton.setImageResource(R.drawable.deproko_baseline_bots_24);
+                     botButtonDrawablel.setIcon(R.drawable.deproko_baseline_bots_24, true);
                     botButton.setContentDescription(LocaleController.getString("AccDescrBotKeyboard", R.string.AccDescrBotKeyboard));
                 }
             } else {
-                botButton.setImageResource(R.drawable.deproko_baseline_bots_command_26);
-=======
-                    botButtonDrawablel.setIcon(R.drawable.input_keyboard, true);
-                    botButton.setContentDescription(LocaleController.getString("AccDescrShowKeyboard", R.string.AccDescrShowKeyboard));
-                } else {
-                     botButtonDrawablel.setIcon(R.drawable.input_bot2, true);
-                    botButton.setContentDescription(LocaleController.getString("AccDescrBotKeyboard", R.string.AccDescrBotKeyboard));
-                }
-            } else {
-                 botButtonDrawablel.setIcon(R.drawable.input_bot1, true);
->>>>>>> 4992f231
+                 botButtonDrawablel.setIcon(R.drawable.deproko_baseline_bots_command_26, true);
                 botButton.setContentDescription(LocaleController.getString("AccDescrBotCommands", R.string.AccDescrBotCommands));
             }
         } else {
