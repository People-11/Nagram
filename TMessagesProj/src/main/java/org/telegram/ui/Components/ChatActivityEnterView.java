--- conflicted
+++ resolved
@@ -103,14 +103,9 @@
 import androidx.recyclerview.widget.LinearLayoutManager;
 import androidx.recyclerview.widget.RecyclerView;
 
-<<<<<<< HEAD
 import org.jetbrains.annotations.NotNull;
 import org.openintents.openpgp.OpenPgpError;
 import org.openintents.openpgp.util.OpenPgpApi;
-=======
-import com.google.android.exoplayer2.util.Log;
-
->>>>>>> a1817ea7
 import org.telegram.messenger.AccountInstance;
 import org.telegram.messenger.AndroidUtilities;
 import org.telegram.messenger.ApplicationLoader;
@@ -4093,29 +4088,6 @@
             });
             sendPopupLayout.setShownFromBotton(false);
 
-<<<<<<< HEAD
-//            long chatId;
-//            if (chat != null) {
-//                chatId = chat.id;
-//            } else if (user != null) {
-//                chatId = user.id;
-//            } else {
-//                chatId = -1;
-//            }
-
-            int a = 0;
-
-            ActionBarMenuSubItem cell = new ActionBarMenuSubItem(getContext(), a == 0, a == 1, resourcesProvider);
-
-            if (parentFragment.canScheduleMessage()) {
-                cell = new ActionBarMenuSubItem(getContext(), true, UserObject.isUserSelf(user) || slowModeTimer == 0 || isInScheduleMode());
-                if (UserObject.isUserSelf(user)) {
-                    cell.setTextAndIcon(LocaleController.getString("SetReminder", R.string.SetReminder), R.drawable.baseline_date_range_24);
-                } else {
-                    cell.setTextAndIcon(LocaleController.getString("ScheduleMessage", R.string.ScheduleMessage), R.drawable.baseline_date_range_24);
-                }
-                cell.setOnClickListener(v -> {
-=======
             boolean scheduleButtonValue = parentFragment != null && parentFragment.canScheduleMessage();
             boolean sendWithoutSoundButtonValue = !(self || slowModeTimer > 0 && !isInScheduleMode());
             if (scheduleButtonValue) {
@@ -4127,24 +4099,11 @@
                 }
                 scheduleButton.setMinimumWidth(AndroidUtilities.dp(196));
                 scheduleButton.setOnClickListener(v -> {
->>>>>>> a1817ea7
                     if (sendPopupWindow != null && sendPopupWindow.isShowing()) {
                         sendPopupWindow.dismiss();
                     }
                     AlertsCreator.createScheduleDatePickerDialog(parentActivity, parentFragment.getDialogId(), this::sendMessageInternal, resourcesProvider);
                 });
-<<<<<<< HEAD
-                cell.setMinimumWidth(AndroidUtilities.dp(196));
-                sendPopupLayout.addView(cell, LayoutHelper.createFrame(LayoutHelper.MATCH_PARENT, 48, LocaleController.isRTL ? Gravity.RIGHT : Gravity.LEFT, 0, 48 * a++, 0, 0));
-
-            }
-
-            if (!UserObject.isUserSelf(user) && slowModeTimer == 0 && !isInScheduleMode()) {
-
-                cell = new ActionBarMenuSubItem(getContext(), parentFragment.canScheduleMessage(), true);
-                cell.setTextAndIcon(LocaleController.getString("SendWithoutSound", R.string.SendWithoutSound), R.drawable.baseline_notifications_off_24);
-                cell.setOnClickListener(v -> {
-=======
                 sendPopupLayout.addView(scheduleButton, LayoutHelper.createLinear(LayoutHelper.MATCH_PARENT, 48));
             }
             if (sendWithoutSoundButtonValue) {
@@ -4152,19 +4111,12 @@
                 sendWithoutSoundButton.setTextAndIcon(LocaleController.getString("SendWithoutSound", R.string.SendWithoutSound), R.drawable.input_notify_off);
                 sendWithoutSoundButton.setMinimumWidth(AndroidUtilities.dp(196));
                 sendWithoutSoundButton.setOnClickListener(v -> {
->>>>>>> a1817ea7
                     if (sendPopupWindow != null && sendPopupWindow.isShowing()) {
                         sendPopupWindow.dismiss();
                     }
                     sendMessageInternal(false, 0);
                 });
-<<<<<<< HEAD
-                cell.setMinimumWidth(AndroidUtilities.dp(196));
-                sendPopupLayout.addView(cell, LayoutHelper.createFrame(LayoutHelper.MATCH_PARENT, 48, LocaleController.isRTL ? Gravity.RIGHT : Gravity.LEFT, 0, 48 * a++, 0, 0));
-
-=======
                 sendPopupLayout.addView(sendWithoutSoundButton, LayoutHelper.createLinear(LayoutHelper.MATCH_PARENT, 48));
->>>>>>> a1817ea7
             }
 
             sendPopupLayout.setupRadialSelectors(getThemedColor(Theme.key_dialogButtonSelector));
@@ -4202,15 +4154,11 @@
         sendPopupWindow.showAtLocation(view, Gravity.LEFT | Gravity.TOP, location[0] + view.getMeasuredWidth() - sendPopupLayout.getMeasuredWidth() + AndroidUtilities.dp(8), y);
         sendPopupWindow.dimBehind();
         sendButton.invalidate();
-<<<<<<< HEAD
         if (!NekoConfig.disableVibration.Bool()) {
-            view.performHapticFeedback(HapticFeedbackConstants.KEYBOARD_TAP, HapticFeedbackConstants.FLAG_IGNORE_GLOBAL_SETTING);
-        }
-=======
-        try {
-            view.performHapticFeedback(HapticFeedbackConstants.KEYBOARD_TAP, HapticFeedbackConstants.FLAG_IGNORE_GLOBAL_SETTING);
-        } catch (Exception ignore) {}
->>>>>>> a1817ea7
+            try {
+                view.performHapticFeedback(HapticFeedbackConstants.KEYBOARD_TAP, HapticFeedbackConstants.FLAG_IGNORE_GLOBAL_SETTING);
+            } catch (Exception ignore) {}
+        }
 
         return false;
     }
