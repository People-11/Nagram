/*
 * This is the source code of Telegram for Android v. 5.x.x.
 * It is licensed under GNU GPL v. 2 or later.
 * You should have received a copy of the license in this archive (see LICENSE).
 *
 * Copyright Nikolai Kudashov, 2013-2018.
 */

package org.telegram.ui.Components;

import android.Manifest;
import android.animation.Animator;
import android.animation.AnimatorListenerAdapter;
import android.animation.AnimatorSet;
import android.animation.ObjectAnimator;
import android.animation.ValueAnimator;
import android.annotation.SuppressLint;
import android.app.Activity;
import android.app.PendingIntent;
import android.content.ClipDescription;
import android.content.Context;
import android.content.Intent;
import android.content.SharedPreferences;
import android.content.pm.PackageManager;
import android.graphics.Bitmap;
import android.graphics.Canvas;
import android.graphics.Color;
import android.graphics.ColorFilter;
import android.graphics.Matrix;
import android.graphics.Paint;
import android.graphics.Path;
import android.graphics.PixelFormat;
import android.graphics.PorterDuff;
import android.graphics.PorterDuffColorFilter;
import android.graphics.Rect;
import android.graphics.RectF;
import android.graphics.drawable.Drawable;
import android.graphics.drawable.TransitionDrawable;
import android.media.AudioManager;
import android.os.Build;
import android.os.Bundle;
import android.os.PowerManager;
import android.os.SystemClock;
import android.os.Vibrator;
import android.text.Editable;
import android.text.Layout;
import android.text.Spannable;
import android.text.SpannableStringBuilder;
import android.text.Spanned;
import android.text.StaticLayout;
import android.text.TextPaint;
import android.text.TextUtils;
import android.text.TextWatcher;
import android.text.style.ImageSpan;
import android.util.Property;
import android.util.TypedValue;
import android.view.ActionMode;
import android.view.Gravity;
import android.view.HapticFeedbackConstants;
import android.view.KeyEvent;
import android.view.Menu;
import android.view.MotionEvent;
import android.view.View;
import android.view.ViewConfiguration;
import android.view.ViewGroup;
import android.view.WindowManager;
import android.view.accessibility.AccessibilityEvent;
import android.view.accessibility.AccessibilityManager;
import android.view.accessibility.AccessibilityNodeInfo;
import android.view.animation.DecelerateInterpolator;
import android.view.inputmethod.EditorInfo;
import android.view.inputmethod.InputConnection;
import android.widget.EditText;
import android.widget.FrameLayout;
import android.widget.ImageView;
import android.widget.LinearLayout;
import android.widget.TextView;
import android.widget.Toast;

import androidx.annotation.Keep;
import androidx.annotation.NonNull;
import androidx.annotation.Nullable;
import androidx.core.content.ContextCompat;
import androidx.core.graphics.ColorUtils;
import androidx.core.os.BuildCompat;
import androidx.core.view.ViewCompat;
import androidx.core.view.accessibility.AccessibilityNodeInfoCompat;
import androidx.core.view.inputmethod.EditorInfoCompat;
import androidx.core.view.inputmethod.InputConnectionCompat;
import androidx.core.view.inputmethod.InputContentInfoCompat;
import androidx.customview.widget.ExploreByTouchHelper;

import org.jetbrains.annotations.NotNull;
import org.openintents.openpgp.OpenPgpError;
import org.openintents.openpgp.util.OpenPgpApi;
import org.telegram.messenger.AccountInstance;
import org.telegram.messenger.AndroidUtilities;
import org.telegram.messenger.ApplicationLoader;
import org.telegram.messenger.ChatObject;
import org.telegram.messenger.Emoji;
import org.telegram.messenger.FileLog;
import org.telegram.messenger.LocaleController;
import org.telegram.messenger.MediaController;
import org.telegram.messenger.MediaDataController;
import org.telegram.messenger.MessageObject;
import org.telegram.messenger.MessagesController;
import org.telegram.messenger.NotificationCenter;
import org.telegram.messenger.NotificationsController;
import org.telegram.messenger.R;
import org.telegram.messenger.SendMessagesHelper;
import org.telegram.messenger.SharedConfig;
import org.telegram.messenger.UserConfig;
import org.telegram.messenger.UserObject;
import org.telegram.messenger.VideoEditedInfo;
import org.telegram.messenger.camera.CameraController;
import org.telegram.tgnet.ConnectionsManager;
import org.telegram.tgnet.TLRPC;
import org.telegram.ui.ActionBar.ActionBar;
import org.telegram.ui.ActionBar.ActionBarMenuSubItem;
import org.telegram.ui.ActionBar.ActionBarPopupWindow;
import org.telegram.ui.ActionBar.AdjustPanLayoutHelper;
import org.telegram.ui.ActionBar.AlertDialog;
import org.telegram.ui.ActionBar.SimpleTextView;
import org.telegram.ui.ActionBar.Theme;
import org.telegram.ui.Cells.TextCheckCell;
import org.telegram.ui.ChatActivity;
import org.telegram.ui.DialogsActivity;
import org.telegram.ui.GroupStickersActivity;
import org.telegram.ui.LaunchActivity;
import org.telegram.ui.StickersActivity;

import java.io.ByteArrayInputStream;
import java.io.ByteArrayOutputStream;
import java.io.File;
import java.util.ArrayList;
import java.util.HashMap;
import java.util.List;
import java.util.Locale;
import java.util.concurrent.atomic.AtomicBoolean;

import cn.hutool.core.io.IoUtil;
import cn.hutool.core.util.ReUtil;
import cn.hutool.core.util.StrUtil;
import kotlin.Unit;
import kotlin.text.StringsKt;
import tw.nekomimi.nekogram.BottomBuilder;
import tw.nekomimi.nekogram.NekoConfig;
import tw.nekomimi.nekogram.cc.CCConverter;
import tw.nekomimi.nekogram.cc.CCTarget;
import tw.nekomimi.nekogram.transtale.TranslateDb;
import tw.nekomimi.nekogram.transtale.Translator;
import tw.nekomimi.nekogram.transtale.TranslatorKt;
import tw.nekomimi.nekogram.utils.AlertUtil;
import tw.nekomimi.nekogram.utils.PGPUtil;
import tw.nekomimi.nekogram.utils.UIUtil;

public class ChatActivityEnterView extends FrameLayout implements NotificationCenter.NotificationCenterDelegate, SizeNotifierFrameLayout.SizeNotifierFrameLayoutDelegate, StickersAlert.StickersAlertDelegate {

    public interface ChatActivityEnterViewDelegate {
        default void beforeMessageSend(CharSequence message, boolean notify, int scheduleDate) {
        }

        void onMessageSend(CharSequence message, boolean notify, int scheduleDate);

        void needSendTyping();

        void onTextChanged(CharSequence text, boolean bigChange);

        void onTextSelectionChanged(int start, int end);

        void onTextSpansChanged(CharSequence text);

        void onAttachButtonHidden();

        void onAttachButtonShow();

        void onWindowSizeChanged(int size);

        void onStickersTab(boolean opened);

        void onMessageEditEnd(boolean loading);

        void didPressAttachButton();

        void needStartRecordVideo(int state, boolean notify, int scheduleDate);

        void needChangeVideoPreviewState(int state, float seekProgress);

        void onSwitchRecordMode(boolean video);

        void onPreAudioVideoRecord();

        void needStartRecordAudio(int state);

        void needShowMediaBanHint();

        void onStickersExpandedChange();

        void onUpdateSlowModeButton(View button, boolean show, CharSequence time);

        default void scrollToSendingMessage() {

        }

        default void openScheduledMessages() {

        }

        default boolean hasScheduledMessages() {
            return true;
        }

        void onSendLongClick();

        void onAudioVideoInterfaceUpdated();

        default void bottomPanelTranslationYChanged(float translation) {

        }

        default void prepareMessageSending() {

        }

        default void onTrendingStickersShowed(boolean show) {

        }

        default int getDisableLinkPreviewStatus() {
            return 0;
        }

        default void toggleDisableLinkPreview() {
        }
    }

    private final static int RECORD_STATE_ENTER = 0;
    private final static int RECORD_STATE_SENDING = 1;
    private final static int RECORD_STATE_CANCEL = 2;
    private final static int RECORD_STATE_PREPARING = 3;
    private final static int RECORD_STATE_CANCEL_BY_TIME = 4;
    private final static int RECORD_STATE_CANCEL_BY_GESTURE = 5;


    private int currentAccount = UserConfig.selectedAccount;
    private AccountInstance accountInstance = AccountInstance.getInstance(UserConfig.selectedAccount);

    private SeekBarWaveform seekBarWaveform;
    private boolean isInitLineCount;
    private int lineCount = 1;
    private AdjustPanLayoutHelper adjustPanLayoutHelper;
    private Runnable showTopViewRunnable;
    private Runnable setTextFieldRunnable;
    public boolean preventInput;
    private NumberTextView captionLimitView;
    private int currentLimit = -1;
    private int codePointCount;
    CrossOutDrawable notifySilentDrawable;

    private Runnable moveToSendStateRunnable;
    boolean messageTransitionIsRunning;

    private class SeekBarWaveformView extends View {

        public SeekBarWaveformView(Context context) {
            super(context);
            seekBarWaveform = new SeekBarWaveform(context);
            seekBarWaveform.setDelegate(progress -> {
                if (audioToSendMessageObject != null) {
                    audioToSendMessageObject.audioProgress = progress;
                    MediaController.getInstance().seekToProgress(audioToSendMessageObject, progress);
                }
            });
        }

        public void setWaveform(byte[] waveform) {
            seekBarWaveform.setWaveform(waveform);
            invalidate();
        }

        public void setProgress(float progress) {
            seekBarWaveform.setProgress(progress);
            invalidate();
        }

        public boolean isDragging() {
            return seekBarWaveform.isDragging();
        }

        @Override
        public boolean onTouchEvent(MotionEvent event) {
            boolean result = seekBarWaveform.onTouch(event.getAction(), event.getX(), event.getY());
            if (result) {
                if (event.getAction() == MotionEvent.ACTION_DOWN) {
                    requestDisallowInterceptTouchEvent(true);
                }
                invalidate();
            }
            return result || super.onTouchEvent(event);
        }

        @Override
        protected void onLayout(boolean changed, int left, int top, int right, int bottom) {
            super.onLayout(changed, left, top, right, bottom);
            seekBarWaveform.setSize(right - left, bottom - top);
        }

        @Override
        protected void onDraw(Canvas canvas) {
            super.onDraw(canvas);
            seekBarWaveform.setColors(Theme.getColor(Theme.key_chat_recordedVoiceProgress), Theme.getColor(Theme.key_chat_recordedVoiceProgressInner), Theme.getColor(Theme.key_chat_recordedVoiceProgress));
            seekBarWaveform.draw(canvas, this);
        }
    }

    @SuppressWarnings("FieldCanBeLocal")
    private View.AccessibilityDelegate mediaMessageButtonsDelegate = new View.AccessibilityDelegate() {
        @Override
        public void onInitializeAccessibilityNodeInfo(View host, AccessibilityNodeInfo info) {
            super.onInitializeAccessibilityNodeInfo(host, info);
            info.setClassName("android.widget.ImageButton");
            info.setClickable(true);
            info.setLongClickable(true);
        }
    };

    protected EditTextCaption messageEditText;
    private SimpleTextView slowModeButton;
    private int slowModeTimer;
    private Runnable updateSlowModeRunnable;
    private View sendButton;
    private Drawable sendButtonDrawable;
    private Drawable inactinveSendButtonDrawable;
    private Drawable sendButtonInverseDrawable;
    private ImageView cancelBotButton;
    private ImageView[] emojiButton = new ImageView[2];
    @SuppressWarnings("FieldCanBeLocal")
    private ImageView emojiButton1;
    @SuppressWarnings("FieldCanBeLocal")
    private ImageView emojiButton2;
    private ImageView expandStickersButton;
    private EmojiView emojiView;
    private AnimatorSet panelAnimation;
    private boolean emojiViewVisible;
    private boolean botKeyboardViewVisible;
    private TimerView recordTimerView;
    private FrameLayout audioVideoButtonContainer;
    private AnimatorSet audioVideoButtonAnimation;
    private AnimatorSet emojiButtonAnimation;
    private ImageView audioSendButton;
    private ImageView videoSendButton;
    private FrameLayout recordPanel;
    private FrameLayout recordedAudioPanel;
    private VideoTimelineView videoTimelineView;
    @SuppressWarnings("FieldCanBeLocal")
    private RLottieImageView recordDeleteImageView;
    private SeekBarWaveformView recordedAudioSeekBar;
    private View recordedAudioBackground;
    private ImageView recordedAudioPlayButton;
    private TextView recordedAudioTimeTextView;
    private SlideTextView slideText;
    @SuppressWarnings("FieldCanBeLocal")
    private LinearLayout recordTimeContainer;
    private RecordDot recordDot;
    private SizeNotifierFrameLayout sizeNotifierLayout;
    private int originalViewHeight;
    private LinearLayout attachLayout;
    private ImageView attachButton;
    private ImageView botButton;
    private LinearLayout textFieldContainer;
    private FrameLayout sendButtonContainer;
    private FrameLayout doneButtonContainer;
    private ImageView doneButtonImage;
    private AnimatorSet doneButtonAnimation;
    private ContextProgressView doneButtonProgress;
    protected View topView;
    protected View topLineView;
    private BotKeyboardView botKeyboardView;
    private ImageView notifyButton;
    private ImageView scheduledButton;
    private boolean scheduleButtonHidden;
    private AnimatorSet scheduledButtonAnimation;
    private RecordCircle recordCircle;
    private CloseProgressDrawable2 progressDrawable;
    private Paint dotPaint;
    private MediaActionDrawable playPauseDrawable;
    private int searchingType;
    private Runnable focusRunnable;
    protected float topViewEnterProgress;
    protected int animatedTop;
    public ValueAnimator currentTopViewAnimation;
    private ReplaceableIconDrawable botButtonDrawablel;

    private boolean isPaste;

    private boolean destroyed;

    private MessageObject editingMessageObject;
    private boolean editingCaption;

    private TLRPC.ChatFull info;

    private boolean hasRecordVideo;

    private int currentPopupContentType = -1;
    private int currentEmojiIcon = -1;

    private boolean silent;
    private boolean canWriteToChannel;

    private boolean smoothKeyboard;

    private boolean isPaused = true;
    private boolean recordIsCanceled;
    private boolean showKeyboardOnResume;

    private MessageObject botButtonsMessageObject;
    private TLRPC.TL_replyKeyboardMarkup botReplyMarkup;
    private int botCount;
    private boolean hasBotCommands;

    private PowerManager.WakeLock wakeLock;
    private AnimatorSet runningAnimation;
    private AnimatorSet runningAnimation2;
    private AnimatorSet runningAnimationAudio;
    private AnimatorSet recordPannelAnimation;
    private int runningAnimationType;
    private int recordInterfaceState;

    private int keyboardHeight;
    private int keyboardHeightLand;
    private boolean keyboardVisible;
    private int emojiPadding;
    private boolean sendByEnter;
    private long lastTypingTimeSend;
    private float startedDraggingX = -1;
    private float distCanMove = AndroidUtilities.dp(80);
    private boolean recordingAudioVideo;
    private int recordingGuid;
    public boolean forceShowSendButton;
    private boolean allowStickers;
    private boolean allowGifs;

    private int lastSizeChangeValue1;
    private boolean lastSizeChangeValue2;

    private Activity parentActivity;
    private ChatActivity parentFragment;
    private long dialog_id;
    private boolean ignoreTextChange;
    private int innerTextChange;
    private MessageObject replyingMessageObject;
    private MessageObject botMessageObject;
    private TLRPC.WebPage messageWebPage;
    private boolean messageWebPageSearch = !NekoConfig.disableLinkPreviewByDefault;
    private ChatActivityEnterViewDelegate delegate;
    private TrendingStickersAlert trendingStickersAlert;

    private TLRPC.TL_document audioToSend;
    private String audioToSendPath;
    private MessageObject audioToSendMessageObject;
    private VideoEditedInfo videoToSendMessageObject;

    protected boolean topViewShowed;

    private boolean needShowTopView;
    private boolean allowShowTopView;

    private MessageObject pendingMessageObject;
    private TLRPC.KeyboardButton pendingLocationButton;

    private boolean configAnimationsEnabled;

    private boolean waitingForKeyboardOpen;
    private boolean waitingForKeyboardOpenAfterAnimation;
    private boolean wasSendTyping;
    protected boolean shouldAnimateEditTextWithBounds;
    private int animatingContentType = -1;

    private boolean clearBotButtonsOnKeyboardOpen;
    private boolean expandStickersWithKeyboard;
    private float doneButtonEnabledProgress = 1f;
    private final Drawable doneCheckDrawable;
    boolean doneButtonEnabled = true;
    private ValueAnimator doneButtonColorAnimator;

    private Runnable openKeyboardRunnable = new Runnable() {
        @Override
        public void run() {
            if (!destroyed && messageEditText != null && waitingForKeyboardOpen && !keyboardVisible && !AndroidUtilities.usingHardwareInput && !AndroidUtilities.isInMultiwindow) {
                messageEditText.requestFocus();
                AndroidUtilities.showKeyboard(messageEditText);
                AndroidUtilities.cancelRunOnUIThread(openKeyboardRunnable);
                AndroidUtilities.runOnUIThread(openKeyboardRunnable, 100);
            }
        }
    };
    private Runnable updateExpandabilityRunnable = new Runnable() {

        private int lastKnownPage = -1;

        @Override
        public void run() {
            if (emojiView != null) {
                int curPage = emojiView.getCurrentPage();
                if (curPage != lastKnownPage) {
                    lastKnownPage = curPage;
                    boolean prevOpen = stickersTabOpen;
                    stickersTabOpen = curPage == 1 || curPage == 2;
                    boolean prevOpen2 = emojiTabOpen;
                    emojiTabOpen = curPage == 0;
                    if (stickersExpanded) {
                        if (searchingType != 0) {
                            searchingType = curPage == 0 ? 2 : 1;
                            checkStickresExpandHeight();
                        } else if (!stickersTabOpen) {
                            setStickersExpanded(false, true, false);
                        }
                    }
                    if (prevOpen != stickersTabOpen || prevOpen2 != emojiTabOpen) {
                        checkSendButton(true);
                    }
                }
            }
        }
    };

    private Property<View, Integer> roundedTranslationYProperty = new Property<View, Integer>(Integer.class, "translationY") {
        @Override
        public Integer get(View object) {
            return Math.round(object.getTranslationY());
        }

        @Override
        public void set(View object, Integer value) {
            object.setTranslationY(value);
        }
    };

    private Property<RecordCircle, Float> recordCircleScale = new Property<RecordCircle, Float>(Float.class, "scale") {
        @Override
        public Float get(RecordCircle object) {
            return object.getScale();
        }

        @Override
        public void set(RecordCircle object, Float value) {
            object.setScale(value);
        }
    };

    private Paint redDotPaint = new Paint(Paint.ANTI_ALIAS_FLAG);

    private boolean stickersTabOpen;
    private boolean emojiTabOpen;
    private boolean gifsTabOpen;
    private boolean stickersExpanded;
    private boolean closeAnimationInProgress;
    private Animator stickersExpansionAnim;
    private Animator currentResizeAnimation;
    private float stickersExpansionProgress;
    private int stickersExpandedHeight;
    private boolean stickersDragging;
    private AnimatedArrowDrawable stickersArrow;
    private boolean removeEmojiViewAfterAnimation;

    private Runnable onFinishInitCameraRunnable = new Runnable() {
        @Override
        public void run() {
            if (delegate != null) {
                delegate.needStartRecordVideo(0, true, 0);
            }
        }
    };

    private boolean recordAudioVideoRunnableStarted;
    private boolean calledRecordRunnable;
    private Runnable recordAudioVideoRunnable = new Runnable() {
        @Override
        public void run() {
            if (delegate == null || parentActivity == null) {
                return;
            }
            delegate.onPreAudioVideoRecord();
            calledRecordRunnable = true;
            recordAudioVideoRunnableStarted = false;
            slideText.setAlpha(1.0f);
            slideText.setTranslationY(0);
            if (videoSendButton != null && videoSendButton.getTag() != null) {
                if (Build.VERSION.SDK_INT >= 23) {
                    boolean hasAudio = parentActivity.checkSelfPermission(Manifest.permission.RECORD_AUDIO) == PackageManager.PERMISSION_GRANTED;
                    boolean hasVideo = parentActivity.checkSelfPermission(Manifest.permission.CAMERA) == PackageManager.PERMISSION_GRANTED;
                    if (!hasAudio || !hasVideo) {
                        String[] permissions = new String[!hasAudio && !hasVideo ? 2 : 1];
                        if (!hasAudio && !hasVideo) {
                            permissions[0] = Manifest.permission.RECORD_AUDIO;
                            permissions[1] = Manifest.permission.CAMERA;
                        } else if (!hasAudio) {
                            permissions[0] = Manifest.permission.RECORD_AUDIO;
                        } else {
                            permissions[0] = Manifest.permission.CAMERA;
                        }
                        parentActivity.requestPermissions(permissions, 3);
                        return;
                    }
                }
                if (!CameraController.getInstance().isCameraInitied()) {
                    CameraController.getInstance().initCamera(onFinishInitCameraRunnable);
                } else {
                    onFinishInitCameraRunnable.run();
                }
                if (!recordingAudioVideo) {
                    recordingAudioVideo = true;
                    updateRecordIntefrace(RECORD_STATE_ENTER);
                    recordCircle.showWaves(false, false);
                    recordTimerView.reset();
                }
            } else {
                if (parentFragment != null) {
                    if (Build.VERSION.SDK_INT >= 23 && parentActivity.checkSelfPermission(Manifest.permission.RECORD_AUDIO) != PackageManager.PERMISSION_GRANTED) {
                        parentActivity.requestPermissions(new String[]{Manifest.permission.RECORD_AUDIO}, 3);
                        return;
                    }
                }

                delegate.needStartRecordAudio(1);
                startedDraggingX = -1;
                MediaController.getInstance().startRecording(currentAccount, dialog_id, replyingMessageObject, getThreadMessage(), recordingGuid);
                recordingAudioVideo = true;
                updateRecordIntefrace(RECORD_STATE_ENTER);
                recordTimerView.start();
                recordDot.enterAnimation = false;
                audioVideoButtonContainer.getParent().requestDisallowInterceptTouchEvent(true);
                recordCircle.showWaves(true, false);
            }
        }
    };

    private int notificationsIndex;

    private class RecordDot extends View {

        private float alpha;
        private long lastUpdateTime;
        private boolean isIncr;
        boolean attachedToWindow;
        boolean playing;
        RLottieDrawable drawable;
        private boolean enterAnimation;

        @Override
        protected void onAttachedToWindow() {
            super.onAttachedToWindow();
            attachedToWindow = true;
            if (playing) {
                drawable.start();
            }
            drawable.addParentView(this);
        }

        @Override
        protected void onDetachedFromWindow() {
            super.onDetachedFromWindow();
            attachedToWindow = false;
            drawable.stop();
            drawable.removeParentView(this);
        }

        public RecordDot(Context context) {
            super(context);
            int resId = R.raw.chat_audio_record_delete;
            drawable = new RLottieDrawable(resId, "" + resId, AndroidUtilities.dp(28), AndroidUtilities.dp(28), false, null);
            drawable.setCurrentParentView(this);
            drawable.setInvalidateOnProgressSet(true);
            updateColors();
        }

        public void updateColors() {
            int dotColor = Theme.getColor(Theme.key_chat_recordedVoiceDot);
            int background = Theme.getColor(Theme.key_chat_messagePanelBackground);
            redDotPaint.setColor(dotColor);
            drawable.beginApplyLayerColors();
            drawable.setLayerColor("Cup Red.**", dotColor);
            drawable.setLayerColor("Box.**", dotColor);
            drawable.setLayerColor("Line 1.**", background);
            drawable.setLayerColor("Line 2.**", background);
            drawable.setLayerColor("Line 3.**", background);
            drawable.commitApplyLayerColors();
            if (playPauseDrawable != null) {
                playPauseDrawable.setColor(Theme.getColor(Theme.key_chat_recordedVoicePlayPause));
            }
        }

        public void resetAlpha() {
            alpha = 1.0f;
            lastUpdateTime = System.currentTimeMillis();
            isIncr = false;
            playing = false;
            drawable.stop();
            invalidate();
        }

        @Override
        protected void onMeasure(int widthMeasureSpec, int heightMeasureSpec) {
            super.onMeasure(widthMeasureSpec, heightMeasureSpec);
            drawable.setBounds(0, 0, getMeasuredWidth(), getMeasuredHeight());
        }

        @Override
        protected void onDraw(Canvas canvas) {
            if (playing) {
                drawable.setAlpha((int) (255 * alpha));
            }
            redDotPaint.setAlpha((int) (255 * alpha));

            long dt = (System.currentTimeMillis() - lastUpdateTime);
            if (enterAnimation) {
                alpha = 1;
            } else {
                if (!isIncr && !playing) {
                    alpha -= dt / 600.0f;
                    if (alpha <= 0) {
                        alpha = 0;
                        isIncr = true;
                    }
                } else {
                    alpha += dt / 600.0f;
                    if (alpha >= 1) {
                        alpha = 1;
                        isIncr = false;
                    }
                }
            }
            lastUpdateTime = System.currentTimeMillis();
            if (playing) {
                drawable.draw(canvas);
            }
            if (!playing || !drawable.hasBitmap()) {
                canvas.drawCircle(this.getMeasuredWidth() >> 1, this.getMeasuredHeight() >> 1, AndroidUtilities.dp(5), redDotPaint);
            }
            invalidate();
        }

        public void playDeleteAnimation() {
            playing = true;
            drawable.setProgress(0);
            if (attachedToWindow) {
                drawable.start();
            }
        }
    }

    private Paint paint = new Paint(Paint.ANTI_ALIAS_FLAG);
    private Drawable micOutline;
    private Drawable cameraOutline;
    private Drawable micDrawable;
    private Drawable cameraDrawable;
    private Drawable sendDrawable;
    private RectF pauseRect = new RectF();
    private android.graphics.Rect sendRect = new Rect();
    private android.graphics.Rect rect = new Rect();

    private Drawable lockShadowDrawable;

    public class RecordCircle extends View {

        private float scale;
        private float amplitude;
        private float animateToAmplitude;
        private float animateAmplitudeDiff;
        private long lastUpdateTime;
        private float lockAnimatedTranslation;
        private float snapAnimationProgress;
        private float startTranslation;
        private boolean sendButtonVisible;
        private boolean pressed;
        private float transformToSeekbar;
        private float exitTransition;
        private float progressToSeekbarStep3;
        private float progressToSendButton;

        public float iconScale;

        BlobDrawable tinyWaveDrawable = new BlobDrawable(11);
        BlobDrawable bigWaveDrawable = new BlobDrawable(12);

        private Drawable tooltipBackground;
        private Drawable tooltipBackgroundArrow;
        private String tooltipMessage;
        private StaticLayout tooltipLayout;
        private float tooltipWidth;
        private TextPaint tooltipPaint = new TextPaint(Paint.ANTI_ALIAS_FLAG);
        private float tooltipAlpha;
        private boolean showTooltip;
        private long showTooltipStartTime;

        private float circleRadius = AndroidUtilities.dpf2(41);
        private float circleRadiusAmplitude = AndroidUtilities.dp(30);

        Paint lockBackgroundPaint = new Paint(Paint.ANTI_ALIAS_FLAG);
        Paint lockPaint = new Paint(Paint.ANTI_ALIAS_FLAG);
        Paint lockOutlinePaint = new Paint(Paint.ANTI_ALIAS_FLAG);
        RectF rectF = new RectF();
        Path path = new Path();

        float idleProgress;
        boolean incIdle;

        private VirtualViewHelper virtualViewHelper;

        private int paintAlpha;
        private float touchSlop;
        private float slideToCancelProgress;
        private float slideToCancelLockProgress;
        private int slideDelta;
        private boolean canceledByGesture;

        private float lastMovingX;
        private float lastMovingY;

        private float wavesEnterAnimation = 0f;
        private boolean showWaves = true;

        private Paint p = new Paint(Paint.ANTI_ALIAS_FLAG);

        public float drawingCx, drawingCy, drawingCircleRadius;

        public boolean voiceEnterTransitionInProgress;
        public boolean skipDraw;

        public RecordCircle(Context context) {
            super(context);
            micDrawable = getResources().getDrawable(R.drawable.input_mic_pressed).mutate();
            micDrawable.setColorFilter(new PorterDuffColorFilter(Theme.getColor(Theme.key_chat_messagePanelVoicePressed), PorterDuff.Mode.SRC_IN));

            cameraDrawable = getResources().getDrawable(R.drawable.input_video_pressed).mutate();
            cameraDrawable.setColorFilter(new PorterDuffColorFilter(Theme.getColor(Theme.key_chat_messagePanelVoicePressed), PorterDuff.Mode.SRC_IN));

            sendDrawable = getResources().getDrawable(R.drawable.attach_send).mutate();
            sendDrawable.setColorFilter(new PorterDuffColorFilter(Theme.getColor(Theme.key_chat_messagePanelVoicePressed), PorterDuff.Mode.SRC_IN));

            micOutline = getResources().getDrawable(R.drawable.input_mic).mutate();
            micOutline.setColorFilter(new PorterDuffColorFilter(Theme.getColor(Theme.key_chat_messagePanelIcons), PorterDuff.Mode.SRC_IN));

            cameraOutline = getResources().getDrawable(R.drawable.input_video).mutate();
            cameraOutline.setColorFilter(new PorterDuffColorFilter(Theme.getColor(Theme.key_chat_messagePanelIcons), PorterDuff.Mode.SRC_IN));

            virtualViewHelper = new VirtualViewHelper(this);
            ViewCompat.setAccessibilityDelegate(this, virtualViewHelper);


            tinyWaveDrawable.minRadius = AndroidUtilities.dp(47);
            tinyWaveDrawable.maxRadius = AndroidUtilities.dp(55);
            tinyWaveDrawable.generateBlob();

            bigWaveDrawable.minRadius = AndroidUtilities.dp(47);
            bigWaveDrawable.maxRadius = AndroidUtilities.dp(55);
            bigWaveDrawable.generateBlob();

            lockOutlinePaint.setStyle(Paint.Style.STROKE);
            lockOutlinePaint.setStrokeCap(Paint.Cap.ROUND);
            lockOutlinePaint.setStrokeWidth(AndroidUtilities.dpf2(1.7f));

            lockShadowDrawable = getResources().getDrawable(R.drawable.lock_round_shadow);
            lockShadowDrawable.setColorFilter(new PorterDuffColorFilter(Theme.getColor(Theme.key_chat_messagePanelVoiceLockShadow), PorterDuff.Mode.SRC_IN));
            tooltipBackground = Theme.createRoundRectDrawable(AndroidUtilities.dp(5), Theme.getColor(Theme.key_chat_gifSaveHintBackground));

            tooltipPaint.setTextSize(AndroidUtilities.dp(14));
            tooltipBackgroundArrow = ContextCompat.getDrawable(context, R.drawable.tooltip_arrow);
            tooltipMessage = LocaleController.getString("SlideUpToLock", R.string.SlideUpToLock);
            iconScale = 1f;

            final ViewConfiguration vc = ViewConfiguration.get(context);
            touchSlop = vc.getScaledTouchSlop();
            touchSlop *= touchSlop;

            updateColors();
        }

        public void setAmplitude(double value) {
            bigWaveDrawable.setValue((float) (Math.min(WaveDrawable.MAX_AMPLITUDE, value) / WaveDrawable.MAX_AMPLITUDE), true);
            tinyWaveDrawable.setValue((float) (Math.min(WaveDrawable.MAX_AMPLITUDE, value) / WaveDrawable.MAX_AMPLITUDE), false);

            animateToAmplitude = (float) (Math.min(WaveDrawable.MAX_AMPLITUDE, value) / WaveDrawable.MAX_AMPLITUDE);
            animateAmplitudeDiff = (animateToAmplitude - amplitude) / (100 + 500.0f * WaveDrawable.animationSpeedCircle);

            invalidate();
        }

        public float getScale() {
            return scale;
        }

        @Keep
        public void setScale(float value) {
            scale = value;
            invalidate();
        }

        @Keep
        public void setLockAnimatedTranslation(float value) {
            lockAnimatedTranslation = value;
            invalidate();
        }

        @Keep
        public void setSnapAnimationProgress(float snapAnimationProgress) {
            this.snapAnimationProgress = snapAnimationProgress;
            invalidate();
        }

        @Keep
        public float getLockAnimatedTranslation() {
            return lockAnimatedTranslation;
        }

        public boolean isSendButtonVisible() {
            return sendButtonVisible;
        }

        public void setSendButtonInvisible() {
            sendButtonVisible = false;
            invalidate();
        }

        public int setLockTranslation(float value) {
            if (value == 10000) {
                sendButtonVisible = false;
                lockAnimatedTranslation = -1;
                startTranslation = -1;
                invalidate();
                snapAnimationProgress = 0;
                transformToSeekbar = 0;
                exitTransition = 0;
                iconScale = 1f;
                scale = 0f;
                tooltipAlpha = 0f;
                showTooltip = false;
                progressToSendButton = 0f;
                slideToCancelProgress = 1f;
                slideToCancelLockProgress = 1f;
                canceledByGesture = false;
                return 0;
            } else {
                if (sendButtonVisible) {
                    return 2;
                }
                if (lockAnimatedTranslation == -1) {
                    startTranslation = value;
                }
                lockAnimatedTranslation = value;
                invalidate();
                if (canceledByGesture || slideToCancelProgress < 0.7f) {
                    return 1;
                }
                if (startTranslation - lockAnimatedTranslation >= AndroidUtilities.dp(57)) {
                    sendButtonVisible = true;
                    return 2;
                }
            }
            return 1;
        }

        @Override
        public boolean onTouchEvent(MotionEvent event) {
            if (sendButtonVisible) {
                int x = (int) event.getX();
                int y = (int) event.getY();
                if (event.getAction() == MotionEvent.ACTION_DOWN) {
                    return pressed = pauseRect.contains(x, y);
                } else if (pressed) {
                    if (event.getAction() == MotionEvent.ACTION_UP) {
                        if (pauseRect.contains(x, y)) {
                            if (videoSendButton != null && videoSendButton.getTag() != null) {
                                delegate.needStartRecordVideo(3, true, 0);
                            } else {
                                MediaController.getInstance().stopRecording(2, true, 0);
                                delegate.needStartRecordAudio(0);
                            }
                            slideText.setEnabled(false);
                        }
                    }
                    return true;
                }
            }
            return false;
        }

        @SuppressLint("DrawAllocation")
        @Override
        protected void onMeasure(int widthMeasureSpec, int heightMeasureSpec) {
            int h = AndroidUtilities.dp(194);
            tooltipLayout = new StaticLayout(tooltipMessage, tooltipPaint, AndroidUtilities.dp(220), Layout.Alignment.ALIGN_NORMAL, 1.0f, 0.0f, true);
            int n = tooltipLayout.getLineCount();
            tooltipWidth = 0;
            for (int i = 0; i < n; i++) {
                float w = tooltipLayout.getLineWidth(i);
                if (w > tooltipWidth) {
                    tooltipWidth = w;
                }
            }
            if (tooltipLayout.getLineCount() > 1) {
                h += tooltipLayout.getHeight() - tooltipLayout.getLineBottom(0);
            }
            super.onMeasure(widthMeasureSpec, MeasureSpec.makeMeasureSpec(h, MeasureSpec.EXACTLY));

            float distance = getMeasuredWidth() * 0.35f;
            if (distance > AndroidUtilities.dp(140)) {
                distance = AndroidUtilities.dp(140);
            }
            slideDelta = (int) (-distance * (1f - slideToCancelProgress));
        }

        @Override
        protected void onDraw(Canvas canvas) {
            if (skipDraw) {
                return;
            }
            float multilinTooltipOffset = 0;
            if (tooltipLayout != null && tooltipLayout.getLineCount() > 1) {
                multilinTooltipOffset = tooltipLayout.getHeight() - tooltipLayout.getLineBottom(0);
            }
            int cx = getMeasuredWidth() - AndroidUtilities.dp2(26);
            int cy = (int) (AndroidUtilities.dp(170) + multilinTooltipOffset);
            float yAdd = 0;

            drawingCx = cx + slideDelta;
            drawingCy = cy;

            if (lockAnimatedTranslation != 10000) {
                yAdd = Math.max(0, (int) (startTranslation - lockAnimatedTranslation));
                if (yAdd > AndroidUtilities.dp(57)) {
                    yAdd = AndroidUtilities.dp(57);
                }
            }

            float sc;
            float circleAlpha = 1f;
            if (scale <= 0.5f) {
                sc = scale / 0.5f;
            } else if (scale <= 0.75f) {
                sc = 1.0f - (scale - 0.5f) / 0.25f * 0.1f;
            } else {
                sc = 0.9f + (scale - 0.75f) / 0.25f * 0.1f;
            }
            long dt = System.currentTimeMillis() - lastUpdateTime;
            if (animateToAmplitude != amplitude) {
                amplitude += animateAmplitudeDiff * dt;
                if (animateAmplitudeDiff > 0) {
                    if (amplitude > animateToAmplitude) {
                        amplitude = animateToAmplitude;
                    }
                } else {
                    if (amplitude < animateToAmplitude) {
                        amplitude = animateToAmplitude;
                    }
                }
                invalidate();
            }

            float slideToCancelScale;
            if (canceledByGesture) {
                slideToCancelScale = 0.7f * CubicBezierInterpolator.EASE_OUT.getInterpolation(1f - slideToCancelProgress);
            } else {
                slideToCancelScale = (0.7f + slideToCancelProgress * 0.3f);
            }
            float radius = (circleRadius + circleRadiusAmplitude * amplitude) * sc * slideToCancelScale;

            progressToSeekbarStep3 = 0f;
            float progressToSeekbarStep1 = 0f;
            float progressToSeekbarStep2 = 0;
            float exitProgress2 = 0f;

            if (transformToSeekbar != 0) {
                float step1Time = 0.38f;
                float step2Time = 0.25f;
                float step3Time = 1f - step1Time - step2Time;

                progressToSeekbarStep1 = transformToSeekbar > step1Time ? 1f : transformToSeekbar / step1Time;
                progressToSeekbarStep2 = transformToSeekbar > step1Time + step2Time ? 1f : Math.max(0, (transformToSeekbar - step1Time) / step2Time);
                progressToSeekbarStep3 = Math.max(0, (transformToSeekbar - step1Time - step2Time) / step3Time);

                progressToSeekbarStep1 = CubicBezierInterpolator.EASE_BOTH.getInterpolation(progressToSeekbarStep1);
                progressToSeekbarStep2 = CubicBezierInterpolator.EASE_BOTH.getInterpolation(progressToSeekbarStep2);
                progressToSeekbarStep3 = CubicBezierInterpolator.EASE_BOTH.getInterpolation(progressToSeekbarStep3);

                radius = radius + AndroidUtilities.dp(16) * progressToSeekbarStep1;

                float toRadius = recordedAudioBackground.getMeasuredHeight() / 2f;
                radius = toRadius + (radius - toRadius) * (1f - progressToSeekbarStep2);
            } else if (exitTransition != 0) {
                float step1Time = 0.6f;
                float step2Time = 0.4f;

                progressToSeekbarStep1 = exitTransition > step1Time ? 1f : exitTransition / step1Time;
                exitProgress2 = messageTransitionIsRunning ? exitTransition : Math.max(0, (exitTransition - step1Time) / step2Time);

                progressToSeekbarStep1 = CubicBezierInterpolator.EASE_BOTH.getInterpolation(progressToSeekbarStep1);
                exitProgress2 = CubicBezierInterpolator.EASE_BOTH.getInterpolation(exitProgress2);

                radius = radius + AndroidUtilities.dp(16) * progressToSeekbarStep1;
                radius *= (1f - exitProgress2);

                if (configAnimationsEnabled && exitTransition > 0.6f) {
                    circleAlpha = Math.max(0, 1f - (exitTransition - 0.6f) / 0.4f);
                }
            }

            if (canceledByGesture && slideToCancelProgress > 0.7f) {
                circleAlpha *= (1f - (slideToCancelProgress - 0.7f) / 0.3f);
            }

            if (progressToSeekbarStep3 > 0) {
                paint.setColor(ColorUtils.blendARGB(Theme.getColor(Theme.key_chat_messagePanelVoiceBackground), Theme.getColor(Theme.key_chat_recordedVoiceBackground), progressToSeekbarStep3));
            } else {
                paint.setColor(Theme.getColor(Theme.key_chat_messagePanelVoiceBackground));
            }

            Drawable drawable;
            Drawable replaceDrawable = null;
            if (isSendButtonVisible()) {
                if (progressToSendButton != 1f) {
                    progressToSendButton += dt / 150f;
                    if (progressToSendButton > 1f) {
                        progressToSendButton = 1f;
                    }
                    replaceDrawable = videoSendButton != null && videoSendButton.getTag() != null ? cameraDrawable : micDrawable;
                }
                drawable = sendDrawable;
            } else {
                drawable = videoSendButton != null && videoSendButton.getTag() != null ? cameraDrawable : micDrawable;
            }
            sendRect.set(cx - drawable.getIntrinsicWidth() / 2, cy - drawable.getIntrinsicHeight() / 2, cx + drawable.getIntrinsicWidth() / 2, cy + drawable.getIntrinsicHeight() / 2);
            drawable.setBounds(sendRect);
            if (replaceDrawable != null) {
                replaceDrawable.setBounds(cx - replaceDrawable.getIntrinsicWidth() / 2, cy - replaceDrawable.getIntrinsicHeight() / 2, cx + replaceDrawable.getIntrinsicWidth() / 2, cy + replaceDrawable.getIntrinsicHeight() / 2);
            }

            float moveProgress = 1.0f - yAdd / AndroidUtilities.dp(57);

            float lockSize;
            float lockY;
            float lockTopY;
            float lockMiddleY;

            float lockRotation;
            float transformToPauseProgress = 0;

            if (incIdle) {
                idleProgress += 0.01f;
                if (idleProgress > 1f) {
                    incIdle = false;
                    idleProgress = 1f;
                }
            } else {
                idleProgress -= 0.01f;
                if (idleProgress < 0) {
                    incIdle = true;
                    idleProgress = 0;
                }
            }

            if (configAnimationsEnabled) {
                tinyWaveDrawable.minRadius = AndroidUtilities.dp(47);
                tinyWaveDrawable.maxRadius = AndroidUtilities.dp(47) + AndroidUtilities.dp(15) * BlobDrawable.FORM_SMALL_MAX;

                bigWaveDrawable.minRadius = AndroidUtilities.dp(50);
                bigWaveDrawable.maxRadius = AndroidUtilities.dp(50) + AndroidUtilities.dp(12) * BlobDrawable.FORM_BIG_MAX;

                bigWaveDrawable.updateAmplitude(dt);
                bigWaveDrawable.update(bigWaveDrawable.amplitude, 1.01f);
                tinyWaveDrawable.updateAmplitude(dt);
                tinyWaveDrawable.update(tinyWaveDrawable.amplitude, 1.02f);

//                bigWaveDrawable.tick(radius);
//                tinyWaveDrawable.tick(radius);
            }
            lastUpdateTime = System.currentTimeMillis();
            float slideToCancelProgress1 = slideToCancelProgress > 0.7f ? 1f : slideToCancelProgress / 0.7f;

            if (configAnimationsEnabled && progressToSeekbarStep2 != 1 && exitProgress2 < 0.4f && slideToCancelProgress1 > 0 && !canceledByGesture) {
                if (showWaves && wavesEnterAnimation != 1f) {
                    wavesEnterAnimation += 0.04f;
                    if (wavesEnterAnimation > 1f) {
                        wavesEnterAnimation = 1f;
                    }
                }
                if (!voiceEnterTransitionInProgress) {
                    float enter = CubicBezierInterpolator.EASE_OUT.getInterpolation(wavesEnterAnimation);
                    canvas.save();
                    float s = scale * (1f - progressToSeekbarStep1) * slideToCancelProgress1 * enter * (BlobDrawable.SCALE_BIG_MIN + 1.4f * bigWaveDrawable.amplitude);
                    canvas.scale(s, s, cx + slideDelta, cy);
                    bigWaveDrawable.draw(cx + slideDelta, cy, canvas, bigWaveDrawable.paint);
                    canvas.restore();
                    s = scale * (1f - progressToSeekbarStep1) * slideToCancelProgress1 * enter * (BlobDrawable.SCALE_SMALL_MIN + 1.4f * tinyWaveDrawable.amplitude);
                    canvas.save();
                    canvas.scale(s, s, cx + slideDelta, cy);
                    tinyWaveDrawable.draw(cx + slideDelta, cy, canvas, tinyWaveDrawable.paint);
                    canvas.restore();
                }
            }


            if (!voiceEnterTransitionInProgress) {
                paint.setAlpha((int) (paintAlpha * circleAlpha));
                if (this.scale == 1f) {
                    if (transformToSeekbar != 0) {
                        if (progressToSeekbarStep3 > 0) {
                            float circleB = cy + radius;
                            float circleT = cy - radius;
                            float circleR = cx + slideDelta + radius;
                            float circleL = cx + slideDelta - radius;

                            int topOffset = 0;
                            int leftOffset = 0;

                            View transformToView = recordedAudioBackground;
                            View v = (View) transformToView.getParent();
                            while (v != getParent()) {
                                topOffset += v.getTop();
                                leftOffset += v.getLeft();
                                v = (View) v.getParent();
                            }

                            int seekbarT = transformToView.getTop() + topOffset - getTop();
                            int seekbarB = transformToView.getBottom() + topOffset - getTop();
                            int seekbarR = transformToView.getRight() + leftOffset - getLeft();
                            int seekbarL = transformToView.getLeft() + leftOffset - getLeft();
                            float toRadius = isInVideoMode() ? 0 : transformToView.getMeasuredHeight() / 2f;

                            float top = seekbarT + (circleT - seekbarT) * (1f - progressToSeekbarStep3);
                            float bottom = seekbarB + (circleB - seekbarB) * (1f - progressToSeekbarStep3);
                            float left = seekbarL + (circleL - seekbarL) * (1f - progressToSeekbarStep3);
                            float right = seekbarR + (circleR - seekbarR) * (1f - progressToSeekbarStep3);
                            float transformRadius = toRadius + (radius - toRadius) * (1f - progressToSeekbarStep3);

                            rectF.set(left, top, right, bottom);
                            canvas.drawRoundRect(rectF, transformRadius, transformRadius, paint);
                        } else {
                            canvas.drawCircle(cx + slideDelta, cy, radius, paint);
                        }
                    } else {
                        canvas.drawCircle(cx + slideDelta, cy, radius, paint);
                    }
                    canvas.save();
                    float a = (1f - exitProgress2);
                    canvas.translate(slideDelta, 0);
                    drawIconInternal(canvas, drawable, replaceDrawable, progressToSendButton, (int) ((1f - progressToSeekbarStep2) * a * 255));
                    canvas.restore();
                }
            }

            if (isSendButtonVisible()) {
                lockSize = AndroidUtilities.dp(36);
                lockY = AndroidUtilities.dp(60) + multilinTooltipOffset + AndroidUtilities.dpf2(30) * (1.0f - sc) - yAdd + AndroidUtilities.dpf2(14f) * moveProgress;

                lockMiddleY = lockY + lockSize / 2f - AndroidUtilities.dpf2(8) + AndroidUtilities.dpf2(2);
                lockTopY = lockY + lockSize / 2f - AndroidUtilities.dpf2(16) + AndroidUtilities.dpf2(2);
                float snapRotateBackProgress = moveProgress > 0.4f ? 1f : moveProgress / 0.4f;

                lockRotation = 9 * (1f - moveProgress) * (1f - snapAnimationProgress) - 15 * snapAnimationProgress * (1f - snapRotateBackProgress);

                transformToPauseProgress = moveProgress;
            } else {
                lockSize = AndroidUtilities.dp(36) + (int) (AndroidUtilities.dp(14) * moveProgress);
                lockY = AndroidUtilities.dp(60) + multilinTooltipOffset + (int) (AndroidUtilities.dp(30) * (1.0f - sc)) - (int) yAdd + (moveProgress) * idleProgress * -AndroidUtilities.dp(8);
                lockMiddleY = lockY + lockSize / 2f - AndroidUtilities.dpf2(8) + AndroidUtilities.dpf2(2) + AndroidUtilities.dpf2(2) * moveProgress;
                lockTopY = lockY + lockSize / 2f - AndroidUtilities.dpf2(16) + AndroidUtilities.dpf2(2) + AndroidUtilities.dpf2(2) * moveProgress;
                lockRotation = 9 * (1f - moveProgress);
                snapAnimationProgress = 0;
            }


            if ((showTooltip && System.currentTimeMillis() - showTooltipStartTime > 200) || tooltipAlpha != 0f) {
                if (moveProgress < 0.8f || isSendButtonVisible() || exitTransition != 0 || transformToSeekbar != 0) {
                    showTooltip = false;
                }
                if (showTooltip) {
                    if (tooltipAlpha != 1f) {
                        tooltipAlpha += dt / 150f;
                        if (tooltipAlpha >= 1f) {
                            tooltipAlpha = 1f;
                            SharedConfig.increaseLockRecordAudioVideoHintShowed();
                        }
                    }
                } else {
                    tooltipAlpha -= dt / 150f;
                    if (tooltipAlpha < 0) {
                        tooltipAlpha = 0f;
                    }
                }


                int alphaInt = (int) (tooltipAlpha * 255);

                tooltipBackground.setAlpha(alphaInt);
                tooltipBackgroundArrow.setAlpha(alphaInt);
                tooltipPaint.setAlpha(alphaInt);

                if (tooltipLayout != null) {
                    canvas.save();
                    rectF.set(0, 0, getMeasuredWidth(), getMeasuredHeight());
                    canvas.translate(getMeasuredWidth() - tooltipWidth - AndroidUtilities.dp(44), AndroidUtilities.dpf2(16));
                    tooltipBackground.setBounds(
                            -AndroidUtilities.dp(8), -AndroidUtilities.dp(2),
                            (int) (tooltipWidth + AndroidUtilities.dp(36)), (int) (tooltipLayout.getHeight() + AndroidUtilities.dpf2(4))
                    );
                    tooltipBackground.draw(canvas);
                    tooltipLayout.draw(canvas);
                    canvas.restore();

                    canvas.save();
                    canvas.translate(cx, AndroidUtilities.dpf2(17) + tooltipLayout.getHeight() / 2f - idleProgress * AndroidUtilities.dpf2(3f));
                    path.reset();
                    path.setLastPoint(-AndroidUtilities.dpf2(5), AndroidUtilities.dpf2(4));
                    path.lineTo(0, 0);
                    path.lineTo(AndroidUtilities.dpf2(5), AndroidUtilities.dpf2(4));

                    p.setColor(Color.WHITE);
                    p.setAlpha(alphaInt);
                    p.setStyle(Paint.Style.STROKE);
                    p.setStrokeCap(Paint.Cap.ROUND);
                    p.setStrokeJoin(Paint.Join.ROUND);
                    p.setStrokeWidth(AndroidUtilities.dpf2(1.5f));
                    canvas.drawPath(path, p);
                    canvas.restore();

                    canvas.save();
                    tooltipBackgroundArrow.setBounds(
                            cx - tooltipBackgroundArrow.getIntrinsicWidth() / 2, (int) (tooltipLayout.getHeight() + AndroidUtilities.dpf2(20)),
                            cx + tooltipBackgroundArrow.getIntrinsicWidth() / 2, (int) (tooltipLayout.getHeight() + AndroidUtilities.dpf2(20)) + tooltipBackgroundArrow.getIntrinsicHeight()
                    );
                    tooltipBackgroundArrow.draw(canvas);
                    canvas.restore();
                }
            }

            canvas.save();
            canvas.clipRect(0, 0, getMeasuredWidth(), getMeasuredHeight() - textFieldContainer.getMeasuredHeight());
            float translation = 0;
            if (1f - scale != 0) {
                translation = 1f - scale;
            } else if (progressToSeekbarStep2 != 0) {
                translation = progressToSeekbarStep2;
            } else if (exitProgress2 != 0) {
                translation = exitProgress2;
            }
            if (slideToCancelProgress < 0.7f || canceledByGesture) {
                showTooltip = false;
                if (slideToCancelLockProgress != 0) {
                    slideToCancelLockProgress -= 0.12f;
                    if (slideToCancelLockProgress < 0) {
                        slideToCancelLockProgress = 0;
                    }
                }
            } else {
                if (slideToCancelLockProgress != 1f) {
                    slideToCancelLockProgress += 0.12f;
                    if (slideToCancelLockProgress > 1f) {
                        slideToCancelLockProgress = 1f;
                    }
                }
            }

            float maxTranslationDy = AndroidUtilities.dpf2(72);
            float dy = maxTranslationDy * translation - AndroidUtilities.dpf2(20) * (progressToSeekbarStep1) * (1f - translation) + maxTranslationDy * (1f - slideToCancelLockProgress);
            if (dy > maxTranslationDy) {
                dy = maxTranslationDy;
            }
            canvas.translate(0, dy);
            float s = scale * (1f - progressToSeekbarStep2) * (1f - exitProgress2) * slideToCancelLockProgress;
            canvas.scale(s, s, cx, lockMiddleY);

            rectF.set(cx - AndroidUtilities.dpf2(18), lockY, cx + AndroidUtilities.dpf2(18), lockY + lockSize);
            lockShadowDrawable.setBounds(
                    (int) (rectF.left - AndroidUtilities.dpf2(3)), (int) (rectF.top - AndroidUtilities.dpf2(3)),
                    (int) (rectF.right + AndroidUtilities.dpf2(3)), (int) (rectF.bottom + AndroidUtilities.dpf2(3))
            );
            lockShadowDrawable.draw(canvas);
            canvas.drawRoundRect(rectF, AndroidUtilities.dpf2(18), AndroidUtilities.dpf2(18), lockBackgroundPaint);
            pauseRect.set(rectF);

            rectF.set(
                    cx - AndroidUtilities.dpf2(6) - AndroidUtilities.dpf2(2) * (1f - transformToPauseProgress),
                    lockMiddleY - AndroidUtilities.dpf2(2) * (1f - transformToPauseProgress),
                    cx + AndroidUtilities.dp(6) + AndroidUtilities.dpf2(2) * (1f - transformToPauseProgress),
                    lockMiddleY + AndroidUtilities.dp(12) + AndroidUtilities.dpf2(2) * (1f - transformToPauseProgress)
            );
            float lockBottom = rectF.bottom;
            float locCx = rectF.centerX();
            float locCy = rectF.centerY();
            canvas.save();
            canvas.translate(0, AndroidUtilities.dpf2(2) * (1f - moveProgress));
            canvas.rotate(lockRotation, locCx, locCy);
            canvas.drawRoundRect(rectF, AndroidUtilities.dpf2(3), AndroidUtilities.dpf2(3), lockPaint);

            if (transformToPauseProgress != 1) {
                canvas.drawCircle(locCx, locCy, AndroidUtilities.dpf2(2) * (1f - transformToPauseProgress), lockBackgroundPaint);
            }

            if (transformToPauseProgress != 1f) {
                rectF.set(0, 0, AndroidUtilities.dpf2(8), AndroidUtilities.dpf2(8));
                canvas.save();
                canvas.clipRect(0, 0, getMeasuredWidth(), dy + lockBottom + AndroidUtilities.dpf2(2) * (1f - moveProgress));
                canvas.translate(cx - AndroidUtilities.dpf2(4), lockTopY - AndroidUtilities.dpf2(1.5f) * (1f - idleProgress) * (moveProgress) - AndroidUtilities.dpf2(2) * (1f - moveProgress) + AndroidUtilities.dpf2(12) * transformToPauseProgress + AndroidUtilities.dpf2(2) * snapAnimationProgress);
                if (lockRotation > 0) {
                    canvas.rotate(lockRotation, AndroidUtilities.dp(8), AndroidUtilities.dp(8));
                }
                canvas.drawLine(AndroidUtilities.dpf2(8), AndroidUtilities.dpf2(4), AndroidUtilities.dpf2(8), AndroidUtilities.dpf2(6) + AndroidUtilities.dpf2(4) * (1f - transformToPauseProgress), lockOutlinePaint);
                canvas.drawArc(rectF, 0, -180, false, lockOutlinePaint);
                canvas.drawLine(
                        0, AndroidUtilities.dpf2(4),
                        0, AndroidUtilities.dpf2(4) + AndroidUtilities.dpf2(4) * idleProgress * (moveProgress) * (isSendButtonVisible() ? 0 : 1) + AndroidUtilities.dpf2(4) * snapAnimationProgress * (1f - moveProgress),
                        lockOutlinePaint
                );
                canvas.restore();
            }
            canvas.restore();
            canvas.restore();

            if (scale != 1f) {
                canvas.drawCircle(cx + slideDelta, cy, radius, paint);
                float a = (canceledByGesture ? (1f - slideToCancelProgress) : 1);
                canvas.save();
                canvas.translate(slideDelta, 0);
                drawIconInternal(canvas, drawable, replaceDrawable, progressToSendButton, (int) (255 * a));
                canvas.restore();
            }
            drawingCircleRadius = radius;
        }
        
        public void drawIcon(Canvas canvas, int cx, int cy, float alpha) {
            Drawable drawable;
            Drawable replaceDrawable = null;
            if (isSendButtonVisible()) {
                if (progressToSendButton != 1f) {
                    replaceDrawable = videoSendButton != null && videoSendButton.getTag() != null ? cameraDrawable : micDrawable;
                }
                drawable = sendDrawable;
            } else {
                drawable = videoSendButton != null && videoSendButton.getTag() != null ? cameraDrawable : micDrawable;
            }
            sendRect.set(cx - drawable.getIntrinsicWidth() / 2, cy - drawable.getIntrinsicHeight() / 2, cx + drawable.getIntrinsicWidth() / 2, cy + drawable.getIntrinsicHeight() / 2);
            drawable.setBounds(sendRect);
            if (replaceDrawable != null) {
                replaceDrawable.setBounds(cx - replaceDrawable.getIntrinsicWidth() / 2, cy - replaceDrawable.getIntrinsicHeight() / 2, cx + replaceDrawable.getIntrinsicWidth() / 2, cy + replaceDrawable.getIntrinsicHeight() / 2);
            }

            drawIconInternal(canvas, drawable, replaceDrawable, progressToSendButton, (int) (255 * alpha));
        }

        private void drawIconInternal(Canvas canvas, Drawable drawable, Drawable replaceDrawable, float progressToSendButton, int alpha) {
            if (progressToSendButton == 0 || progressToSendButton == 1 || replaceDrawable == null) {
                if (canceledByGesture && slideToCancelProgress == 1f) {
                    View v = isInVideoMode() ? videoSendButton : audioSendButton;
                    v.setAlpha(1f);
                    setVisibility(View.GONE);
                    return;
                }
                if (canceledByGesture && slideToCancelProgress < 1f) {
                    Drawable outlineDrawable = isInVideoMode() ? cameraOutline : micOutline;
                    outlineDrawable.setBounds(drawable.getBounds());
                    int a = (int) (slideToCancelProgress < 0.93f ? 0f : (slideToCancelProgress - 0.93f) / 0.07f * 255);
                    outlineDrawable.setAlpha(a);
                    outlineDrawable.draw(canvas);
                    outlineDrawable.setAlpha(255);

                    drawable.setAlpha(255 - a);
                    drawable.draw(canvas);
                } else if (!canceledByGesture) {
                    drawable.setAlpha(alpha);
                    drawable.draw(canvas);
                }
            } else {
                canvas.save();
                canvas.scale(progressToSendButton, progressToSendButton, drawable.getBounds().centerX(), drawable.getBounds().centerY());
                drawable.setAlpha((int) (alpha * progressToSendButton));
                drawable.draw(canvas);
                canvas.restore();

                canvas.save();
                canvas.scale(1f - progressToSendButton, 1f - progressToSendButton, drawable.getBounds().centerX(), drawable.getBounds().centerY());
                replaceDrawable.setAlpha((int) (alpha * (1f - progressToSendButton)));
                replaceDrawable.draw(canvas);
                canvas.restore();
            }
        }

        @Override
        protected boolean dispatchHoverEvent(MotionEvent event) {
            return super.dispatchHoverEvent(event) || virtualViewHelper.dispatchHoverEvent(event);
        }

        public void setTransformToSeekbar(float value) {
            transformToSeekbar = value;
            invalidate();
        }

        public float getTransformToSeekbarProgressStep3() {
            return progressToSeekbarStep3;
        }

        @Keep
        public float getExitTransition() {
            return exitTransition;
        }

        @Keep
        public void setExitTransition(float exitTransition) {
            this.exitTransition = exitTransition;
            invalidate();
        }

        public void updateColors() {
            paint.setColor(Theme.getColor(Theme.key_chat_messagePanelVoiceBackground));
            tinyWaveDrawable.paint.setColor(ColorUtils.setAlphaComponent(Theme.getColor(Theme.key_chat_messagePanelVoiceBackground), (int) (255 * WaveDrawable.CIRCLE_ALPHA_2)));
            bigWaveDrawable.paint.setColor(ColorUtils.setAlphaComponent(Theme.getColor(Theme.key_chat_messagePanelVoiceBackground), (int) (255 * WaveDrawable.CIRCLE_ALPHA_1)));
            tooltipPaint.setColor(Theme.getColor(Theme.key_chat_gifSaveHintText));
            tooltipBackground = Theme.createRoundRectDrawable(AndroidUtilities.dp(5), Theme.getColor(Theme.key_chat_gifSaveHintBackground));
            tooltipBackgroundArrow.setColorFilter(new PorterDuffColorFilter(Theme.getColor(Theme.key_chat_gifSaveHintBackground), PorterDuff.Mode.SRC_IN));

            lockBackgroundPaint.setColor(Theme.getColor(Theme.key_chat_messagePanelVoiceLockBackground));
            lockPaint.setColor(Theme.getColor(Theme.key_chat_messagePanelVoiceLock));
            lockOutlinePaint.setColor(Theme.getColor(Theme.key_chat_messagePanelVoiceLock));

            paintAlpha = paint.getAlpha();
        }

        public void showTooltipIfNeed() {
            if (SharedConfig.lockRecordAudioVideoHint < 3) {
                showTooltip = true;
                showTooltipStartTime = System.currentTimeMillis();
            }
        }

        @Keep
        public float getSlideToCancelProgress() {
            return slideToCancelProgress;
        }

        @Keep
        public void setSlideToCancelProgress(float slideToCancelProgress) {
            this.slideToCancelProgress = slideToCancelProgress;
            float distance = getMeasuredWidth() * 0.35f;
            if (distance > AndroidUtilities.dp(140)) {
                distance = AndroidUtilities.dp(140);
            }
            slideDelta = (int) (-distance * (1f - slideToCancelProgress));
            invalidate();
        }

        public void canceledByGesture() {
            canceledByGesture = true;
        }

        public void setMovingCords(float x, float y) {
            float delta = (x - lastMovingX) * (x - lastMovingX) + (y - lastMovingY) * (y - lastMovingY);
            lastMovingY = y;
            lastMovingX = x;
            if (showTooltip && tooltipAlpha == 0f && delta > touchSlop) {
                showTooltipStartTime = System.currentTimeMillis();
            }
        }

        public void showWaves(boolean b, boolean animated) {
            if (!animated) {
                wavesEnterAnimation = b ? 1f : 0.5f;
            }
            showWaves = b;
        }

        public void drawWaves(Canvas canvas, float cx, float cy, float additionalScale) {
            float enter = CubicBezierInterpolator.EASE_OUT.getInterpolation(wavesEnterAnimation);
            float slideToCancelProgress1 = slideToCancelProgress > 0.7f ? 1f : slideToCancelProgress / 0.7f;
            canvas.save();
            float s = scale * slideToCancelProgress1 * enter * (BlobDrawable.SCALE_BIG_MIN + 1.4f * bigWaveDrawable.amplitude) * additionalScale;
            canvas.scale(s, s, cx, cy);
            bigWaveDrawable.draw(cx, cy, canvas, bigWaveDrawable.paint);
            canvas.restore();
            s = scale * slideToCancelProgress1 * enter * (BlobDrawable.SCALE_SMALL_MIN + 1.4f * tinyWaveDrawable.amplitude) * additionalScale;
            canvas.save();
            canvas.scale(s, s, cx, cy);
            tinyWaveDrawable.draw(cx, cy, canvas, tinyWaveDrawable.paint);
            canvas.restore();
        }

        private class VirtualViewHelper extends ExploreByTouchHelper {

            public VirtualViewHelper(@NonNull View host) {
                super(host);
            }


            @Override
            protected int getVirtualViewAt(float x, float y) {
                if (isSendButtonVisible()) {
                    if (sendRect.contains((int) x, (int) y)) {
                        return 1;
                    } else if (pauseRect.contains(x, y)) {
                        return 2;
                    }
                }
                return HOST_ID;
            }

            @Override
            protected void getVisibleVirtualViews(List<Integer> list) {
                if (isSendButtonVisible()) {
                    list.add(1);
                    list.add(2);
                }
            }

            @Override
            protected void onPopulateNodeForVirtualView(int id, @NonNull AccessibilityNodeInfoCompat info) {
                if (id == 1) {
                    info.setBoundsInParent(sendRect);
                    info.setText(LocaleController.getString("Send", R.string.Send));
                } else if (id == 2) {
                    rect.set((int) pauseRect.left, (int) pauseRect.top, (int) pauseRect.right, (int) pauseRect.bottom);
                    info.setBoundsInParent(rect);
                    info.setText(LocaleController.getString("Stop", R.string.Stop));
                }
            }

            @Override
            protected boolean onPerformActionForVirtualView(int id, int action, @Nullable Bundle args) {
                return true;
            }
        }
    }

    @SuppressLint("ClickableViewAccessibility")
    public ChatActivityEnterView(Activity context, SizeNotifierFrameLayout parent, ChatActivity fragment, final boolean isChat) {
        super(context);

        smoothKeyboard = isChat && SharedConfig.smoothKeyboard && !AndroidUtilities.isInMultiwindow && (fragment == null || !fragment.isInBubbleMode());
        dotPaint = new Paint(Paint.ANTI_ALIAS_FLAG);
        dotPaint.setColor(Theme.getColor(Theme.key_chat_emojiPanelNewTrending));
        setFocusable(true);
        setFocusableInTouchMode(true);
        setWillNotDraw(false);
        setClipChildren(false);

        NotificationCenter.getInstance(currentAccount).addObserver(this, NotificationCenter.recordStarted);
        NotificationCenter.getInstance(currentAccount).addObserver(this, NotificationCenter.recordStartError);
        NotificationCenter.getInstance(currentAccount).addObserver(this, NotificationCenter.recordStopped);
        NotificationCenter.getInstance(currentAccount).addObserver(this, NotificationCenter.recordProgressChanged);
        NotificationCenter.getInstance(currentAccount).addObserver(this, NotificationCenter.closeChats);
        NotificationCenter.getInstance(currentAccount).addObserver(this, NotificationCenter.audioDidSent);
        NotificationCenter.getInstance(currentAccount).addObserver(this, NotificationCenter.beforeAudioDidSent);
        NotificationCenter.getInstance(currentAccount).addObserver(this, NotificationCenter.audioRouteChanged);
        NotificationCenter.getInstance(currentAccount).addObserver(this, NotificationCenter.messagePlayingDidReset);
        NotificationCenter.getInstance(currentAccount).addObserver(this, NotificationCenter.messagePlayingProgressDidChanged);
        NotificationCenter.getInstance(currentAccount).addObserver(this, NotificationCenter.featuredStickersDidLoad);
        NotificationCenter.getInstance(currentAccount).addObserver(this, NotificationCenter.messageReceivedByServer);
        NotificationCenter.getInstance(currentAccount).addObserver(this, NotificationCenter.sendingMessagesChanged);
        NotificationCenter.getInstance(currentAccount).addObserver(this, NotificationCenter.audioRecordTooShort);
        NotificationCenter.getGlobalInstance().addObserver(this, NotificationCenter.emojiDidLoad);

        parentActivity = context;
        parentFragment = fragment;
        if (fragment != null) {
            recordingGuid = parentFragment.getClassGuid();
        }
        sizeNotifierLayout = parent;
        sizeNotifierLayout.setDelegate(this);
        SharedPreferences preferences = MessagesController.getGlobalMainSettings();
        sendByEnter = preferences.getBoolean("send_by_enter", false);
        configAnimationsEnabled = preferences.getBoolean("view_animations", true);

        textFieldContainer = new LinearLayout(context);
        textFieldContainer.setOrientation(LinearLayout.HORIZONTAL);
        textFieldContainer.setClipChildren(false);
        textFieldContainer.setClipToPadding(false);
        textFieldContainer.setPadding(0, AndroidUtilities.dp(1), 0, 0);
        addView(textFieldContainer, LayoutHelper.createFrame(LayoutHelper.MATCH_PARENT, LayoutHelper.WRAP_CONTENT, Gravity.LEFT | Gravity.BOTTOM, 0, 1, 0, 0));

        FrameLayout frameLayout = new FrameLayout(context) {
            @Override
            protected void onLayout(boolean changed, int left, int top, int right, int bottom) {
                super.onLayout(changed, left, top, right, bottom);
                if (scheduledButton != null) {
                    int x = getMeasuredWidth() - AndroidUtilities.dp(botButton != null && botButton.getVisibility() == VISIBLE ? 96 : 48) - AndroidUtilities.dp(48);
                    scheduledButton.layout(x, scheduledButton.getTop(), x + scheduledButton.getMeasuredWidth(), scheduledButton.getBottom());
                }
            }

            @Override
            protected boolean drawChild(Canvas canvas, View child, long drawingTime) {
                if (child == messageEditText) {
                    canvas.save();
                    canvas.clipRect(0, -getTop() - textFieldContainer.getTop() - ChatActivityEnterView.this.getTop(), getMeasuredWidth(), getMeasuredHeight() - AndroidUtilities.dp(6));
                    boolean rez = super.drawChild(canvas, child, drawingTime);
                    canvas.restore();
                    return rez;
                }
                return super.drawChild(canvas, child, drawingTime);
            }
        };
        frameLayout.setClipChildren(false);
        textFieldContainer.addView(frameLayout, LayoutHelper.createLinear(0, LayoutHelper.WRAP_CONTENT, 1.0f, Gravity.BOTTOM));

        for (int a = 0; a < 2; a++) {
            emojiButton[a] = new ImageView(context) {
                @Override
                protected void onDraw(Canvas canvas) {
                    super.onDraw(canvas);
                    if (getTag() != null && attachLayout != null && !emojiViewVisible && !MediaDataController.getInstance(currentAccount).getUnreadStickerSets().isEmpty() && dotPaint != null) {
                        int x = getWidth() / 2 + AndroidUtilities.dp(4 + 5);
                        int y = getHeight() / 2 - AndroidUtilities.dp(13 - 5);
                        canvas.drawCircle(x, y, AndroidUtilities.dp(5), dotPaint);
                    }
                }
            };
            emojiButton[a].setColorFilter(new PorterDuffColorFilter(Theme.getColor(Theme.key_chat_messagePanelIcons), PorterDuff.Mode.SRC_IN));
            emojiButton[a].setScaleType(ImageView.ScaleType.CENTER_INSIDE);
            if (Build.VERSION.SDK_INT >= 21) {
                emojiButton[a].setBackgroundDrawable(Theme.createSelectorDrawable(Theme.getColor(Theme.key_listSelector)));
            }
            frameLayout.addView(emojiButton[a], LayoutHelper.createFrame(48, 48, Gravity.BOTTOM | Gravity.LEFT, 3, 0, 0, 0));
            emojiButton[a].setOnClickListener(view -> {
                if (adjustPanLayoutHelper != null && adjustPanLayoutHelper.animationInProgress()) {
                    return;
                }
                if (!isPopupShowing() || currentPopupContentType != 0) {
                    showPopup(1, 0);
                    emojiView.onOpen(messageEditText.length() > 0);
                } else {
                    if (searchingType != 0) {
                        searchingType = 0;
                        if (emojiView != null) {
                            emojiView.closeSearch(false);
                        }
                        messageEditText.requestFocus();
                    }
                    if (stickersExpanded) {
                        setStickersExpanded(false, true, false);
                        waitingForKeyboardOpenAfterAnimation = true;
                        AndroidUtilities.runOnUIThread(() -> {
                            waitingForKeyboardOpenAfterAnimation = false;
                            openKeyboardInternal();
                        }, 200);
                    } else {
                        openKeyboardInternal();
                    }
                }
            });
            emojiButton[a].setContentDescription(LocaleController.getString("AccDescrEmojiButton", R.string.AccDescrEmojiButton));
            if (a == 1) {
                emojiButton[a].setVisibility(INVISIBLE);
                emojiButton[a].setAlpha(0.0f);
                emojiButton[a].setScaleX(0.1f);
                emojiButton[a].setScaleY(0.1f);
                emojiButton2 = emojiButton[a];
            } else {
                emojiButton1 = emojiButton[a];
            }
        }
        setEmojiButtonImage(false, false);

        captionLimitView = new NumberTextView(context);
        captionLimitView.setVisibility(View.GONE);
        captionLimitView.setTextSize(15);
        captionLimitView.setTextColor(Theme.getColor(Theme.key_windowBackgroundWhiteGrayText));
        captionLimitView.setTypeface(AndroidUtilities.getTypeface("fonts/rmedium.ttf"));
        captionLimitView.setCenterAlign(true);
        addView(captionLimitView, LayoutHelper.createFrame(48, 20, Gravity.BOTTOM | Gravity.RIGHT, 3, 0, 0, 48));

        messageEditText = new EditTextCaption(context) {

            private void send(InputContentInfoCompat inputContentInfo, boolean notify, int scheduleDate) {
                if (delegate != null) {
                    delegate.beforeMessageSend(null, true, scheduleDate);
                }
                ClipDescription description = inputContentInfo.getDescription();
                if (description.hasMimeType("image/gif")) {
                    SendMessagesHelper.prepareSendingDocument(accountInstance, null, null, inputContentInfo.getContentUri(), null, "image/gif", dialog_id, replyingMessageObject, getThreadMessage(), inputContentInfo, null, notify, 0);
                } else {
                    SendMessagesHelper.prepareSendingPhoto(accountInstance, null, inputContentInfo.getContentUri(), dialog_id, replyingMessageObject, getThreadMessage(), null, null, null, inputContentInfo, 0, null, notify, 0);
                }
                if (delegate != null) {
                    delegate.onMessageSend(null, true, scheduleDate);
                }
            }

            @Override
            public InputConnection onCreateInputConnection(EditorInfo editorInfo) {
                final InputConnection ic = super.onCreateInputConnection(editorInfo);
                try {
                    EditorInfoCompat.setContentMimeTypes(editorInfo, new String[]{"image/gif", "image/*", "image/jpg", "image/png", "image/webp"});

                    final InputConnectionCompat.OnCommitContentListener callback = (inputContentInfo, flags, opts) -> {
                        if (BuildCompat.isAtLeastNMR1() && (flags & InputConnectionCompat.INPUT_CONTENT_GRANT_READ_URI_PERMISSION) != 0) {
                            try {
                                inputContentInfo.requestPermission();
                            } catch (Exception e) {
                                return false;
                            }
                        }

                        if (isInScheduleMode()) {
                            AlertsCreator.createScheduleDatePickerDialog(parentActivity, parentFragment.getDialogId(), (notify, scheduleDate) -> send(inputContentInfo, notify, scheduleDate));
                        } else {
                            send(inputContentInfo, true, 0);
                        }
                        return true;
                    };
                    return InputConnectionCompat.createWrapper(ic, editorInfo, callback);
                } catch (Throwable e) {
                    FileLog.e(e);
                }
                return ic;
            }

            @Override
            public boolean onTouchEvent(MotionEvent event) {
                if (stickersDragging || stickersExpansionAnim != null) {
                    return false;
                }
                if (isPopupShowing() && event.getAction() == MotionEvent.ACTION_DOWN) {
                    if (searchingType != 0) {
                        searchingType = 0;
                        emojiView.closeSearch(false);
                    }
                    showPopup(AndroidUtilities.usingHardwareInput ? 0 : 2, 0);
                    if (stickersExpanded) {
                        setStickersExpanded(false, true, false);
                        waitingForKeyboardOpenAfterAnimation = true;
                        AndroidUtilities.runOnUIThread(() -> {
                            waitingForKeyboardOpenAfterAnimation = false;
                            openKeyboardInternal();
                        }, 200);
                    } else {
                        openKeyboardInternal();
                    }

                }
                try {
                    return super.onTouchEvent(event);
                } catch (Exception e) {
                    FileLog.e(e);
                }
                return false;
            }

            /*@Override
            public boolean dispatchKeyEvent(KeyEvent event) {
                if (preventInput) {
                    return false;
                }
                return super.dispatchKeyEvent(event);
            }*/

            @Override
            protected void onSelectionChanged(int selStart, int selEnd) {
                super.onSelectionChanged(selStart, selEnd);
                if (delegate != null) {
                    delegate.onTextSelectionChanged(selStart, selEnd);
                }
            }

            @Override
            protected void extendActionMode(ActionMode actionMode, Menu menu) {
                if (parentFragment != null) {
                    parentFragment.extendActionMode(menu);
                }
            }

            @Override
            public boolean requestRectangleOnScreen(Rect rectangle) {
                rectangle.bottom += AndroidUtilities.dp(1000);
                return super.requestRectangleOnScreen(rectangle);
            }

            @Override
            protected void onMeasure(int widthMeasureSpec, int heightMeasureSpec) {
                isInitLineCount = getMeasuredWidth() == 0 && getMeasuredHeight() == 0;
                super.onMeasure(widthMeasureSpec, heightMeasureSpec);
                if (isInitLineCount) {
                    lineCount = getLineCount();
                }
                isInitLineCount = false;
            }

            @Override
            public boolean onTextContextMenuItem(int id) {
                if (id == android.R.id.paste) {
                    isPaste = true;
                }
                return super.onTextContextMenuItem(id);
            }
        };
        messageEditText.setDelegate(new EditTextCaption.EditTextCaptionDelegate() {

            @Override
            public void onSpansChanged() {
                if (delegate != null) {
                    delegate.onTextSpansChanged(messageEditText.getText());
                }
            }

            @Override
            public int getCurrentChat() {

                int chatId;
                if (parentFragment.getCurrentChat() != null) {
                    chatId = parentFragment.getCurrentChat().id;
                } else if (parentFragment.getCurrentUser() != null) {
                    chatId = parentFragment.getCurrentUser().id;
                } else {
                    chatId = -1;
                }

                return chatId;
            }

        });

        messageEditText.setWindowView(parentActivity.getWindow().getDecorView());
        TLRPC.EncryptedChat encryptedChat = parentFragment != null ? parentFragment.getCurrentEncryptedChat() : null;
        messageEditText.setAllowTextEntitiesIntersection(supportsSendingNewEntities());
        updateFieldHint(false);
        int flags = EditorInfo.IME_FLAG_NO_EXTRACT_UI;
        if (encryptedChat != null) {
            flags |= 0x01000000; //EditorInfo.IME_FLAG_NO_PERSONALIZED_LEARNING;
        }
        messageEditText.setImeOptions(flags);
        messageEditText.setInputType(messageEditText.getInputType() | EditorInfo.TYPE_TEXT_FLAG_CAP_SENTENCES | EditorInfo.TYPE_TEXT_FLAG_MULTI_LINE);
        messageEditText.setSingleLine(false);
        messageEditText.setMaxLines(6);
        messageEditText.setTextSize(TypedValue.COMPLEX_UNIT_DIP, 18);
        messageEditText.setGravity(Gravity.BOTTOM);
        messageEditText.setPadding(0, AndroidUtilities.dp(11), 0, AndroidUtilities.dp(12));
        messageEditText.setBackgroundDrawable(null);
        messageEditText.setTextColor(Theme.getColor(Theme.key_chat_messagePanelText));
        messageEditText.setHintColor(Theme.getColor(Theme.key_chat_messagePanelHint));
        messageEditText.setHintTextColor(Theme.getColor(Theme.key_chat_messagePanelHint));
        messageEditText.setCursorColor(Theme.getColor(Theme.key_chat_messagePanelCursor));
        frameLayout.addView(messageEditText, LayoutHelper.createFrame(LayoutHelper.MATCH_PARENT, LayoutHelper.WRAP_CONTENT, Gravity.BOTTOM, 52, 0, isChat ? 50 : 2, 0));
        messageEditText.setOnKeyListener(new OnKeyListener() {

            boolean ctrlPressed = false;

            @Override
            public boolean onKey(View view, int i, KeyEvent keyEvent) {
                if (i == KeyEvent.KEYCODE_BACK && !keyboardVisible && isPopupShowing()) {
                    if (keyEvent.getAction() == 1) {
                        if (currentPopupContentType == 1 && botButtonsMessageObject != null) {
                            SharedPreferences preferences = MessagesController.getMainSettings(currentAccount);
                            preferences.edit().putInt("hidekeyboard_" + dialog_id, botButtonsMessageObject.getId()).apply();
                        }
                        if (searchingType != 0) {
                            searchingType = 0;
                            if (emojiView != null) {
                                emojiView.closeSearch(true);
                            }
                            messageEditText.requestFocus();
                        } else {
                            if (stickersExpanded) {
                                setStickersExpanded(false, true, false);
                            } else {
                                if (stickersExpansionAnim == null) {
                                    showPopup(0, 0);
                                }
                            }
                        }
                    }
                    return true;
                } else if (i == KeyEvent.KEYCODE_ENTER && (ctrlPressed || sendByEnter) && keyEvent.getAction() == KeyEvent.ACTION_DOWN && editingMessageObject == null) {
                    sendMessage();
                    return true;
                } else if (i == KeyEvent.KEYCODE_CTRL_LEFT || i == KeyEvent.KEYCODE_CTRL_RIGHT) {
                    ctrlPressed = keyEvent.getAction() == KeyEvent.ACTION_DOWN;
                    return true;
                }
                return false;
            }
        });
        messageEditText.setOnEditorActionListener(new TextView.OnEditorActionListener() {

            boolean ctrlPressed = false;

            @Override
            public boolean onEditorAction(TextView textView, int i, KeyEvent keyEvent) {
                if (i == EditorInfo.IME_ACTION_SEND) {
                    sendMessage();
                    return true;
                } else if (keyEvent != null && i == EditorInfo.IME_NULL) {
                    if ((ctrlPressed || sendByEnter) && keyEvent.getAction() == KeyEvent.ACTION_DOWN && editingMessageObject == null) {
                        sendMessage();
                        return true;
                    }
                }
                return false;
            }
        });
        messageEditText.addTextChangedListener(new TextWatcher() {

            private boolean processChange;
            private boolean nextChangeIsSend;

            @Override
            public void beforeTextChanged(CharSequence charSequence, int i, int i2, int i3) {
            }

            @Override
            public void onTextChanged(CharSequence charSequence, int start, int before, int count) {
                if (lineCount != messageEditText.getLineCount()) {
                    if (!isInitLineCount && messageEditText.getMeasuredWidth() > 0) {
                        onLineCountChanged(lineCount, messageEditText.getLineCount());
                    }
                    lineCount = messageEditText.getLineCount();
                }

                if (innerTextChange == 1) {
                    return;
                }
                if (sendByEnter && !isPaste && editingMessageObject == null && count > before && charSequence.length() > 0 && charSequence.length() == start + count && charSequence.charAt(charSequence.length() - 1) == '\n') {
                    nextChangeIsSend = true;
                }
                isPaste = false;
                checkSendButton(true);
                CharSequence message = AndroidUtilities.getTrimmedString(charSequence.toString());
                if (delegate != null) {
                    if (!ignoreTextChange) {
                        if ((count > 2 || TextUtils.isEmpty(charSequence)) && delegate.getDisableLinkPreviewStatus() == 1) {
                            messageWebPageSearch = true;
                        }
                        delegate.onTextChanged(charSequence, before > count + 1 || (count - before) > 2);
                    }
                }
                if (innerTextChange != 2 && (count - before) > 1) {
                    processChange = true;
                }
                if (editingMessageObject == null && !canWriteToChannel && message.length() != 0 && lastTypingTimeSend < System.currentTimeMillis() - 5000 && !ignoreTextChange) {
                    lastTypingTimeSend = System.currentTimeMillis();
                    if (delegate != null) {
                        delegate.needSendTyping();
                    }
                }
            }

            @Override
            public void afterTextChanged(Editable editable) {
                if (innerTextChange == 0) {
                    if (nextChangeIsSend) {
                        sendMessage();
                        nextChangeIsSend = false;
                    }
                    if (processChange) {
                        ImageSpan[] spans = editable.getSpans(0, editable.length(), ImageSpan.class);
                        for (int i = 0; i < spans.length; i++) {
                            editable.removeSpan(spans[i]);
                        }
                        Emoji.replaceEmoji(editable, messageEditText.getPaint().getFontMetricsInt(), AndroidUtilities.dp(20), false);
                        processChange = false;
                    }
                }

                int beforeLimit;
                codePointCount = Character.codePointCount(editable, 0, editable.length());
                boolean doneButtonEnabledLocal = true;
                if (currentLimit > 0 && (beforeLimit = currentLimit - codePointCount) <= 100) {
                    if (beforeLimit < -9999) {
                        beforeLimit = -9999;
                    }
                    captionLimitView.setNumber(beforeLimit, captionLimitView.getVisibility() == View.VISIBLE);
                    if (captionLimitView.getVisibility() != View.VISIBLE) {
                        captionLimitView.setVisibility(View.VISIBLE);
                        captionLimitView.setAlpha(0);
                        captionLimitView.setScaleX(0.5f);
                        captionLimitView.setScaleY(0.5f);
                    }
                    captionLimitView.animate().setListener(null).cancel();
                    captionLimitView.animate().alpha(1f).scaleX(1f).scaleY(1f).setDuration(100).start();
                    if (beforeLimit < 0) {
                        doneButtonEnabledLocal = false;
                        captionLimitView.setTextColor(Theme.getColor(Theme.key_windowBackgroundWhiteRedText));
                    } else {
                        captionLimitView.setTextColor(Theme.getColor(Theme.key_windowBackgroundWhiteGrayText));
                    }
                } else {
                    captionLimitView.animate().alpha(0).scaleX(0.5f).scaleY(0.5f).setDuration(100).setListener(new AnimatorListenerAdapter() {
                        @Override
                        public void onAnimationEnd(Animator animation) {
                            captionLimitView.setVisibility(View.GONE);
                        }
                    });
                }

                if (doneButtonEnabled != doneButtonEnabledLocal) {
                    doneButtonEnabled = doneButtonEnabledLocal;
                    if (doneButtonColorAnimator != null) {
                        doneButtonColorAnimator.cancel();
                    }
                    doneButtonColorAnimator = ValueAnimator.ofFloat(doneButtonEnabled ? 0 : 1f, doneButtonEnabled ? 1f : 0);
                    doneButtonColorAnimator.addUpdateListener(valueAnimator -> {
                        int color = Theme.getColor(Theme.key_chat_messagePanelVoicePressed);
                        int defaultAlpha = Color.alpha(color);
                        doneButtonEnabledProgress = (float) valueAnimator.getAnimatedValue();
                        doneCheckDrawable.setColorFilter(new PorterDuffColorFilter(ColorUtils.setAlphaComponent(color, (int) (defaultAlpha * (0.58f + 0.42f * doneButtonEnabledProgress))), PorterDuff.Mode.MULTIPLY));
                        doneButtonImage.invalidate();
                    });
                    doneButtonColorAnimator.setDuration(150).start();
                }
            }
        });

        if (isChat) {
            if (parentFragment != null) {
                Drawable drawable1 = context.getResources().getDrawable(R.drawable.input_calendar1).mutate();
                Drawable drawable2 = context.getResources().getDrawable(R.drawable.input_calendar2).mutate();
                drawable1.setColorFilter(new PorterDuffColorFilter(Theme.getColor(Theme.key_chat_messagePanelIcons), PorterDuff.Mode.SRC_IN));
                drawable2.setColorFilter(new PorterDuffColorFilter(Theme.getColor(Theme.key_chat_recordedVoiceDot), PorterDuff.Mode.SRC_IN));
                CombinedDrawable combinedDrawable = new CombinedDrawable(drawable1, drawable2);

                scheduledButton = new ImageView(context);
                scheduledButton.setImageDrawable(combinedDrawable);
                scheduledButton.setVisibility(GONE);
                scheduledButton.setContentDescription(LocaleController.getString("ScheduledMessages", R.string.ScheduledMessages));
                scheduledButton.setScaleType(ImageView.ScaleType.CENTER);
                if (Build.VERSION.SDK_INT >= 21) {
                    scheduledButton.setBackgroundDrawable(Theme.createSelectorDrawable(Theme.getColor(Theme.key_listSelector)));
                }
                frameLayout.addView(scheduledButton, LayoutHelper.createFrame(48, 48, Gravity.BOTTOM | Gravity.RIGHT));
                scheduledButton.setOnClickListener(v -> {
                    if (delegate != null) {
                        delegate.openScheduledMessages();
                    }
                });
            }

            attachLayout = new LinearLayout(context);
            attachLayout.setOrientation(LinearLayout.HORIZONTAL);
            attachLayout.setEnabled(false);
            attachLayout.setPivotX(AndroidUtilities.dp(48));
            attachLayout.setClipChildren(false);
            frameLayout.addView(attachLayout, LayoutHelper.createFrame(LayoutHelper.WRAP_CONTENT, 48, Gravity.BOTTOM | Gravity.RIGHT));

            botButton = new ImageView(context);
            botButton.setImageDrawable(botButtonDrawablel = new ReplaceableIconDrawable(context));
            botButtonDrawablel.setColorFilter(new PorterDuffColorFilter(Theme.getColor(Theme.key_chat_messagePanelIcons), PorterDuff.Mode.SRC_IN));
            botButtonDrawablel.setIcon(R.drawable.input_bot2, false);
            botButton.setScaleType(ImageView.ScaleType.CENTER);
            if (Build.VERSION.SDK_INT >= 21) {
                botButton.setBackgroundDrawable(Theme.createSelectorDrawable(Theme.getColor(Theme.key_listSelector)));
            }
            botButton.setVisibility(GONE);
            attachLayout.addView(botButton, LayoutHelper.createLinear(48, 48));
            botButton.setOnClickListener(v -> {
                if (searchingType != 0) {
                    searchingType = 0;
                    emojiView.closeSearch(false);
                    messageEditText.requestFocus();
                }
                if (botReplyMarkup != null) {
                    if (!isPopupShowing() || currentPopupContentType != 1) {
                        showPopup(1, 1);
                        SharedPreferences preferences1 = MessagesController.getMainSettings(currentAccount);
                        preferences1.edit().remove("hidekeyboard_" + dialog_id).apply();
                    } else {
                        if (botButtonsMessageObject != null) {
                            SharedPreferences preferences1 = MessagesController.getMainSettings(currentAccount);
                            preferences1.edit().putInt("hidekeyboard_" + dialog_id, botButtonsMessageObject.getId()).commit();
                        }
                        openKeyboardInternal();
                    }
                } else if (hasBotCommands) {
                    setFieldText("/");
                    messageEditText.requestFocus();
                    openKeyboard();
                }
                if (stickersExpanded) {
                    setStickersExpanded(false, false, false);
                }
            });

            notifyButton = new ImageView(context);
            notifySilentDrawable = new CrossOutDrawable(context, R.drawable.input_notify_on, Theme.key_chat_messagePanelIcons);
            notifyButton.setImageDrawable(notifySilentDrawable);
            notifySilentDrawable.setCrossOut(silent, false);
            notifyButton.setContentDescription(silent ? LocaleController.getString("AccDescrChanSilentOn", R.string.AccDescrChanSilentOn) : LocaleController.getString("AccDescrChanSilentOff", R.string.AccDescrChanSilentOff));
            notifyButton.setColorFilter(new PorterDuffColorFilter(Theme.getColor(Theme.key_chat_messagePanelIcons), PorterDuff.Mode.SRC_IN));
            notifyButton.setScaleType(ImageView.ScaleType.CENTER);
            if (Build.VERSION.SDK_INT >= 21) {
                notifyButton.setBackgroundDrawable(Theme.createSelectorDrawable(Theme.getColor(Theme.key_listSelector)));
            }
            notifyButton.setVisibility(canWriteToChannel && (delegate == null || !delegate.hasScheduledMessages()) ? VISIBLE : GONE);
            attachLayout.addView(notifyButton, LayoutHelper.createLinear(48, 48));
            notifyButton.setOnClickListener(new OnClickListener() {

                private Toast visibleToast;

                @Override
                public void onClick(View v) {
                    silent = !silent;
                    if (notifySilentDrawable == null) {
                        notifySilentDrawable = new CrossOutDrawable(context, R.drawable.input_notify_on, Theme.key_chat_messagePanelIcons);
                    }
                    notifySilentDrawable.setCrossOut(silent, true);
                    notifyButton.setImageDrawable(notifySilentDrawable);
                    MessagesController.getNotificationsSettings(currentAccount).edit().putBoolean("silent_" + dialog_id, silent).commit();
                    NotificationsController.getInstance(currentAccount).updateServerNotificationsSettings(dialog_id);
                    try {
                        if (visibleToast != null) {
                            visibleToast.cancel();
                        }
                    } catch (Exception e) {
                        FileLog.e(e);
                    }
                    fragment.getUndoView().showWithAction(0, !silent ? UndoView.ACTION_NOTIFY_ON : UndoView.ACTION_NOTIFY_OFF, null);
                    notifyButton.setContentDescription(silent ? LocaleController.getString("AccDescrChanSilentOn", R.string.AccDescrChanSilentOn) : LocaleController.getString("AccDescrChanSilentOff", R.string.AccDescrChanSilentOff));
                    updateFieldHint(true);
                }
            });

            attachButton = new ImageView(context);
            attachButton.setColorFilter(new PorterDuffColorFilter(Theme.getColor(Theme.key_chat_messagePanelIcons), PorterDuff.Mode.SRC_IN));
            attachButton.setImageResource(R.drawable.deproko_baseline_attach_26);
            attachButton.setScaleType(ImageView.ScaleType.CENTER);
            if (Build.VERSION.SDK_INT >= 21) {
                attachButton.setBackgroundDrawable(Theme.createSelectorDrawable(Theme.getColor(Theme.key_listSelector)));
            }
            attachLayout.addView(attachButton, LayoutHelper.createLinear(48, 48));
            attachButton.setOnClickListener(v -> {
                if (adjustPanLayoutHelper != null && adjustPanLayoutHelper.animationInProgress()) {
                    return;
                }
                delegate.didPressAttachButton();
            });
            attachButton.setContentDescription(LocaleController.getString("AccDescrAttachButton", R.string.AccDescrAttachButton));
        }

        recordedAudioPanel = new FrameLayout(context);
        recordedAudioPanel.setVisibility(audioToSend == null ? GONE : VISIBLE);
        recordedAudioPanel.setFocusable(true);
        recordedAudioPanel.setFocusableInTouchMode(true);
        recordedAudioPanel.setClickable(true);
        frameLayout.addView(recordedAudioPanel, LayoutHelper.createFrame(LayoutHelper.MATCH_PARENT, 48, Gravity.BOTTOM));

        recordDeleteImageView = new RLottieImageView(context);
        recordDeleteImageView.setScaleType(ImageView.ScaleType.CENTER);
        recordDeleteImageView.setAnimation(R.raw.chat_audio_record_delete_2, 28, 28);
        recordDeleteImageView.getAnimatedDrawable().setInvalidateOnProgressSet(true);
        updateRecordedDeleteIconColors();

        recordDeleteImageView.setContentDescription(LocaleController.getString("Delete", R.string.Delete));
        if (Build.VERSION.SDK_INT >= 21) {
            recordDeleteImageView.setBackgroundDrawable(Theme.createSelectorDrawable(Theme.getColor(Theme.key_listSelector)));
        }
        recordedAudioPanel.addView(recordDeleteImageView, LayoutHelper.createFrame(48, 48));
        recordDeleteImageView.setOnClickListener(v -> {
            if (runningAnimationAudio != null && runningAnimationAudio.isRunning()) {
                return;
            }
            if (videoToSendMessageObject != null) {
                CameraController.getInstance().cancelOnInitRunnable(onFinishInitCameraRunnable);
                delegate.needStartRecordVideo(2, true, 0);
            } else {
                MessageObject playing = MediaController.getInstance().getPlayingMessageObject();
                if (playing != null && playing == audioToSendMessageObject) {
                    MediaController.getInstance().cleanupPlayer(true, true);
                }
            }
            if (audioToSendPath != null) {
                new File(audioToSendPath).delete();
            }
            hideRecordedAudioPanel(false);
            checkSendButton(true);
        });

        videoTimelineView = new VideoTimelineView(context);
        videoTimelineView.setColor(Theme.getColor(Theme.key_chat_messagePanelVideoFrame));
        videoTimelineView.setRoundFrames(true);
        videoTimelineView.setDelegate(new VideoTimelineView.VideoTimelineViewDelegate() {
            @Override
            public void onLeftProgressChanged(float progress) {
                if (videoToSendMessageObject == null) {
                    return;
                }
                videoToSendMessageObject.startTime = (long) (progress * videoToSendMessageObject.estimatedDuration);
                delegate.needChangeVideoPreviewState(2, progress);
            }

            @Override
            public void onRightProgressChanged(float progress) {
                if (videoToSendMessageObject == null) {
                    return;
                }
                videoToSendMessageObject.endTime = (long) (progress * videoToSendMessageObject.estimatedDuration);
                delegate.needChangeVideoPreviewState(2, progress);
            }

            @Override
            public void didStartDragging() {
                delegate.needChangeVideoPreviewState(1, 0);
            }

            @Override
            public void didStopDragging() {
                delegate.needChangeVideoPreviewState(0, 0);
            }
        });
        recordedAudioPanel.addView(videoTimelineView, LayoutHelper.createFrame(LayoutHelper.MATCH_PARENT, LayoutHelper.MATCH_PARENT, Gravity.CENTER_VERTICAL | Gravity.LEFT, 56, 0, 8, 0));
        VideoTimelineView.TimeHintView videoTimeHintView = new VideoTimelineView.TimeHintView(context);
        videoTimelineView.setTimeHintView(videoTimeHintView);
        sizeNotifierLayout.addView(videoTimeHintView, LayoutHelper.createFrame(LayoutHelper.MATCH_PARENT, LayoutHelper.WRAP_CONTENT, Gravity.BOTTOM, 0, 0, 0, 52));

        recordedAudioBackground = new View(context);
        recordedAudioBackground.setBackgroundDrawable(Theme.createRoundRectDrawable(AndroidUtilities.dp(18), Theme.getColor(Theme.key_chat_recordedVoiceBackground)));
        recordedAudioPanel.addView(recordedAudioBackground, LayoutHelper.createFrame(LayoutHelper.MATCH_PARENT, 36, Gravity.CENTER_VERTICAL | Gravity.LEFT, 48, 0, 0, 0));

        recordedAudioSeekBar = new SeekBarWaveformView(context);

        LinearLayout waveFormTimerLayout = new LinearLayout(context);
        waveFormTimerLayout.setOrientation(LinearLayout.HORIZONTAL);
        recordedAudioPanel.addView(waveFormTimerLayout, LayoutHelper.createFrame(LayoutHelper.MATCH_PARENT, 32, Gravity.CENTER_VERTICAL | Gravity.LEFT, 48 + 44, 0, 13, 0));
        playPauseDrawable = new MediaActionDrawable();
        recordedAudioPlayButton = new ImageView(context);
        Matrix matrix = new Matrix();
        matrix.postScale(0.8f, 0.8f, AndroidUtilities.dpf2(24), AndroidUtilities.dpf2(24));
        recordedAudioPlayButton.setImageMatrix(matrix);
        recordedAudioPlayButton.setImageDrawable(playPauseDrawable);
        recordedAudioPlayButton.setScaleType(ImageView.ScaleType.MATRIX);
        recordedAudioPlayButton.setContentDescription(LocaleController.getString("AccActionPlay", R.string.AccActionPlay));
        recordedAudioPanel.addView(recordedAudioPlayButton, LayoutHelper.createFrame(48, 48, Gravity.LEFT | Gravity.BOTTOM, 48, 0, 13, 0));
        recordedAudioPlayButton.setOnClickListener(v -> {
            if (audioToSend == null) {
                return;
            }
            if (MediaController.getInstance().isPlayingMessage(audioToSendMessageObject) && !MediaController.getInstance().isMessagePaused()) {
                MediaController.getInstance().pauseMessage(audioToSendMessageObject);
                playPauseDrawable.setIcon(MediaActionDrawable.ICON_PLAY, true);
                recordedAudioPlayButton.setContentDescription(LocaleController.getString("AccActionPlay", R.string.AccActionPlay));
            } else {
                playPauseDrawable.setIcon(MediaActionDrawable.ICON_PAUSE, true);
                MediaController.getInstance().playMessage(audioToSendMessageObject);
                recordedAudioPlayButton.setContentDescription(LocaleController.getString("AccActionPause", R.string.AccActionPause));
            }
        });

        recordedAudioTimeTextView = new TextView(context);
        recordedAudioTimeTextView.setTextColor(Theme.getColor(Theme.key_chat_messagePanelVoiceDuration));
        recordedAudioTimeTextView.setTextSize(TypedValue.COMPLEX_UNIT_DIP, 13);
        waveFormTimerLayout.addView(recordedAudioSeekBar, LayoutHelper.createLinear(0, 32, 1f, Gravity.CENTER_VERTICAL, 0, 0, 4, 0));
        waveFormTimerLayout.addView(recordedAudioTimeTextView, LayoutHelper.createLinear(LayoutHelper.WRAP_CONTENT, LayoutHelper.WRAP_CONTENT, 0f, Gravity.CENTER_VERTICAL));

        recordPanel = new FrameLayout(context);
        recordPanel.setClipChildren(false);
        recordPanel.setVisibility(GONE);
        frameLayout.addView(recordPanel, LayoutHelper.createFrame(LayoutHelper.MATCH_PARENT, 48));
        recordPanel.setOnTouchListener((v, event) -> true);

        slideText = new SlideTextView(context);
        recordPanel.addView(slideText, LayoutHelper.createFrame(LayoutHelper.MATCH_PARENT, LayoutHelper.MATCH_PARENT, Gravity.NO_GRAVITY, 45, 0, 0, 0));

        recordTimeContainer = new LinearLayout(context);
        recordTimeContainer.setOrientation(LinearLayout.HORIZONTAL);
        recordTimeContainer.setPadding(AndroidUtilities.dp(13), 0, 0, 0);
        recordPanel.addView(recordTimeContainer, LayoutHelper.createFrame(LayoutHelper.MATCH_PARENT, LayoutHelper.MATCH_PARENT, Gravity.CENTER_VERTICAL));

        recordDot = new RecordDot(context);
        recordTimeContainer.addView(recordDot, LayoutHelper.createLinear(28, 28, Gravity.CENTER_VERTICAL, 0, 0, 0, 0));

        recordTimerView = new TimerView(context);
        recordTimeContainer.addView(recordTimerView, LayoutHelper.createLinear(LayoutHelper.MATCH_PARENT, LayoutHelper.MATCH_PARENT, Gravity.CENTER_VERTICAL, 6, 0, 0, 0));

        sendButtonContainer = new FrameLayout(context);
        sendButtonContainer.setClipChildren(false);
        sendButtonContainer.setClipToPadding(false);
        textFieldContainer.addView(sendButtonContainer, LayoutHelper.createLinear(48, 48, Gravity.BOTTOM));

        audioVideoButtonContainer = new FrameLayout(context);
        audioVideoButtonContainer.setSoundEffectsEnabled(false);
        sendButtonContainer.addView(audioVideoButtonContainer, LayoutHelper.createFrame(48, 48));
        if (NekoConfig.useChatAttachMediaMenu) {
            audioVideoButtonContainer.setOnClickListener(v -> {
                if (recordCircle.isSendButtonVisible()) {
                    if (!hasRecordVideo || calledRecordRunnable) {
                        startedDraggingX = -1;
                        if (hasRecordVideo && videoSendButton.getTag() != null) {
                            delegate.needStartRecordVideo(1, true, 0);
                        } else {
                            if (recordingAudioVideo && isInScheduleMode()) {
                                AlertsCreator.createScheduleDatePickerDialog(parentActivity, parentFragment.getDialogId(), (notify, scheduleDate) -> MediaController.getInstance().stopRecording(1, notify, scheduleDate), () -> MediaController.getInstance().stopRecording(0, false, 0));
                            }
                            MediaController.getInstance().stopRecording(isInScheduleMode() ? 3 : 1, true, 0);
                            delegate.needStartRecordAudio(0);
                        }
                        recordingAudioVideo = false;
<<<<<<< HEAD
                        updateRecordIntefrace(RECORD_STATE_SENDING);

=======
                        AndroidUtilities.runOnUIThread(moveToSendStateRunnable = () -> {
                            moveToSendStateRunnable = null;
                            messageTransitionIsRunning = false;
                            updateRecordIntefrace(RECORD_STATE_SENDING);
                        }, 200);
>>>>>>> ca13bc97
                    }
                    return;
                }
                onMenuClick(v);
            });
        } else {
            audioVideoButtonContainer.setOnTouchListener((view, motionEvent) -> {
                if (motionEvent.getAction() == MotionEvent.ACTION_DOWN) {
                    if (recordCircle.isSendButtonVisible()) {
                        if (!hasRecordVideo || calledRecordRunnable) {
                            startedDraggingX = -1;
                            if (hasRecordVideo && videoSendButton.getTag() != null) {
                                delegate.needStartRecordVideo(1, true, 0);
                            } else {
                                if (recordingAudioVideo && isInScheduleMode()) {
                                    AlertsCreator.createScheduleDatePickerDialog(parentActivity, parentFragment.getDialogId(), (notify, scheduleDate) -> MediaController.getInstance().stopRecording(1, notify, scheduleDate), () -> MediaController.getInstance().stopRecording(0, false, 0));
                                }
                                MediaController.getInstance().stopRecording(isInScheduleMode() ? 3 : 1, true, 0);
                                delegate.needStartRecordAudio(0);
                            }
                            recordingAudioVideo = false;
                            updateRecordIntefrace(RECORD_STATE_SENDING);
                        }
                        return false;
                    }
                    if (parentFragment != null) {
                        TLRPC.Chat chat = parentFragment.getCurrentChat();
                        if (chat != null && !ChatObject.canSendMedia(chat)) {
                            delegate.needShowMediaBanHint();
                            return false;
                        }
                    }
                    if (hasRecordVideo) {
                        calledRecordRunnable = false;
                        recordAudioVideoRunnableStarted = true;
                        AndroidUtilities.runOnUIThread(recordAudioVideoRunnable, 150);
                    } else {
                        recordAudioVideoRunnable.run();
                    }
                } else if (motionEvent.getAction() == MotionEvent.ACTION_UP || motionEvent.getAction() == MotionEvent.ACTION_CANCEL) {
                    if (motionEvent.getAction() == MotionEvent.ACTION_CANCEL && recordingAudioVideo) {
                        if (recordCircle.slideToCancelProgress < 0.7f) {
                            if (hasRecordVideo && videoSendButton.getTag() != null) {
                                CameraController.getInstance().cancelOnInitRunnable(onFinishInitCameraRunnable);
                                delegate.needStartRecordVideo(2, true, 0);
                            } else {
                                delegate.needStartRecordAudio(0);
                                MediaController.getInstance().stopRecording(0, false, 0);
                            }
                            recordingAudioVideo = false;
                            updateRecordIntefrace(RECORD_STATE_CANCEL_BY_GESTURE);
                        } else {
                            recordCircle.sendButtonVisible = true;
                            startLockTransition();
                        }
                        return false;
                    }
                    if (recordCircle.isSendButtonVisible() || recordedAudioPanel.getVisibility() == VISIBLE) {
                        if (recordAudioVideoRunnableStarted) {
                            AndroidUtilities.cancelRunOnUIThread(recordAudioVideoRunnable);
                        }
                        return false;
                    }

                    float x = motionEvent.getX() + audioVideoButtonContainer.getX();
                    float dist = (x - startedDraggingX);
                    float alpha = 1.0f + dist / distCanMove;
                    if (alpha < 0.45) {
                        if (hasRecordVideo && videoSendButton.getTag() != null) {
                            CameraController.getInstance().cancelOnInitRunnable(onFinishInitCameraRunnable);
                            delegate.needStartRecordVideo(2, true, 0);
                        } else {
                            delegate.needStartRecordAudio(0);
                            MediaController.getInstance().stopRecording(0, false, 0);
                        }
                        recordingAudioVideo = false;
                        updateRecordIntefrace(RECORD_STATE_CANCEL_BY_GESTURE);
                    } else {
                        if (recordAudioVideoRunnableStarted) {
                            AndroidUtilities.cancelRunOnUIThread(recordAudioVideoRunnable);
                            delegate.onSwitchRecordMode(videoSendButton.getTag() == null);
                            setRecordVideoButtonVisible(videoSendButton.getTag() == null, true);
                            if (!NekoConfig.disableVibration) {
                                performHapticFeedback(HapticFeedbackConstants.KEYBOARD_TAP);
                            }
                            sendAccessibilityEvent(AccessibilityEvent.TYPE_VIEW_CLICKED);
                        } else if (!hasRecordVideo || calledRecordRunnable) {
                            startedDraggingX = -1;
                            if (hasRecordVideo && videoSendButton.getTag() != null) {
                                CameraController.getInstance().cancelOnInitRunnable(onFinishInitCameraRunnable);
                                delegate.needStartRecordVideo(NekoConfig.confirmAVMessage ? 3 : 1, true, 0);
                            } else {
                                if (!NekoConfig.confirmAVMessage) {
                                    if (recordingAudioVideo && isInScheduleMode()) {
                                        AlertsCreator.createScheduleDatePickerDialog(parentActivity, parentFragment.getDialogId(), (notify, scheduleDate) -> MediaController.getInstance().stopRecording(1, notify, scheduleDate), () -> MediaController.getInstance().stopRecording(0, false, 0));
                                    }
                                }
                                delegate.needStartRecordAudio(0);
                                if (!NekoConfig.confirmAVMessage) {
                                    MediaController.getInstance().stopRecording(isInScheduleMode() ? 3 : 1, true, 0);
                                } else {
                                    MediaController.getInstance().stopRecording(2, true, 0);
                                }
                            }
                            if (!NekoConfig.confirmAVMessage) {
                                recordingAudioVideo = false;
                                updateRecordIntefrace(RECORD_STATE_SENDING);
                            }
                        }
                    }
                } else if (motionEvent.getAction() == MotionEvent.ACTION_MOVE && recordingAudioVideo) {
                    float x = motionEvent.getX();
                    float y = motionEvent.getY();
                    if (recordCircle.isSendButtonVisible()) {
                        return false;
                    }
                    if (recordCircle.setLockTranslation(y) == 2) {
                        startLockTransition();
                        return false;
                    } else {
                        recordCircle.setMovingCords(x, y);
                    }

                    if (startedDraggingX == -1) {
                        startedDraggingX = x;
                        distCanMove = (float) (sizeNotifierLayout.getMeasuredWidth() * 0.35);
                        if (distCanMove > AndroidUtilities.dp(140)) {
                            distCanMove = AndroidUtilities.dp(140);
                        }
                    }

                    x = x + audioVideoButtonContainer.getX();
                    float dist = (x - startedDraggingX);
                    float alpha = 1.0f + dist / distCanMove;
                    if (startedDraggingX != -1) {
                        if (alpha > 1) {
                            alpha = 1;
                        } else if (alpha < 0) {
                            alpha = 0;
                        }
                        slideText.setSlideX(alpha);
                        recordCircle.setSlideToCancelProgress(alpha);
                    }

                    if (alpha == 0) {
                        if (hasRecordVideo && videoSendButton.getTag() != null) {
                            CameraController.getInstance().cancelOnInitRunnable(onFinishInitCameraRunnable);
                            delegate.needStartRecordVideo(2, true, 0);
                        } else {
                            delegate.needStartRecordAudio(0);
                            MediaController.getInstance().stopRecording(0, false, 0);
                        }
                        recordingAudioVideo = false;
<<<<<<< HEAD
                        updateRecordIntefrace(RECORD_STATE_CANCEL_BY_GESTURE);
=======
                        AndroidUtilities.runOnUIThread(moveToSendStateRunnable = () -> {
                            moveToSendStateRunnable = null;
                            messageTransitionIsRunning = false;
                            updateRecordIntefrace(RECORD_STATE_SENDING);
                        }, 500);
                    }
                }
            } else if (motionEvent.getAction() == MotionEvent.ACTION_MOVE && recordingAudioVideo) {
                float x = motionEvent.getX();
                float y = motionEvent.getY();
                if (recordCircle.isSendButtonVisible()) {
                    return false;
                }
                if (recordCircle.setLockTranslation(y) == 2) {
                    startLockTransition();
                    return false;
                } else {
                    recordCircle.setMovingCords(x, y);
                }

                if (startedDraggingX == -1) {
                    startedDraggingX = x;
                    distCanMove = (float) (sizeNotifierLayout.getMeasuredWidth() * 0.35);
                    if (distCanMove > AndroidUtilities.dp(140)) {
                        distCanMove = AndroidUtilities.dp(140);
>>>>>>> ca13bc97
                    }
                }
                view.onTouchEvent(motionEvent);
                return true;
            });
        }


        audioSendButton = new ImageView(context);
        audioSendButton.setScaleType(ImageView.ScaleType.CENTER_INSIDE);
        audioSendButton.setColorFilter(new PorterDuffColorFilter(Theme.getColor(Theme.key_chat_messagePanelIcons), PorterDuff.Mode.SRC_IN));
        audioSendButton.setImageResource(!NekoConfig.useChatAttachMediaMenu ? R.drawable.baseline_mic_24 : R.drawable.ic_ab_other);
        audioSendButton.setPadding(0, 0, AndroidUtilities.dp(4), 0);
        audioSendButton.setContentDescription(!NekoConfig.useChatAttachMediaMenu ?
                LocaleController.getString("AccDescrVoiceMessage", R.string.AccDescrVoiceMessage) :
                LocaleController.getString("AccDescrChatAttachEnterMenu", R.string.AccDescrChatAttachEnterMenu));

        if (Build.VERSION.SDK_INT >= 21 && NekoConfig.useChatAttachMediaMenu) {
            audioSendButton.setBackgroundDrawable(Theme.createSelectorDrawable(Theme.getColor(Theme.key_listSelector)));
        }

        audioSendButton.setFocusable(true);
        audioSendButton.setAccessibilityDelegate(mediaMessageButtonsDelegate);
        audioVideoButtonContainer.addView(audioSendButton, LayoutHelper.createFrame(48, 48));

        if (isChat) {
            videoSendButton = new ImageView(context);
            videoSendButton.setScaleType(ImageView.ScaleType.CENTER_INSIDE);
            videoSendButton.setColorFilter(new PorterDuffColorFilter(Theme.getColor(Theme.key_chat_messagePanelIcons), PorterDuff.Mode.SRC_IN));
            videoSendButton.setImageResource(R.drawable.baseline_camera_alt_24);
            videoSendButton.setPadding(0, 0, AndroidUtilities.dp(4), 0);
            videoSendButton.setContentDescription(LocaleController.getString("AccDescrVideoMessage", R.string.AccDescrVideoMessage));
            videoSendButton.setFocusable(true);
            videoSendButton.setAccessibilityDelegate(mediaMessageButtonsDelegate);
            audioVideoButtonContainer.addView(videoSendButton, LayoutHelper.createFrame(48, 48));
        }

        recordCircle = new RecordCircle(context);
        recordCircle.setVisibility(GONE);
        sizeNotifierLayout.addView(recordCircle, LayoutHelper.createFrame(LayoutHelper.MATCH_PARENT, LayoutHelper.WRAP_CONTENT, Gravity.BOTTOM, 0, 0, 0, 0));

        cancelBotButton = new ImageView(context);
        cancelBotButton.setVisibility(INVISIBLE);
        cancelBotButton.setScaleType(ImageView.ScaleType.CENTER_INSIDE);
        cancelBotButton.setImageDrawable(progressDrawable = new CloseProgressDrawable2());
        cancelBotButton.setContentDescription(LocaleController.getString("Cancel", R.string.Cancel));
        progressDrawable.setColorFilter(new PorterDuffColorFilter(Theme.getColor(Theme.key_chat_messagePanelCancelInlineBot), PorterDuff.Mode.SRC_IN));
        cancelBotButton.setSoundEffectsEnabled(false);
        cancelBotButton.setScaleX(0.1f);
        cancelBotButton.setScaleY(0.1f);
        cancelBotButton.setAlpha(0.0f);
        if (Build.VERSION.SDK_INT >= 21) {
            cancelBotButton.setBackgroundDrawable(Theme.createSelectorDrawable(Theme.getColor(Theme.key_listSelector)));
        }
        sendButtonContainer.addView(cancelBotButton, LayoutHelper.createFrame(48, 48));
        cancelBotButton.setOnClickListener(view -> {
            String text = messageEditText.getText().toString();
            int idx = text.indexOf(' ');
            if (idx == -1 || idx == text.length() - 1) {
                setFieldText("");
            } else {
                setFieldText(text.substring(0, idx + 1));
            }
        });

        if (isInScheduleMode()) {
            sendButtonDrawable = context.getResources().getDrawable(R.drawable.input_schedule).mutate();
            sendButtonInverseDrawable = context.getResources().getDrawable(R.drawable.input_schedule).mutate();
            inactinveSendButtonDrawable = context.getResources().getDrawable(R.drawable.input_schedule).mutate();
        } else {
            sendButtonDrawable = context.getResources().getDrawable(R.drawable.ic_send).mutate();
            sendButtonInverseDrawable = context.getResources().getDrawable(R.drawable.ic_send).mutate();
            inactinveSendButtonDrawable = context.getResources().getDrawable(R.drawable.ic_send).mutate();
        }
        sendButton = new View(context) {

            private int drawableColor;
            private float animationProgress;
            private float animateBounce;
            private long lastAnimationTime;
            private float animationDuration;
            private int prevColorType;

            @Override
            protected void onDraw(Canvas canvas) {
                int x = (getMeasuredWidth() - sendButtonDrawable.getIntrinsicWidth()) / 2;
                int y = (getMeasuredHeight() - sendButtonDrawable.getIntrinsicHeight()) / 2;
                if (isInScheduleMode()) {
                    y -= AndroidUtilities.dp(1);
                } else {
                    x += AndroidUtilities.dp(2);
                }

                int color;
                boolean showingPopup;
                int colorType;
                if (showingPopup = (sendPopupWindow != null && sendPopupWindow.isShowing())) {
                    color = Theme.getColor(Theme.key_chat_messagePanelVoicePressed);
                    colorType = 1;
                } else {
                    color = Theme.getColor(Theme.key_chat_messagePanelSend);
                    colorType = 2;
                }
                if (color != drawableColor) {
                    lastAnimationTime = SystemClock.elapsedRealtime();
                    if (prevColorType != 0 && prevColorType != colorType) {
                        animationProgress = 0.0f;
                        if (showingPopup) {
                            animationDuration = 200.0f;
                        } else {
                            animationDuration = 120.0f;
                        }
                    } else {
                        animationProgress = 1.0f;
                    }
                    prevColorType = colorType;
                    drawableColor = color;
                    sendButtonDrawable.setColorFilter(new PorterDuffColorFilter(Theme.getColor(Theme.key_chat_messagePanelSend), PorterDuff.Mode.SRC_IN));
                    int c = Theme.getColor(Theme.key_chat_messagePanelIcons);
                    inactinveSendButtonDrawable.setColorFilter(new PorterDuffColorFilter(Color.argb(0xb4, Color.red(c), Color.green(c), Color.blue(c)), PorterDuff.Mode.SRC_IN));
                    sendButtonInverseDrawable.setColorFilter(new PorterDuffColorFilter(Theme.getColor(Theme.key_chat_messagePanelVoicePressed), PorterDuff.Mode.SRC_IN));
                }
                if (animationProgress < 1.0f) {
                    long newTime = SystemClock.elapsedRealtime();
                    long dt = newTime - lastAnimationTime;
                    animationProgress += dt / animationDuration;
                    if (animationProgress > 1.0f) {
                        animationProgress = 1.0f;
                    }
                    lastAnimationTime = newTime;
                    invalidate();
                }
                if (!showingPopup) {
                    if (slowModeTimer == Integer.MAX_VALUE && !isInScheduleMode()) {
                        inactinveSendButtonDrawable.setBounds(x, y, x + sendButtonDrawable.getIntrinsicWidth(), y + sendButtonDrawable.getIntrinsicHeight());
                        inactinveSendButtonDrawable.draw(canvas);
                    } else {
                        sendButtonDrawable.setBounds(x, y, x + sendButtonDrawable.getIntrinsicWidth(), y + sendButtonDrawable.getIntrinsicHeight());
                        sendButtonDrawable.draw(canvas);
                    }
                }
                if (showingPopup || animationProgress != 1.0f) {
                    Theme.dialogs_onlineCirclePaint.setColor(Theme.getColor(Theme.key_chat_messagePanelSend));
                    int rad = AndroidUtilities.dp(20);
                    if (showingPopup) {
                        sendButtonInverseDrawable.setAlpha(255);
                        float p = animationProgress;
                        if (p <= 0.25f) {
                            float progress = p / 0.25f;
                            rad += AndroidUtilities.dp(2) * CubicBezierInterpolator.EASE_IN.getInterpolation(progress);
                        } else {
                            p -= 0.25f;
                            if (p <= 0.5f) {
                                float progress = p / 0.5f;
                                rad += AndroidUtilities.dp(2) - AndroidUtilities.dp(3) * CubicBezierInterpolator.EASE_IN.getInterpolation(progress);
                            } else {
                                p -= 0.5f;
                                float progress = p / 0.25f;
                                rad += -AndroidUtilities.dp(1) + AndroidUtilities.dp(1) * CubicBezierInterpolator.EASE_IN.getInterpolation(progress);
                            }
                        }
                    } else {
                        int alpha = (int) (255 * (1.0f - animationProgress));
                        Theme.dialogs_onlineCirclePaint.setAlpha(alpha);
                        sendButtonInverseDrawable.setAlpha(alpha);
                    }
                    canvas.drawCircle(getMeasuredWidth() / 2, getMeasuredHeight() / 2, rad, Theme.dialogs_onlineCirclePaint);
                    sendButtonInverseDrawable.setBounds(x, y, x + sendButtonDrawable.getIntrinsicWidth(), y + sendButtonDrawable.getIntrinsicHeight());
                    sendButtonInverseDrawable.draw(canvas);
                }
            }

            @Override
            public boolean onTouchEvent(MotionEvent event) {
                if (getAlpha() <= 0f) { // for accessibility
                    return false;
                }
                return super.onTouchEvent(event);
            }
        };
        sendButton.setVisibility(INVISIBLE);
        int color = Theme.getColor(Theme.key_chat_messagePanelSend);
        sendButton.setContentDescription(LocaleController.getString("Send", R.string.Send));
        sendButton.setSoundEffectsEnabled(false);
        sendButton.setScaleX(0.1f);
        sendButton.setScaleY(0.1f);
        sendButton.setAlpha(0.0f);
        if (Build.VERSION.SDK_INT >= 21) {
            sendButton.setBackgroundDrawable(Theme.createSelectorDrawable(Color.argb(24, Color.red(color), Color.green(color), Color.blue(color)), 1));
        }
        sendButtonContainer.addView(sendButton, LayoutHelper.createFrame(48, 48));
        sendButton.setOnClickListener(view -> {
            if (sendPopupWindow != null && sendPopupWindow.isShowing() || (runningAnimationAudio != null && runningAnimationAudio.isRunning())) {
                return;
            }
            sendMessage();
        });
        sendButton.setOnLongClickListener(this::onSendLongClick);

        slowModeButton = new SimpleTextView(context);
        slowModeButton.setTextSize(18);
        slowModeButton.setVisibility(INVISIBLE);
        slowModeButton.setSoundEffectsEnabled(false);
        slowModeButton.setScaleX(0.1f);
        slowModeButton.setScaleY(0.1f);
        slowModeButton.setAlpha(0.0f);
        slowModeButton.setPadding(0, 0, AndroidUtilities.dp(13), 0);
        slowModeButton.setGravity(Gravity.RIGHT | Gravity.CENTER_VERTICAL);
        slowModeButton.setTextColor(Theme.getColor(Theme.key_chat_messagePanelIcons));
        sendButtonContainer.addView(slowModeButton, LayoutHelper.createFrame(64, 48, Gravity.RIGHT | Gravity.TOP));
        slowModeButton.setOnClickListener(v -> {
            if (delegate != null) {
                delegate.onUpdateSlowModeButton(slowModeButton, true, slowModeButton.getText());
            }
        });
        slowModeButton.setOnLongClickListener(v -> {
            if (messageEditText.length() == 0) {
                return false;
            }
            return onSendLongClick(v);
        });

        expandStickersButton = new ImageView(context) {
            @Override
            public boolean onTouchEvent(MotionEvent event) {
                if (getAlpha() <= 0f) { // for accessibility
                    return false;
                }
                return super.onTouchEvent(event);
            }
        };
        expandStickersButton.setScaleType(ImageView.ScaleType.CENTER);
        expandStickersButton.setImageDrawable(stickersArrow = new AnimatedArrowDrawable(Theme.getColor(Theme.key_chat_messagePanelIcons), false));
        expandStickersButton.setVisibility(GONE);
        expandStickersButton.setScaleX(0.1f);
        expandStickersButton.setScaleY(0.1f);
        expandStickersButton.setAlpha(0.0f);
        if (Build.VERSION.SDK_INT >= 21) {
            expandStickersButton.setBackgroundDrawable(Theme.createSelectorDrawable(Theme.getColor(Theme.key_listSelector)));
        }
        sendButtonContainer.addView(expandStickersButton, LayoutHelper.createFrame(48, 48));
        expandStickersButton.setOnClickListener(v -> {
            if (expandStickersButton.getVisibility() != VISIBLE || expandStickersButton.getAlpha() != 1.0f || waitingForKeyboardOpen || (keyboardVisible && messageEditText.isFocused())) {
                return;
            }
            if (stickersExpanded) {
                if (searchingType != 0) {
                    searchingType = 0;
                    emojiView.closeSearch(true);
                    emojiView.hideSearchKeyboard();
                    if (emojiTabOpen) {
                        checkSendButton(true);
                    }
                } else if (!stickersDragging) {
                    if (emojiView != null) {
                        emojiView.showSearchField(false);
                    }
                }
            } else if (!stickersDragging) {
                emojiView.showSearchField(true);
            }
            if (!stickersDragging) {
                setStickersExpanded(!stickersExpanded, true, false);
            }
        });
        expandStickersButton.setContentDescription(LocaleController.getString("AccDescrExpandPanel", R.string.AccDescrExpandPanel));

        doneButtonContainer = new FrameLayout(context);
        doneButtonContainer.setVisibility(GONE);
        textFieldContainer.addView(doneButtonContainer, LayoutHelper.createLinear(48, 48, Gravity.BOTTOM));
        doneButtonContainer.setOnClickListener(view -> doneEditingMessage());

        Drawable doneCircleDrawable = Theme.createCircleDrawable(AndroidUtilities.dp(16), Theme.getColor(Theme.key_chat_messagePanelSend));
        doneCheckDrawable = context.getResources().getDrawable(R.drawable.input_done).mutate();
        doneCheckDrawable.setColorFilter(new PorterDuffColorFilter(Theme.getColor(Theme.key_chat_messagePanelVoicePressed), PorterDuff.Mode.SRC_IN));
        CombinedDrawable combinedDrawable = new CombinedDrawable(doneCircleDrawable, doneCheckDrawable, 0, AndroidUtilities.dp(1));
        combinedDrawable.setCustomSize(AndroidUtilities.dp(32), AndroidUtilities.dp(32));

        doneButtonImage = new ImageView(context);
        doneButtonImage.setScaleType(ImageView.ScaleType.CENTER);
        doneButtonImage.setImageDrawable(combinedDrawable);
        doneButtonImage.setContentDescription(LocaleController.getString("Done", R.string.Done));
        doneButtonContainer.addView(doneButtonImage, LayoutHelper.createFrame(48, 48));

        doneButtonProgress = new ContextProgressView(context, 0);
        doneButtonProgress.setVisibility(View.INVISIBLE);
        doneButtonContainer.addView(doneButtonProgress, LayoutHelper.createFrame(LayoutHelper.MATCH_PARENT, LayoutHelper.MATCH_PARENT));

        SharedPreferences sharedPreferences = MessagesController.getGlobalEmojiSettings();
        keyboardHeight = sharedPreferences.getInt("kbd_height", AndroidUtilities.dp(200));
        keyboardHeightLand = sharedPreferences.getInt("kbd_height_land3", AndroidUtilities.dp(200));

        setRecordVideoButtonVisible(false, false);
        checkSendButton(false);
        checkChannelRights();
    }

    protected void onLineCountChanged(int oldLineCount, int newLineCount) {

    }

    private void startLockTransition() {
        startLockTransition(true);
    }

    private void startLockTransition(boolean animate) {
        AnimatorSet animatorSet = new AnimatorSet();
        if (!NekoConfig.disableVibration && animate) {
            performHapticFeedback(HapticFeedbackConstants.KEYBOARD_TAP, HapticFeedbackConstants.FLAG_IGNORE_GLOBAL_SETTING);
        }

        ObjectAnimator translate = ObjectAnimator.ofFloat(recordCircle, "lockAnimatedTranslation", recordCircle.startTranslation);
        translate.setStartDelay(animate ? 100 : 1);
        translate.setDuration(animate ? 350 : 1);

        ObjectAnimator snap = ObjectAnimator.ofFloat(recordCircle, "snapAnimationProgress", 1f);
        snap.setInterpolator(CubicBezierInterpolator.EASE_OUT_QUINT);
        snap.setDuration(animate ? 250 : 1);


        SharedConfig.removeLockRecordAudioVideoHint();

        animatorSet.playTogether(
                snap,
                translate,
                ObjectAnimator.ofFloat(recordCircle, "slideToCancelProgress", 1f).setDuration(animate ? 200 : 1),
                ObjectAnimator.ofFloat(slideText, "cancelToProgress", 1f)
        );

        animatorSet.start();
    }

    public int getBackgroundTop() {
        int t = getTop();
        if (topView != null && topView.getVisibility() == View.VISIBLE) {
            t += topView.getLayoutParams().height;
        }
        return t;
    }

    @Override
    protected boolean drawChild(Canvas canvas, View child, long drawingTime) {
        boolean clip = child == topView || child == textFieldContainer;
        if (clip) {
            canvas.save();
            if (child == textFieldContainer) {
                int top = animatedTop + AndroidUtilities.dp(2);
                if (topView != null && topView.getVisibility() == View.VISIBLE) {
                    top += topView.getHeight();
                }
                canvas.clipRect(0, top, getMeasuredWidth(), getMeasuredHeight());
            } else {
                canvas.clipRect(0, animatedTop, getMeasuredWidth(), animatedTop + child.getLayoutParams().height + AndroidUtilities.dp(2));
            }
        }
        boolean result = super.drawChild(canvas, child, drawingTime);
        if (clip) {
            canvas.restore();
        }
        return result;
    }

    @Override
    protected void onDraw(Canvas canvas) {
        int top = animatedTop;
        if (topView != null && topView.getVisibility() == View.VISIBLE) {
            top += (1f - topViewEnterProgress) * topView.getLayoutParams().height;
        }
        int bottom = top + Theme.chat_composeShadowDrawable.getIntrinsicHeight();

        Theme.chat_composeShadowDrawable.setBounds(0, top, getMeasuredWidth(), bottom);
        Theme.chat_composeShadowDrawable.draw(canvas);
        canvas.drawRect(0, bottom, getWidth(), getHeight(), Theme.chat_composeBackgroundPaint);
    }

    @Override
    public boolean hasOverlappingRendering() {
        return false;
    }

    private boolean isInInput;
    private ActionBarPopupWindow menuPopupWindow;

    private void onMenuClick(View view) {
        if (parentFragment == null) {
            return;
        }
        ActionBarPopupWindow.ActionBarPopupWindowLayout menuPopupLayout = new ActionBarPopupWindow.ActionBarPopupWindowLayout(parentActivity);


        menuPopupLayout.setAnimationEnabled(false);
        menuPopupLayout.setOnTouchListener(new OnTouchListener() {

            private android.graphics.Rect popupRect = new android.graphics.Rect();

            @Override
            public boolean onTouch(View v, MotionEvent event) {
                if (event.getActionMasked() == MotionEvent.ACTION_DOWN) {
                    if (menuPopupWindow != null && menuPopupWindow.isShowing()) {
                        v.getHitRect(popupRect);
                        if (!popupRect.contains((int) event.getX(), (int) event.getY())) {
                            menuPopupWindow.dismiss();
                        }
                    }
                }
                return false;
            }
        });

        int a = 0;

        ActionBarMenuSubItem cell = new ActionBarMenuSubItem(getContext(), true, false);
        int dlps = delegate.getDisableLinkPreviewStatus();

        if (!isInInput) {

            cell.setTextAndIcon(LocaleController.getString("ChatAttachEnterMenuRecordAudio", R.string.ChatAttachEnterMenuRecordAudio), R.drawable.baseline_mic_24);
            cell.setOnClickListener(v -> {
                if (menuPopupWindow != null && menuPopupWindow.isShowing()) {
                    menuPopupWindow.dismiss();
                }

                if (parentFragment != null) {
                    TLRPC.Chat chat = parentFragment.getCurrentChat();
                    if (chat != null && !ChatObject.canSendMedia(chat)) {
                        delegate.needShowMediaBanHint();
                        return;
                    }
                }

                videoSendButton.setTag(null);
                recordAudioVideoRunnable.run();
                delegate.onSwitchRecordMode(videoSendButton.getTag() == null);
                setRecordVideoButtonVisible(videoSendButton.getTag() == null, true);
                if (!NekoConfig.disableVibration) {
                    performHapticFeedback(HapticFeedbackConstants.KEYBOARD_TAP);
                }
                recordCircle.sendButtonVisible = true;
                startLockTransition(false);
            });

            cell.setMinimumWidth(AndroidUtilities.dp(196));
            menuPopupLayout.addView(cell, LayoutHelper.createFrame(LayoutHelper.MATCH_PARENT, 48, LocaleController.isRTL ? Gravity.RIGHT : Gravity.LEFT, 0, 48 * a++, 0, 0));

            if (SharedConfig.inappCamera) {

                cell = new ActionBarMenuSubItem(getContext(), false, dlps == 0);

                cell.setTextAndIcon(LocaleController.getString("ChatAttachEnterMenuRecordVideo", R.string.ChatAttachEnterMenuRecordVideo), R.drawable.baseline_camera_alt_24);
                cell.setOnClickListener(v -> {
                    if (menuPopupWindow != null && menuPopupWindow.isShowing()) {
                        menuPopupWindow.dismiss();
                    }

                    if (parentFragment != null) {
                        TLRPC.Chat chat = parentFragment.getCurrentChat();
                        if (chat != null && !ChatObject.canSendMedia(chat)) {
                            delegate.needShowMediaBanHint();
                            return;
                        }
                    }

                    videoSendButton.setTag(1);
                    recordAudioVideoRunnable.run();
                    delegate.onSwitchRecordMode(videoSendButton.getTag() == null);
                    setRecordVideoButtonVisible(videoSendButton.getTag() == null, true);
                    if (!NekoConfig.disableVibration) {
                        performHapticFeedback(HapticFeedbackConstants.KEYBOARD_TAP);
                    }
                    recordCircle.sendButtonVisible = true;
                    startLockTransition(false);

                });

                cell.setMinimumWidth(AndroidUtilities.dp(196));
                menuPopupLayout.addView(cell, LayoutHelper.createFrame(LayoutHelper.MATCH_PARENT, 48, LocaleController.isRTL ? Gravity.RIGHT : Gravity.LEFT, 0, 48 * a++, 0, 0));

            }

        } else {

            if (StrUtil.isNotBlank(NekoConfig.openPGPApp)) {

                cell.setTextAndIcon(LocaleController.getString("Sign", R.string.Sign), R.drawable.baseline_vpn_key_24);
                cell.setOnClickListener(v -> {
                    if (menuPopupWindow != null && menuPopupWindow.isShowing()) {
                        menuPopupWindow.dismiss();
                    }
                    signComment(true);
                });
                cell.setOnLongClickListener(v -> {
                    if (menuPopupWindow != null && menuPopupWindow.isShowing()) {
                        menuPopupWindow.dismiss();
                    }
                    signComment(false);
                    return true;
                });
                cell.setMinimumWidth(AndroidUtilities.dp(196));
                menuPopupLayout.addView(cell, LayoutHelper.createFrame(LayoutHelper.MATCH_PARENT, 48, LocaleController.isRTL ? Gravity.RIGHT : Gravity.LEFT, 0, 48 * a++, 0, 0));

                cell = new ActionBarMenuSubItem(getContext(), false, false);

            }

            TLRPC.Chat chat = parentFragment.getCurrentChat();
            TLRPC.User user = parentFragment.getCurrentUser();

            int chatId;
            if (chat != null) {
                chatId = chat.id;
            } else if (user != null) {
                chatId = user.id;
            } else {
                chatId = -1;
            }

            cell.setTextAndIcon(LocaleController.getString("Translate", R.string.Translate), R.drawable.ic_translate);
            cell.setOnClickListener(v -> {
                if (menuPopupWindow != null && menuPopupWindow.isShowing()) {
                    menuPopupWindow.dismiss();
                }
                translateComment(TranslateDb.getChatLanguage(chatId, TranslatorKt.getCode2Locale(NekoConfig.translateInputLang)));
            });
            ActionBarMenuSubItem finalCell = cell;
            cell.setOnLongClickListener(v -> {
                Translator.showTargetLangSelect(finalCell, true, (locale) -> {
                    if (menuPopupWindow != null && menuPopupWindow.isShowing()) {
                        menuPopupWindow.dismiss();
                    }
                    translateComment(locale);
                    TranslateDb.saveChatLanguage(chatId, locale);
                    return Unit.INSTANCE;
                });
                return true;
            });
            cell.setMinimumWidth(AndroidUtilities.dp(196));
            menuPopupLayout.addView(cell, LayoutHelper.createFrame(LayoutHelper.MATCH_PARENT, 48, LocaleController.isRTL ? Gravity.RIGHT : Gravity.LEFT, 0, 48 * a++, 0, 0));
            cell = new ActionBarMenuSubItem(getContext(), false, dlps == 0);

            cell.setTextAndIcon(LocaleController.getString("Translate", R.string.OpenCC), R.drawable.ic_translate);
            ActionBarMenuSubItem finalCell1 = cell;
            cell.setOnClickListener(v -> {
                String ccTarget = TranslateDb.getChatCCTarget(chatId, NekoConfig.ccInputLang);
                if (ccTarget == null || StringsKt.isBlank(ccTarget)) {
                    Translator.showCCTargetSelect(finalCell1, (target) -> {
                        if (menuPopupWindow != null && menuPopupWindow.isShowing()) {
                            menuPopupWindow.dismiss();
                        }
                        ccComment(target);
                        TranslateDb.saveChatCCTarget(chatId, target);
                        return Unit.INSTANCE;
                    });
                    return;
                }
                if (menuPopupWindow != null && menuPopupWindow.isShowing()) {
                    menuPopupWindow.dismiss();
                }
                ccComment(ccTarget);
            });
            cell.setOnLongClickListener(v -> {
                Translator.showCCTargetSelect(finalCell1, (target) -> {
                    if (menuPopupWindow != null && menuPopupWindow.isShowing()) {
                        menuPopupWindow.dismiss();
                    }
                    ccComment(target);
                    TranslateDb.saveChatCCTarget(chatId, target);
                    return Unit.INSTANCE;
                });
                return true;
            });
            cell.setMinimumWidth(AndroidUtilities.dp(196));
            menuPopupLayout.addView(cell, LayoutHelper.createFrame(LayoutHelper.MATCH_PARENT, 48, LocaleController.isRTL ? Gravity.RIGHT : Gravity.LEFT, 0, 48 * a++, 0, 0));
            cell = new ActionBarMenuSubItem(getContext(), false, dlps == 0);


            cell.setTextAndIcon(LocaleController.getString("ReplaceText", R.string.ReplaceText), R.drawable.baseline_edit_24);
            cell.setOnClickListener(v -> {
                if (menuPopupWindow != null && menuPopupWindow.isShowing()) {
                    menuPopupWindow.dismiss();
                }
                showReplace();
            });
            cell.setMinimumWidth(AndroidUtilities.dp(196));
            menuPopupLayout.addView(cell, LayoutHelper.createFrame(LayoutHelper.MATCH_PARENT, 48, LocaleController.isRTL ? Gravity.RIGHT : Gravity.LEFT, 0, 48 * a++, 0, 0));

        }

        if (dlps > 0) {
            cell = new ActionBarMenuSubItem(getContext(), false, true);

            cell.setTextAndIcon(dlps != 1 ?
                    LocaleController.getString("ChatAttachEnterMenuEnableLinkPreview", R.string.ChatAttachEnterMenuEnableLinkPreview) :
                    LocaleController.getString("ChatAttachEnterMenuDisableLinkPreview", R.string.ChatAttachEnterMenuDisableLinkPreview), R.drawable.baseline_link_24);

            ActionBarMenuSubItem finalCell = cell;
            cell.setOnClickListener(v -> {
                if (menuPopupWindow != null && menuPopupWindow.isShowing()) {
                    menuPopupWindow.dismiss();
                }

                delegate.toggleDisableLinkPreview();
                messageWebPageSearch = delegate.getDisableLinkPreviewStatus() == 1;

                finalCell.setTextAndIcon(delegate.getDisableLinkPreviewStatus() != 1 ?
                        LocaleController.getString("ChatAttachEnterMenuEnableLinkPreview", R.string.ChatAttachEnterMenuEnableLinkPreview) :
                        LocaleController.getString("ChatAttachEnterMenuDisableLinkPreview", R.string.ChatAttachEnterMenuDisableLinkPreview), R.drawable.baseline_link_24);

            });

            cell.setMinimumWidth(AndroidUtilities.dp(196));
            menuPopupLayout.addView(cell, LayoutHelper.createFrame(LayoutHelper.MATCH_PARENT, 48, LocaleController.isRTL ? Gravity.RIGHT : Gravity.LEFT, 0, 48 * a++, 0, 0));
        }

        menuPopupLayout.setupRadialSelectors(Theme.getColor(Theme.key_dialogButtonSelector));

        menuPopupWindow = new ActionBarPopupWindow(menuPopupLayout, LayoutHelper.WRAP_CONTENT, LayoutHelper.WRAP_CONTENT);
        menuPopupWindow.setAnimationEnabled(false);
        menuPopupWindow.setAnimationStyle(R.style.PopupContextAnimation2);
        menuPopupWindow.setOutsideTouchable(true);
        menuPopupWindow.setClippingEnabled(true);
        menuPopupWindow.setInputMethodMode(ActionBarPopupWindow.INPUT_METHOD_NOT_NEEDED);
        menuPopupWindow.setSoftInputMode(WindowManager.LayoutParams.SOFT_INPUT_STATE_UNSPECIFIED);
        menuPopupWindow.getContentView().setFocusableInTouchMode(true);

        if (delegate != null) {
            delegate.onSendLongClick();
        }


        menuPopupLayout.measure(MeasureSpec.makeMeasureSpec(AndroidUtilities.dp(1000), MeasureSpec.AT_MOST), MeasureSpec.makeMeasureSpec(AndroidUtilities.dp(1000), MeasureSpec.AT_MOST));
        menuPopupWindow.setFocusable(true);
        int[] location = new int[2];
        view.getLocationInWindow(location);
        int y;
        if (keyboardVisible && ChatActivityEnterView.this.getMeasuredHeight() > AndroidUtilities.dp(topView != null && topView.getVisibility() == VISIBLE ? 48 + 58 : 58)) {
            y = location[1] + view.getMeasuredHeight();
        } else {
            y = location[1] - menuPopupLayout.getMeasuredHeight() - AndroidUtilities.dp(2);
        }
        y += AndroidUtilities.dp(48);
        int x = location[0] + view.getMeasuredWidth() - menuPopupLayout.getMeasuredWidth() + AndroidUtilities.dp(8);
        if (isInInput) {
            x += view.getMeasuredWidth();
        }
        menuPopupWindow.showAtLocation(view, Gravity.LEFT | Gravity.TOP, x, y);
        menuPopupWindow.dimBehind();

    }

    private ActionBarPopupWindow sendPopupWindow;
    private ActionBarPopupWindow.ActionBarPopupWindowLayout sendPopupLayout;

    private boolean onSendLongClick(View view) {
        if (parentFragment == null || isInScheduleMode()) {
            return false;
        }
        TLRPC.Chat chat = parentFragment.getCurrentChat();
        TLRPC.User user = parentFragment.getCurrentUser();

        if (sendPopupLayout == null) {
            sendPopupLayout = new ActionBarPopupWindow.ActionBarPopupWindowLayout(parentActivity);
            sendPopupLayout.setAnimationEnabled(false);
            sendPopupLayout.setOnTouchListener(new OnTouchListener() {

                private android.graphics.Rect popupRect = new android.graphics.Rect();

                @Override
                public boolean onTouch(View v, MotionEvent event) {
                    if (event.getActionMasked() == MotionEvent.ACTION_DOWN) {
                        if (sendPopupWindow != null && sendPopupWindow.isShowing()) {
                            v.getHitRect(popupRect);
                            if (!popupRect.contains((int) event.getX(), (int) event.getY())) {
                                sendPopupWindow.dismiss();
                            }
                        }
                    }
                    return false;
                }
            });
            sendPopupLayout.setDispatchKeyEventListener(keyEvent -> {
                if (keyEvent.getKeyCode() == KeyEvent.KEYCODE_BACK && keyEvent.getRepeatCount() == 0 && sendPopupWindow != null && sendPopupWindow.isShowing()) {
                    sendPopupWindow.dismiss();
                }
            });
            sendPopupLayout.setShownFromBotton(false);

            int chatId;
            if (chat != null) {
                chatId = chat.id;
            } else if (user != null) {
                chatId = user.id;
            } else {
                chatId = -1;
            }

            int a = 0;

            ActionBarMenuSubItem cell = new ActionBarMenuSubItem(getContext(), a == 0, a == 1);

            if (parentFragment.canScheduleMessage()) {
                cell = new ActionBarMenuSubItem(getContext(), true, UserObject.isUserSelf(user) || slowModeTimer == 0 || isInScheduleMode());
                if (UserObject.isUserSelf(user)) {
                    cell.setTextAndIcon(LocaleController.getString("SetReminder", R.string.SetReminder), R.drawable.baseline_date_range_24);
                } else {
                    cell.setTextAndIcon(LocaleController.getString("ScheduleMessage", R.string.ScheduleMessage), R.drawable.baseline_date_range_24);
                }
                cell.setOnClickListener(v -> {
                    if (sendPopupWindow != null && sendPopupWindow.isShowing()) {
                        sendPopupWindow.dismiss();
                    }
                    AlertsCreator.createScheduleDatePickerDialog(parentActivity, parentFragment.getDialogId(), this::sendMessageInternal);
                });
                cell.setMinimumWidth(AndroidUtilities.dp(196));
                sendPopupLayout.addView(cell, LayoutHelper.createFrame(LayoutHelper.MATCH_PARENT, 48, LocaleController.isRTL ? Gravity.RIGHT : Gravity.LEFT, 0, 48 * a++, 0, 0));

            }

            if (!UserObject.isUserSelf(user) && slowModeTimer == 0 && !isInScheduleMode()) {

                cell = new ActionBarMenuSubItem(getContext(), parentFragment.canScheduleMessage(), true);
                cell.setTextAndIcon(LocaleController.getString("SendWithoutSound", R.string.SendWithoutSound), R.drawable.input_notify_off);
                cell.setOnClickListener(v -> {
                    if (sendPopupWindow != null && sendPopupWindow.isShowing()) {
                        sendPopupWindow.dismiss();
                    }
                    sendMessageInternal(false, 0);
                });
                cell.setMinimumWidth(AndroidUtilities.dp(196));
                sendPopupLayout.addView(cell, LayoutHelper.createFrame(LayoutHelper.MATCH_PARENT, 48, LocaleController.isRTL ? Gravity.RIGHT : Gravity.LEFT, 0, 48 * a++, 0, 0));

            }

            sendPopupLayout.setupRadialSelectors(Theme.getColor(Theme.key_dialogButtonSelector));

            sendPopupWindow = new ActionBarPopupWindow(sendPopupLayout, LayoutHelper.WRAP_CONTENT, LayoutHelper.WRAP_CONTENT) {
                @Override
                public void dismiss() {
                    super.dismiss();
                    sendButton.invalidate();
                }
            };
            sendPopupWindow.setAnimationEnabled(false);
            sendPopupWindow.setAnimationStyle(R.style.PopupContextAnimation2);
            sendPopupWindow.setOutsideTouchable(true);
            sendPopupWindow.setClippingEnabled(true);
            sendPopupWindow.setInputMethodMode(ActionBarPopupWindow.INPUT_METHOD_NOT_NEEDED);
            sendPopupWindow.setSoftInputMode(WindowManager.LayoutParams.SOFT_INPUT_STATE_UNSPECIFIED);
            sendPopupWindow.getContentView().setFocusableInTouchMode(true);
            SharedConfig.removeScheduledOrNoSuoundHint();

            if (delegate != null) {
                delegate.onSendLongClick();
            }
        }

        sendPopupLayout.measure(MeasureSpec.makeMeasureSpec(AndroidUtilities.dp(1000), MeasureSpec.AT_MOST), MeasureSpec.makeMeasureSpec(AndroidUtilities.dp(1000), MeasureSpec.AT_MOST));
        sendPopupWindow.setFocusable(true);
        int[] location = new int[2];
        view.getLocationInWindow(location);
        int y;
        if (keyboardVisible && ChatActivityEnterView.this.getMeasuredHeight() > AndroidUtilities.dp(topView != null && topView.getVisibility() == VISIBLE ? 48 + 58 : 58)) {
            y = location[1] + view.getMeasuredHeight();
        } else {
            y = location[1] - sendPopupLayout.getMeasuredHeight() - AndroidUtilities.dp(2);
        }
        sendPopupWindow.showAtLocation(view, Gravity.LEFT | Gravity.TOP, location[0] + view.getMeasuredWidth() - sendPopupLayout.getMeasuredWidth() + AndroidUtilities.dp(8), y);
        sendPopupWindow.dimBehind();
        sendButton.invalidate();
        if (!NekoConfig.disableVibration) {
            view.performHapticFeedback(HapticFeedbackConstants.KEYBOARD_TAP, HapticFeedbackConstants.FLAG_IGNORE_GLOBAL_SETTING);
        }

        return false;
    }

    private void signComment(boolean save) {

        Intent intent = new Intent();

        if (NekoConfig.openPGPKeyId != 0L && save)
            intent.putExtra(OpenPgpApi.EXTRA_SIGN_KEY_ID, NekoConfig.openPGPKeyId);

        signComment(intent, save);

    }

    private void signComment(Intent intent, boolean save) {

        if (parentActivity instanceof LaunchActivity) {

            ((LaunchActivity) parentActivity).callbacks.put(115, result -> {

                if (result != null) {

                    long keyId = result.getLongExtra(OpenPgpApi.EXTRA_SIGN_KEY_ID, 0L);

                    if (save) NekoConfig.setOpenPGPKeyId(keyId);

                    signComment(result, save);

                }

            });

        }

        intent.setAction(OpenPgpApi.ACTION_CLEARTEXT_SIGN);

        ByteArrayInputStream is = IoUtil.toUtf8Stream(messageEditText.getText().toString());
        ByteArrayOutputStream os = new ByteArrayOutputStream();

        PGPUtil.post(() -> PGPUtil.api.executeApiAsync(intent, is, os, result -> {

            switch (result.getIntExtra(OpenPgpApi.RESULT_CODE, OpenPgpApi.RESULT_CODE_ERROR)) {

                case OpenPgpApi.RESULT_CODE_SUCCESS: {

                    String str = StrUtil.utf8Str(os.toByteArray());
                    if (StrUtil.isNotBlank(str)) messageEditText.setText(str);
                    break;

                }

                case OpenPgpApi.RESULT_CODE_USER_INTERACTION_REQUIRED: {

                    PendingIntent pi = result.getParcelableExtra(OpenPgpApi.RESULT_INTENT);
                    try {
                        parentActivity.startIntentSenderFromChild(parentActivity, pi.getIntentSender(), 115, null, 0, 0, 0);
                    } catch (Exception e) {
                        FileLog.e(e);
                        AlertUtil.showToast(e);
                    }
                    break;
                }
                case OpenPgpApi.RESULT_CODE_ERROR: {
                    OpenPgpError error = result.getParcelableExtra(OpenPgpApi.RESULT_ERROR);
                    if (error == null) return;
                    if (error.getMessage() != null && error.getMessage().contains("not found") && save) {
                        NekoConfig.setOpenPGPKeyId(0L);
                        signComment(new Intent(), true);
                    } else {
                        AlertUtil.showToast(error.toString());
                    }
                    break;
                }
            }

        }));

    }

    private void translateComment(Locale target) {

        int start = messageEditText.getSelectionStart();
        int end = messageEditText.getSelectionEnd();
        CharSequence text = messageEditText.getText();
        if (start != end) {
            text = text.subSequence(start, end);
        }

        TranslateDb db = TranslateDb.forLocale(target);
        String origin = text.toString();

        if (db.contains(origin)) {

            String translated = db.query(origin);
            if (start == end) messageEditText.setText(translated);
            else messageEditText.getText().replace(start, end, translated);

            return;

        }

        Translator.translate(target, origin, new Translator.Companion.TranslateCallBack() {

            final AtomicBoolean cancel = new AtomicBoolean();
            AlertDialog status = AlertUtil.showProgress(parentActivity);

            {

                status.setOnCancelListener((__) -> {
                    cancel.set(true);
                });

                status.show();

            }

            @Override
            public void onSuccess(@NotNull String translation) {
                status.dismiss();
                if (start == end) messageEditText.setText(translation);
                else messageEditText.getText().replace(start, end, translation);
            }

            @Override
            public void onFailed(boolean unsupported, @NotNull String message) {
                status.dismiss();
                AlertUtil.showTransFailedDialog(parentActivity, unsupported, message, () -> {
                    status = AlertUtil.showProgress(parentActivity);
                    status.show();
                    Translator.translate(origin, this);
                });
            }

        });

    }

    private void ccComment(String target) {
        int start = messageEditText.getSelectionStart();
        int end = messageEditText.getSelectionEnd();
        CharSequence text = messageEditText.getText();
        if (start != end) {
            text = text.subSequence(start, end);
        }
        AlertDialog progress = AlertUtil.showProgress(parentActivity);
        progress.show();
        String finalText = text.toString();
        UIUtil.runOnIoDispatcher(() -> {
            String ccText = CCConverter.get(CCTarget.valueOf(target)).convert(finalText);
            UIUtil.runOnUIThread(() -> {
                progress.dismiss();
                if (start == end) messageEditText.setText(ccText);
                else messageEditText.getText().replace(start, end, ccText);
            });
        });
    }

    private void showReplace() {
        int start = messageEditText.getSelectionStart();
        int end = messageEditText.getSelectionEnd();
        CharSequence text = messageEditText.getText();
        if (start != end) {
            text = text.subSequence(start, end);
        }

        BottomBuilder builder = new BottomBuilder(getContext());

        builder.addTitle(LocaleController.getString("ReplaceText", R.string.ReplaceText), true);

        TextCheckCell regex = builder.addCheckItem(LocaleController.getString("ReplaceRegex", R.string.ReplaceRegex), false, false, null);
        EditText origin = builder.addEditText(LocaleController.getString("TextOrigin", R.string.TextOrigin));
        EditText replace = builder.addEditText(LocaleController.getString("TextReplace", R.string.TextReplace));


        String finalText = text.toString();
        builder.addButton(LocaleController.getString("TextReplace", R.string.TextReplace), true, it -> {

            String originText = origin.getText().toString();
            String replaceText = replace.getText().toString();

            if (originText.isEmpty()) {
                AndroidUtilities.showKeyboard(origin);
            }

            boolean useRegex = regex.isChecked();
            AlertDialog progress = AlertUtil.showProgress(getContext());
            progress.show();
            UIUtil.runOnIoDispatcher(() -> {
                String replaced;
                if (useRegex) {
                    try {
                        replaced = ReUtil.replaceAll(finalText, originText, replaceText);
                    } catch (Exception e) {
                        UIUtil.runOnUIThread(progress::dismiss);
                        AlertUtil.showToast(e);
                        return;
                    }
                } else {
                    replaced = StrUtil.replace(finalText, originText, replaceText);
                }
                UIUtil.runOnUIThread(() -> {
                    if (start == end) messageEditText.setText(replaced);
                    else messageEditText.getText().replace(start, end, replaced);
                    progress.dismiss();
                    builder.dismiss();
                });
            });

            return Unit.INSTANCE;
        });

        builder.addCancelButton();
        builder.show();

    }

    public boolean isSendButtonVisible() {
        return sendButton.getVisibility() == VISIBLE;
    }

    private void setRecordVideoButtonVisible(boolean visible, boolean animated) {
        if (videoSendButton == null) {
            return;
        }
        if (NekoConfig.useChatAttachMediaMenu) visible = animated = false;

        videoSendButton.setTag(visible ? 1 : null);

        if (audioVideoButtonAnimation != null) {
            audioVideoButtonAnimation.cancel();
            audioVideoButtonAnimation = null;
        }

        if (animated) {
            SharedPreferences preferences = MessagesController.getGlobalMainSettings();
            boolean isChannel = false;
            if ((int) dialog_id < 0) {
                TLRPC.Chat chat = accountInstance.getMessagesController().getChat(-(int) dialog_id);
                isChannel = ChatObject.isChannel(chat) && !chat.megagroup;
            }
            preferences.edit().putBoolean(isChannel ? "currentModeVideoChannel" : "currentModeVideo", visible).commit();
            audioVideoButtonAnimation = new AnimatorSet();
            audioVideoButtonAnimation.playTogether(
                    ObjectAnimator.ofFloat(videoSendButton, View.SCALE_X, visible ? 1.0f : 0.1f),
                    ObjectAnimator.ofFloat(videoSendButton, View.SCALE_Y, visible ? 1.0f : 0.1f),
                    ObjectAnimator.ofFloat(videoSendButton, View.ALPHA, visible ? 1.0f : 0.0f),
                    ObjectAnimator.ofFloat(audioSendButton, View.SCALE_X, visible ? 0.1f : 1.0f),
                    ObjectAnimator.ofFloat(audioSendButton, View.SCALE_Y, visible ? 0.1f : 1.0f),
                    ObjectAnimator.ofFloat(audioSendButton, View.ALPHA, visible ? 0.0f : 1.0f));
            audioVideoButtonAnimation.addListener(new AnimatorListenerAdapter() {
                @Override
                public void onAnimationEnd(Animator animation) {
                    if (animation.equals(audioVideoButtonAnimation)) {
                        audioVideoButtonAnimation = null;
                    }
                    (videoSendButton.getTag() == null ? audioSendButton : videoSendButton).sendAccessibilityEvent(AccessibilityEvent.TYPE_VIEW_FOCUSED);
                }
            });
            audioVideoButtonAnimation.setInterpolator(new DecelerateInterpolator());
            audioVideoButtonAnimation.setDuration(150);
            audioVideoButtonAnimation.start();
        } else {
            videoSendButton.setScaleX(visible ? 1.0f : 0.1f);
            videoSendButton.setScaleY(visible ? 1.0f : 0.1f);
            videoSendButton.setAlpha(visible ? 1.0f : 0.0f);
            audioSendButton.setScaleX(visible ? 0.1f : 1.0f);
            audioSendButton.setScaleY(visible ? 0.1f : 1.0f);
            audioSendButton.setAlpha(visible ? 0.0f : 1.0f);
        }
    }

    public boolean isRecordingAudioVideo() {
        return recordingAudioVideo || (runningAnimationAudio != null && runningAnimationAudio.isRunning());
    }

    public boolean isRecordLocked() {
        return recordingAudioVideo && recordCircle.isSendButtonVisible();
    }

    public void cancelRecordingAudioVideo() {
        if (hasRecordVideo && videoSendButton != null && videoSendButton.getTag() != null) {
            CameraController.getInstance().cancelOnInitRunnable(onFinishInitCameraRunnable);
            delegate.needStartRecordVideo(5, true, 0);
        } else {
            delegate.needStartRecordAudio(0);
            MediaController.getInstance().stopRecording(0, false, 0);
        }
        recordingAudioVideo = false;
        updateRecordIntefrace(RECORD_STATE_CANCEL);
    }

    public void showContextProgress(boolean show) {
        if (progressDrawable == null) {
            return;
        }
        if (show) {
            progressDrawable.startAnimation();
        } else {
            progressDrawable.stopAnimation();
        }
    }

    public void setCaption(String caption) {
        if (messageEditText != null) {
            messageEditText.setCaption(caption);
            checkSendButton(true);
        }
    }

    public void setSlowModeTimer(int time) {
        slowModeTimer = time;
        updateSlowModeText();
    }

    public CharSequence getSlowModeTimer() {
        return slowModeTimer > 0 ? slowModeButton.getText() : null;
    }

    private void updateSlowModeText() {
        int serverTime = ConnectionsManager.getInstance(currentAccount).getCurrentTime();
        AndroidUtilities.cancelRunOnUIThread(updateSlowModeRunnable);
        updateSlowModeRunnable = null;
        int currentTime;
        boolean isUploading;
        if (info != null && info.slowmode_seconds != 0 && info.slowmode_next_send_date <= serverTime && (
                (isUploading = SendMessagesHelper.getInstance(currentAccount).isUploadingMessageIdDialog(dialog_id)) ||
                        SendMessagesHelper.getInstance(currentAccount).isSendingMessageIdDialog(dialog_id))) {
            TLRPC.Chat chat = accountInstance.getMessagesController().getChat(info.id);
            if (!ChatObject.hasAdminRights(chat)) {
                currentTime = info.slowmode_seconds;
                slowModeTimer = isUploading ? Integer.MAX_VALUE : Integer.MAX_VALUE - 1;
            } else {
                currentTime = 0;
            }
        } else if (slowModeTimer >= Integer.MAX_VALUE - 1) {
            currentTime = 0;
            if (info != null) {
                accountInstance.getMessagesController().loadFullChat(info.id, 0, true);
            }
        } else {
            currentTime = slowModeTimer - serverTime;
        }
        if (slowModeTimer != 0 && currentTime > 0) {
            slowModeButton.setText(AndroidUtilities.formatDurationNoHours(Math.max(1, currentTime), false));
            if (delegate != null) {
                delegate.onUpdateSlowModeButton(slowModeButton, false, slowModeButton.getText());
            }
            AndroidUtilities.runOnUIThread(updateSlowModeRunnable = this::updateSlowModeText, 100);
        } else {
            slowModeTimer = 0;
        }
        if (!isInScheduleMode()) {
            checkSendButton(true);
        }
    }

    public void addTopView(View view, View lineView, int height) {
        if (view == null) {
            return;
        }
        topLineView = lineView;
        topLineView.setVisibility(GONE);
        topLineView.setAlpha(0.0f);
        addView(topLineView, LayoutHelper.createFrame(LayoutHelper.MATCH_PARENT, 1, Gravity.TOP | Gravity.LEFT, 0, 1 + height, 0, 0));

        topView = view;
        topView.setVisibility(GONE);
        topViewEnterProgress = 0f;
        topView.setTranslationY(height);
        addView(topView, 0, LayoutHelper.createFrame(LayoutHelper.MATCH_PARENT, height, Gravity.TOP | Gravity.LEFT, 0, 2, 0, 0));
        needShowTopView = false;
    }

    public void setForceShowSendButton(boolean value, boolean animated) {
        forceShowSendButton = value;
        checkSendButton(animated);
    }

    public void setAllowStickersAndGifs(boolean value, boolean value2) {
        setAllowStickersAndGifs(value, value2, false);
    }

    public void setAllowStickersAndGifs(boolean value, boolean value2, boolean waitingForKeyboardOpen) {
        if ((allowStickers != value || allowGifs != value2) && emojiView != null) {
            if (!SharedConfig.smoothKeyboard) {
                if (emojiViewVisible) {
                    hidePopup(false);
                }
                sizeNotifierLayout.removeView(emojiView);
                emojiView = null;
            } else {
                if (emojiViewVisible && !waitingForKeyboardOpen) {
                    removeEmojiViewAfterAnimation = true;
                    hidePopup(false);
                } else {
                    if (waitingForKeyboardOpen) {
                        openKeyboardInternal();
                    }
                    sizeNotifierLayout.removeView(emojiView);
                    emojiView = null;
                }
            }
        }
        allowStickers = value;
        allowGifs = value2;
        setEmojiButtonImage(false, !isPaused);
    }

    public void addEmojiToRecent(String code) {
        createEmojiView();
        emojiView.addEmojiToRecent(code);
    }

    public void setOpenGifsTabFirst() {
        createEmojiView();
        MediaDataController.getInstance(currentAccount).loadRecents(MediaDataController.TYPE_IMAGE, true, true, false);
        emojiView.switchToGifRecent();
    }

    private final ValueAnimator.AnimatorUpdateListener topViewUpdateListener = animation -> {
        if (topView != null) {
            float v = (float) animation.getAnimatedValue();
            topViewEnterProgress = v;
            topView.setTranslationY(animatedTop + (1f - v) * topView.getLayoutParams().height);
            topLineView.setAlpha(v);
            topLineView.setTranslationY(animatedTop);
        }
    };

    public void showTopView(boolean animated, final boolean openKeyboard) {
        showTopView(animated, openKeyboard, false);
    }

    private void showTopView(boolean animated, final boolean openKeyboard, boolean skipAwait) {
        if (topView == null || topViewShowed || getVisibility() != VISIBLE) {
            if (recordedAudioPanel.getVisibility() != VISIBLE && (!forceShowSendButton || openKeyboard)) {
                openKeyboard();
            }
            return;
        }
        boolean openKeyboardInternal = recordedAudioPanel.getVisibility() != VISIBLE && (!forceShowSendButton || openKeyboard) && (botReplyMarkup == null || editingMessageObject != null);
        if (!skipAwait && animated && openKeyboardInternal && !(keyboardVisible || isPopupShowing())) {
            openKeyboard();
            if (showTopViewRunnable != null) {
                AndroidUtilities.cancelRunOnUIThread(showTopViewRunnable);
            }
            AndroidUtilities.runOnUIThread(showTopViewRunnable = () -> {
                showTopView(true, false, true);
                showTopViewRunnable = null;
            }, 200);
            return;
        }
        needShowTopView = true;
        topViewShowed = true;
        if (allowShowTopView) {
            topView.setVisibility(VISIBLE);
            topLineView.setVisibility(VISIBLE);
            if (currentTopViewAnimation != null) {
                currentTopViewAnimation.cancel();
                currentTopViewAnimation = null;
            }
            resizeForTopView(true);
            if (animated) {
                currentTopViewAnimation = ValueAnimator.ofFloat(topViewEnterProgress, 1f);
                currentTopViewAnimation.addUpdateListener(topViewUpdateListener);
                currentTopViewAnimation.addListener(new AnimatorListenerAdapter() {
                    @Override
                    public void onAnimationEnd(Animator animation) {
                        if (currentTopViewAnimation != null && currentTopViewAnimation.equals(animation)) {
                            currentTopViewAnimation = null;
                        }
                        NotificationCenter.getInstance(currentAccount).onAnimationFinish(notificationsIndex);
                    }
                });
                currentTopViewAnimation.setDuration(250);
                currentTopViewAnimation.setInterpolator(CubicBezierInterpolator.DEFAULT);
                currentTopViewAnimation.start();
                notificationsIndex = NotificationCenter.getInstance(currentAccount).setAnimationInProgress(notificationsIndex, null);
            } else {
                topViewEnterProgress = 1f;
                topView.setTranslationY(0);
                topLineView.setAlpha(1.0f);
            }
            if (openKeyboardInternal) {
                messageEditText.requestFocus();
                openKeyboard();
            }
        }
    }

    public void onEditTimeExpired() {
        doneButtonContainer.setVisibility(View.GONE);
    }

    public void showEditDoneProgress(final boolean show, boolean animated) {
        if (doneButtonAnimation != null) {
            doneButtonAnimation.cancel();
        }
        if (!animated) {
            if (show) {
                doneButtonImage.setScaleX(0.1f);
                doneButtonImage.setScaleY(0.1f);
                doneButtonImage.setAlpha(0.0f);
                doneButtonProgress.setScaleX(1.0f);
                doneButtonProgress.setScaleY(1.0f);
                doneButtonProgress.setAlpha(1.0f);
                doneButtonImage.setVisibility(View.INVISIBLE);
                doneButtonProgress.setVisibility(View.VISIBLE);
                doneButtonContainer.setEnabled(false);
            } else {
                doneButtonProgress.setScaleX(0.1f);
                doneButtonProgress.setScaleY(0.1f);
                doneButtonProgress.setAlpha(0.0f);
                doneButtonImage.setScaleX(1.0f);
                doneButtonImage.setScaleY(1.0f);
                doneButtonImage.setAlpha(1.0f);
                doneButtonImage.setVisibility(View.VISIBLE);
                doneButtonProgress.setVisibility(View.INVISIBLE);
                doneButtonContainer.setEnabled(true);
            }
        } else {
            doneButtonAnimation = new AnimatorSet();
            if (show) {
                doneButtonProgress.setVisibility(View.VISIBLE);
                doneButtonContainer.setEnabled(false);
                doneButtonAnimation.playTogether(
                        ObjectAnimator.ofFloat(doneButtonImage, View.SCALE_X, 0.1f),
                        ObjectAnimator.ofFloat(doneButtonImage, View.SCALE_Y, 0.1f),
                        ObjectAnimator.ofFloat(doneButtonImage, View.ALPHA, 0.0f),
                        ObjectAnimator.ofFloat(doneButtonProgress, View.SCALE_X, 1.0f),
                        ObjectAnimator.ofFloat(doneButtonProgress, View.SCALE_Y, 1.0f),
                        ObjectAnimator.ofFloat(doneButtonProgress, View.ALPHA, 1.0f));
            } else {
                doneButtonImage.setVisibility(View.VISIBLE);
                doneButtonContainer.setEnabled(true);
                doneButtonAnimation.playTogether(
                        ObjectAnimator.ofFloat(doneButtonProgress, View.SCALE_X, 0.1f),
                        ObjectAnimator.ofFloat(doneButtonProgress, View.SCALE_Y, 0.1f),
                        ObjectAnimator.ofFloat(doneButtonProgress, View.ALPHA, 0.0f),
                        ObjectAnimator.ofFloat(doneButtonImage, View.SCALE_X, 1.0f),
                        ObjectAnimator.ofFloat(doneButtonImage, View.SCALE_Y, 1.0f),
                        ObjectAnimator.ofFloat(doneButtonImage, View.ALPHA, 1.0f));

            }
            doneButtonAnimation.addListener(new AnimatorListenerAdapter() {
                @Override
                public void onAnimationEnd(Animator animation) {
                    if (doneButtonAnimation != null && doneButtonAnimation.equals(animation)) {
                        if (!show) {
                            doneButtonProgress.setVisibility(View.INVISIBLE);
                        } else {
                            doneButtonImage.setVisibility(View.INVISIBLE);
                        }
                    }
                }

                @Override
                public void onAnimationCancel(Animator animation) {
                    if (doneButtonAnimation != null && doneButtonAnimation.equals(animation)) {
                        doneButtonAnimation = null;
                    }
                }
            });
            doneButtonAnimation.setDuration(150);
            doneButtonAnimation.start();
        }
    }

    public void hideTopView(final boolean animated) {
        if (topView == null || !topViewShowed) {
            return;
        }

        if (showTopViewRunnable != null) {
            AndroidUtilities.cancelRunOnUIThread(showTopViewRunnable);
        }

        topViewShowed = false;
        needShowTopView = false;
        if (allowShowTopView) {
            if (currentTopViewAnimation != null) {
                currentTopViewAnimation.cancel();
                currentTopViewAnimation = null;
            }
            if (animated) {
                currentTopViewAnimation = ValueAnimator.ofFloat(topViewEnterProgress, 0);
                currentTopViewAnimation.addUpdateListener(topViewUpdateListener);
                currentTopViewAnimation.addListener(new AnimatorListenerAdapter() {
                    @Override
                    public void onAnimationEnd(Animator animation) {
                        if (currentTopViewAnimation != null && currentTopViewAnimation.equals(animation)) {
                            topView.setVisibility(GONE);
                            topLineView.setVisibility(GONE);
                            resizeForTopView(false);
                            currentTopViewAnimation = null;
                        }
                    }

                    @Override
                    public void onAnimationCancel(Animator animation) {
                        if (currentTopViewAnimation != null && currentTopViewAnimation.equals(animation)) {
                            currentTopViewAnimation = null;
                        }
                    }
                });
                currentTopViewAnimation.setDuration(220);
                currentTopViewAnimation.setStartDelay(50);
                currentTopViewAnimation.setInterpolator(CubicBezierInterpolator.DEFAULT);
                currentTopViewAnimation.start();
            } else {
                topViewEnterProgress = 0f;
                topView.setVisibility(GONE);
                topLineView.setVisibility(GONE);
                topLineView.setAlpha(0.0f);
                resizeForTopView(false);
                topView.setTranslationY(topView.getLayoutParams().height);
            }
        }
    }

    public boolean isTopViewVisible() {
        return topView != null && topView.getVisibility() == VISIBLE;
    }

    public void onAdjustPanTransitionStart(boolean keyboardVisible) {
        if (keyboardVisible && showTopViewRunnable != null) {
            AndroidUtilities.cancelRunOnUIThread(showTopViewRunnable);
            showTopViewRunnable.run();
        }

        if (setTextFieldRunnable != null) {
            AndroidUtilities.cancelRunOnUIThread(setTextFieldRunnable);
            setTextFieldRunnable.run();
        }
    }

    private void onWindowSizeChanged() {
        int size = sizeNotifierLayout.getHeight();
        if (!keyboardVisible) {
            size -= emojiPadding;
        }
        if (delegate != null) {
            delegate.onWindowSizeChanged(size);
        }
        if (topView != null) {
            if (size < AndroidUtilities.dp(72) + ActionBar.getCurrentActionBarHeight()) {
                if (allowShowTopView) {
                    allowShowTopView = false;
                    if (needShowTopView) {
                        topView.setVisibility(GONE);
                        topLineView.setVisibility(GONE);
                        topLineView.setAlpha(0.0f);
                        resizeForTopView(false);
                        topViewEnterProgress = 0f;
                        topView.setTranslationY(topView.getLayoutParams().height);
                    }
                }
            } else {
                if (!allowShowTopView) {
                    allowShowTopView = true;
                    if (needShowTopView) {
                        topView.setVisibility(VISIBLE);
                        topLineView.setVisibility(VISIBLE);
                        topLineView.setAlpha(1.0f);
                        resizeForTopView(true);
                        topViewEnterProgress = 1f;
                        topView.setTranslationY(0);
                    }
                }
            }
        }
    }

    private void resizeForTopView(boolean show) {
        LayoutParams layoutParams = (LayoutParams) textFieldContainer.getLayoutParams();
        layoutParams.topMargin = AndroidUtilities.dp(2) + (show ? topView.getLayoutParams().height : 0);
        textFieldContainer.setLayoutParams(layoutParams);
        setMinimumHeight(AndroidUtilities.dp(51) + (show ? topView.getLayoutParams().height : 0));
        if (stickersExpanded) {
            if (searchingType == 0) {
                setStickersExpanded(false, true, false);
            } else {
                checkStickresExpandHeight();
            }
        }
    }

    public void onDestroy() {
        destroyed = true;
        NotificationCenter.getInstance(currentAccount).removeObserver(this, NotificationCenter.recordStarted);
        NotificationCenter.getInstance(currentAccount).removeObserver(this, NotificationCenter.recordStartError);
        NotificationCenter.getInstance(currentAccount).removeObserver(this, NotificationCenter.recordStopped);
        NotificationCenter.getInstance(currentAccount).removeObserver(this, NotificationCenter.recordProgressChanged);
        NotificationCenter.getInstance(currentAccount).removeObserver(this, NotificationCenter.closeChats);
        NotificationCenter.getInstance(currentAccount).removeObserver(this, NotificationCenter.audioDidSent);
        NotificationCenter.getInstance(currentAccount).removeObserver(this, NotificationCenter.beforeAudioDidSent);
        NotificationCenter.getInstance(currentAccount).removeObserver(this, NotificationCenter.audioRouteChanged);
        NotificationCenter.getInstance(currentAccount).removeObserver(this, NotificationCenter.messagePlayingDidReset);
        NotificationCenter.getInstance(currentAccount).removeObserver(this, NotificationCenter.messagePlayingProgressDidChanged);
        NotificationCenter.getInstance(currentAccount).removeObserver(this, NotificationCenter.featuredStickersDidLoad);
        NotificationCenter.getInstance(currentAccount).removeObserver(this, NotificationCenter.messageReceivedByServer);
        NotificationCenter.getInstance(currentAccount).removeObserver(this, NotificationCenter.sendingMessagesChanged);
        NotificationCenter.getInstance(currentAccount).removeObserver(this, NotificationCenter.audioRecordTooShort);
        NotificationCenter.getGlobalInstance().removeObserver(this, NotificationCenter.emojiDidLoad);
        if (emojiView != null) {
            emojiView.onDestroy();
        }
        if (updateSlowModeRunnable != null) {
            AndroidUtilities.cancelRunOnUIThread(updateSlowModeRunnable);
            updateSlowModeRunnable = null;
        }
        if (wakeLock != null) {
            try {
                wakeLock.release();
                wakeLock = null;
            } catch (Exception e) {
                FileLog.e(e);
            }
        }
        if (sizeNotifierLayout != null) {
            sizeNotifierLayout.setDelegate(null);
        }
    }

    public void checkChannelRights() {
        if (parentFragment == null) {
            return;
        }
        TLRPC.Chat chat = parentFragment.getCurrentChat();
        if (chat != null) {
            audioVideoButtonContainer.setAlpha(ChatObject.canSendMedia(chat) ? 1.0f : 0.5f);
            if (emojiView != null) {
                emojiView.setStickersBanned(!ChatObject.canSendStickers(chat), chat.id);
            }
        }
    }

    public void onBeginHide() {
        if (focusRunnable != null) {
            AndroidUtilities.cancelRunOnUIThread(focusRunnable);
            focusRunnable = null;
        }
    }

    private Runnable hideKeyboardRunnable;

    public void onPause() {
        isPaused = true;
        if (keyboardVisible) {
            showKeyboardOnResume = true;
        }
        AndroidUtilities.runOnUIThread(hideKeyboardRunnable = () -> {
            closeKeyboard();
            hideKeyboardRunnable = null;
        }, 500);
    }

    public void onResume() {
        isPaused = false;
        if (hideKeyboardRunnable != null) {
            AndroidUtilities.cancelRunOnUIThread(hideKeyboardRunnable);
            hideKeyboardRunnable = null;
        }
        int visibility = getVisibility();
        if (showKeyboardOnResume) {
            showKeyboardOnResume = false;
            if (searchingType == 0) {
                messageEditText.requestFocus();
            }
            AndroidUtilities.showKeyboard(messageEditText);
            if (!AndroidUtilities.usingHardwareInput && !keyboardVisible && !AndroidUtilities.isInMultiwindow) {
                waitingForKeyboardOpen = true;
                AndroidUtilities.cancelRunOnUIThread(openKeyboardRunnable);
                AndroidUtilities.runOnUIThread(openKeyboardRunnable, 100);
            }
        }
    }

    @Override
    public void setVisibility(int visibility) {
        super.setVisibility(visibility);
        messageEditText.setEnabled(visibility == VISIBLE);
    }

    public void setDialogId(long id, int account) {
        dialog_id = id;
        if (currentAccount != account) {
            NotificationCenter.getInstance(currentAccount).onAnimationFinish(notificationsIndex);
            NotificationCenter.getInstance(currentAccount).removeObserver(this, NotificationCenter.recordStarted);
            NotificationCenter.getInstance(currentAccount).removeObserver(this, NotificationCenter.recordStartError);
            NotificationCenter.getInstance(currentAccount).removeObserver(this, NotificationCenter.recordStopped);
            NotificationCenter.getInstance(currentAccount).removeObserver(this, NotificationCenter.recordProgressChanged);
            NotificationCenter.getInstance(currentAccount).removeObserver(this, NotificationCenter.closeChats);
            NotificationCenter.getInstance(currentAccount).removeObserver(this, NotificationCenter.audioDidSent);
            NotificationCenter.getInstance(currentAccount).removeObserver(this, NotificationCenter.beforeAudioDidSent);
            NotificationCenter.getInstance(currentAccount).removeObserver(this, NotificationCenter.audioRouteChanged);
            NotificationCenter.getInstance(currentAccount).removeObserver(this, NotificationCenter.messagePlayingDidReset);
            NotificationCenter.getInstance(currentAccount).removeObserver(this, NotificationCenter.messagePlayingProgressDidChanged);
            NotificationCenter.getInstance(currentAccount).removeObserver(this, NotificationCenter.featuredStickersDidLoad);
            NotificationCenter.getInstance(currentAccount).removeObserver(this, NotificationCenter.messageReceivedByServer);
            NotificationCenter.getInstance(currentAccount).removeObserver(this, NotificationCenter.sendingMessagesChanged);
            currentAccount = account;
            accountInstance = AccountInstance.getInstance(currentAccount);
            NotificationCenter.getInstance(currentAccount).addObserver(this, NotificationCenter.recordStarted);
            NotificationCenter.getInstance(currentAccount).addObserver(this, NotificationCenter.recordStartError);
            NotificationCenter.getInstance(currentAccount).addObserver(this, NotificationCenter.recordStopped);
            NotificationCenter.getInstance(currentAccount).addObserver(this, NotificationCenter.recordProgressChanged);
            NotificationCenter.getInstance(currentAccount).addObserver(this, NotificationCenter.closeChats);
            NotificationCenter.getInstance(currentAccount).addObserver(this, NotificationCenter.audioDidSent);
            NotificationCenter.getInstance(currentAccount).addObserver(this, NotificationCenter.beforeAudioDidSent);
            NotificationCenter.getInstance(currentAccount).addObserver(this, NotificationCenter.audioRouteChanged);
            NotificationCenter.getInstance(currentAccount).addObserver(this, NotificationCenter.messagePlayingDidReset);
            NotificationCenter.getInstance(currentAccount).addObserver(this, NotificationCenter.messagePlayingProgressDidChanged);
            NotificationCenter.getInstance(currentAccount).addObserver(this, NotificationCenter.featuredStickersDidLoad);
            NotificationCenter.getInstance(currentAccount).addObserver(this, NotificationCenter.messageReceivedByServer);
            NotificationCenter.getInstance(currentAccount).addObserver(this, NotificationCenter.sendingMessagesChanged);
        }

        updateScheduleButton(false);
        checkRoundVideo();
        updateFieldHint(false);
    }

    public void setChatInfo(TLRPC.ChatFull chatInfo) {
        info = chatInfo;
        if (emojiView != null) {
            emojiView.setChatInfo(info);
        }
        setSlowModeTimer(chatInfo.slowmode_next_send_date);
    }

    public void checkRoundVideo() {
        if (hasRecordVideo) {
            return;
        }
        if (attachLayout == null || Build.VERSION.SDK_INT < 18) {
            hasRecordVideo = false;
            setRecordVideoButtonVisible(false, false);
            return;
        }
        int lower_id = (int) dialog_id;
        int high_id = (int) (dialog_id >> 32);
        if (lower_id == 0 && high_id != 0) {
            TLRPC.EncryptedChat encryptedChat = accountInstance.getMessagesController().getEncryptedChat(high_id);
            if (AndroidUtilities.getPeerLayerVersion(encryptedChat.layer) >= 66) {
                hasRecordVideo = true;
            }
        } else {
            hasRecordVideo = true;
        }
        boolean isChannel = false;
        if ((int) dialog_id < 0) {
            TLRPC.Chat chat = accountInstance.getMessagesController().getChat(-(int) dialog_id);
            isChannel = ChatObject.isChannel(chat) && !chat.megagroup;
            if (isChannel && !chat.creator && (chat.admin_rights == null || !chat.admin_rights.post_messages)) {
                hasRecordVideo = false;
            }
        }
        if (!SharedConfig.inappCamera) {
            hasRecordVideo = false;
        }
        if (hasRecordVideo) {
            if (SharedConfig.hasCameraCache) {
                CameraController.getInstance().initCamera(null);
            }
            SharedPreferences preferences = MessagesController.getGlobalMainSettings();
            boolean currentModeVideo = preferences.getBoolean(isChannel ? "currentModeVideoChannel" : "currentModeVideo", isChannel);
            setRecordVideoButtonVisible(currentModeVideo, false);
        } else {
            setRecordVideoButtonVisible(false, false);
        }
    }

    public boolean isInVideoMode() {
        return videoSendButton != null && videoSendButton.getTag() != null;
    }

    public boolean hasRecordVideo() {
        return hasRecordVideo;
    }

    private void updateFieldHint(boolean animated) {
        if (editingMessageObject != null) {
            messageEditText.setHintText(editingCaption ? LocaleController.getString("Caption", R.string.Caption) : LocaleController.getString("TypeMessage", R.string.TypeMessage));
        } else {
            boolean isChannel = false;
            boolean anonymously = false;
            if ((int) dialog_id < 0) {
                TLRPC.Chat chat = accountInstance.getMessagesController().getChat(-(int) dialog_id);
                isChannel = ChatObject.isChannel(chat) && !chat.megagroup;
                anonymously = ChatObject.shouldSendAnonymously(chat);
            }
            if (anonymously) {
                messageEditText.setHintText(LocaleController.getString("SendAnonymously", R.string.SendAnonymously));
            } else {
                if (parentFragment != null && parentFragment.isThreadChat()) {
                    if (parentFragment.isReplyChatComment()) {
                        messageEditText.setHintText(LocaleController.getString("Comment", R.string.Comment));
                    } else {
                        messageEditText.setHintText(LocaleController.getString("Reply", R.string.Reply));
                    }
                } else if (isChannel) {
                    if (silent) {
                        messageEditText.setHintText(LocaleController.getString("ChannelSilentBroadcast", R.string.ChannelSilentBroadcast), animated);
                    } else {
                        messageEditText.setHintText(LocaleController.getString("ChannelBroadcast", R.string.ChannelBroadcast), animated);
                    }
                } else {
                    messageEditText.setHintText(LocaleController.getString("TypeMessage", R.string.TypeMessage));
                }
            }
        }
    }

    public void setReplyingMessageObject(MessageObject messageObject) {
        if (messageObject != null) {
            if (botMessageObject == null && botButtonsMessageObject != replyingMessageObject) {
                botMessageObject = botButtonsMessageObject;
            }
            replyingMessageObject = messageObject;
            setButtons(replyingMessageObject, true);
        } else if (replyingMessageObject == botButtonsMessageObject) {
            replyingMessageObject = null;
            setButtons(botMessageObject, false);
            botMessageObject = null;
        } else {
            replyingMessageObject = null;
        }
        MediaController.getInstance().setReplyingMessage(messageObject, getThreadMessage());
    }

    public void setWebPage(TLRPC.WebPage webPage, boolean searchWebPages) {
        messageWebPage = webPage;
        messageWebPageSearch = searchWebPages;
    }

    public boolean isMessageWebPageSearchEnabled() {
        return messageWebPageSearch;
    }

    private void setImageDrawableWithAnimation(ImageView imageView, int fromRes, int targetRes, int duration) {
        Drawable currentDrawable = imageView.getDrawable();

        if (currentDrawable == null) {
            imageView.setImageResource(targetRes);
            return;
        }

        TransitionDrawable transitionDrawable = new TransitionDrawable(new Drawable[]{
                parentActivity.getResources().getDrawable(fromRes),
                parentActivity.getResources().getDrawable(targetRes)
        });
        transitionDrawable.setCrossFadeEnabled(true);

        imageView.setImageDrawable(transitionDrawable);
        imageView.post(() -> transitionDrawable.startTransition(duration));
    }

    private void checkAttachButton(boolean use, int duration) {
        int fromRes;
        int targetRes;

        Object oldStatus = attachButton.getTag();
        if (oldStatus != null) {
            int osi = (int) oldStatus;
            if (use && osi == 1) return;
            if (!use & osi == 2) return;
        }

        isInInput = use;

        if (duration == 0 && botButton != null) {
            if (use) {
                botButton.setVisibility(View.GONE);
            } else if (checkBotButton()) {
                updateBotButton();
            }
        }

        if (use) {
            attachButton.setTag(1);

            fromRes = R.drawable.deproko_baseline_attach_26;
            targetRes = R.drawable.ic_ab_other;

            attachButton.setOnClickListener(this::onMenuClick);
            attachButton.setContentDescription(LocaleController.getString("AccDescrAttachButton", R.string.AccDescrChatAttachEnterMenu));

        } else {
            attachButton.setTag(2);

            fromRes = R.drawable.ic_ab_other;
            targetRes = R.drawable.deproko_baseline_attach_26;

            attachButton.setOnClickListener(v -> {
                if (adjustPanLayoutHelper != null && adjustPanLayoutHelper.animationInProgress()) {
                    return;
                }
                delegate.didPressAttachButton();
            });
            attachButton.setContentDescription(LocaleController.getString("AccDescrAttachButton", R.string.AccDescrAttachButton));
        }
        if (duration == 0) {
            attachButton.setImageResource(targetRes);
        } else {
            setImageDrawableWithAnimation(attachButton, fromRes, targetRes, duration);
        }
    }

    private void hideRecordedAudioPanel(boolean wasSent) {
        if (recordPannelAnimation != null && recordPannelAnimation.isRunning()) {
            return;
        }

        audioToSendPath = null;
        audioToSend = null;
        audioToSendMessageObject = null;
        videoToSendMessageObject = null;
        videoTimelineView.destroy();

        if (videoSendButton != null && isInVideoMode() && !NekoConfig.useChatAttachMediaMenu) {
            videoSendButton.setVisibility(View.VISIBLE);
        } else if (audioSendButton != null) {
            audioSendButton.setVisibility(View.VISIBLE);
        }

        if (wasSent) {
            attachButton.setAlpha(0f);
            emojiButton[0].setAlpha(0f);
            emojiButton[1].setAlpha(0f);

            attachButton.setScaleX(0);
            emojiButton[0].setScaleX(0);
            emojiButton[1].setScaleX(0);

            attachButton.setScaleY(0);
            emojiButton[0].setScaleY(0);
            emojiButton[1].setScaleY(0);

            recordPannelAnimation = new AnimatorSet();
            recordPannelAnimation.playTogether(
                    ObjectAnimator.ofFloat(emojiButton[0], View.ALPHA, 1.0f),
                    ObjectAnimator.ofFloat(emojiButton[0], View.SCALE_X, 1.0f),
                    ObjectAnimator.ofFloat(emojiButton[0], View.SCALE_Y, 1.0f),
                    ObjectAnimator.ofFloat(emojiButton[1], View.ALPHA, 1.0f),
                    ObjectAnimator.ofFloat(emojiButton[1], View.SCALE_X, 1.0f),
                    ObjectAnimator.ofFloat(emojiButton[1], View.SCALE_Y, 1.0f),
                    ObjectAnimator.ofFloat(recordDeleteImageView, View.ALPHA, 0.0f),
                    ObjectAnimator.ofFloat(recordDeleteImageView, View.SCALE_X, 0.0f),
                    ObjectAnimator.ofFloat(recordDeleteImageView, View.SCALE_Y, 0.0f),

                    ObjectAnimator.ofFloat(recordedAudioPanel, View.ALPHA, 0.0f),
                    ObjectAnimator.ofFloat(attachButton, View.ALPHA, 1.0f),
                    ObjectAnimator.ofFloat(attachButton, View.SCALE_X, 1.0f),
                    ObjectAnimator.ofFloat(attachButton, View.SCALE_Y, 1.0f),
                    ObjectAnimator.ofFloat(messageEditText, View.ALPHA, 1f),
                    ObjectAnimator.ofFloat(messageEditText, View.TRANSLATION_X, 0)
            );
            recordPannelAnimation.setDuration(150);
            recordPannelAnimation.addListener(new AnimatorListenerAdapter() {
                @Override
                public void onAnimationEnd(Animator animation) {
                    recordedAudioPanel.setVisibility(GONE);
                    messageEditText.requestFocus();
                }
            });

        } else {
            recordDeleteImageView.playAnimation();
            AnimatorSet exitAnimation = new AnimatorSet();

            if (isInVideoMode()) {
                exitAnimation.playTogether(
                        ObjectAnimator.ofFloat(videoTimelineView, View.ALPHA, 0.0f),
                        ObjectAnimator.ofFloat(videoTimelineView, View.TRANSLATION_X, -AndroidUtilities.dp(20)),
                        ObjectAnimator.ofFloat(messageEditText, View.ALPHA, 1f),
                        ObjectAnimator.ofFloat(messageEditText, View.TRANSLATION_X, 0)
                );
            } else {
                messageEditText.setAlpha(1f);
                messageEditText.setTranslationX(0);
                exitAnimation.playTogether(
                        ObjectAnimator.ofFloat(recordedAudioSeekBar, View.ALPHA, 0.0f),
                        ObjectAnimator.ofFloat(recordedAudioPlayButton, View.ALPHA, 0.0f),
                        ObjectAnimator.ofFloat(recordedAudioBackground, View.ALPHA, 0.0f),
                        ObjectAnimator.ofFloat(recordedAudioTimeTextView, View.ALPHA, 0.0f),
                        ObjectAnimator.ofFloat(recordedAudioSeekBar, View.TRANSLATION_X, -AndroidUtilities.dp(20)),
                        ObjectAnimator.ofFloat(recordedAudioPlayButton, View.TRANSLATION_X, -AndroidUtilities.dp(20)),
                        ObjectAnimator.ofFloat(recordedAudioBackground, View.TRANSLATION_X, -AndroidUtilities.dp(20)),
                        ObjectAnimator.ofFloat(recordedAudioTimeTextView, View.TRANSLATION_X, -AndroidUtilities.dp(20))
                );
            }
            exitAnimation.setDuration(200);

            AnimatorSet attachIconAnimator = null;
            AnimatorSet botIconAnimator = null;
            if (attachButton != null && NekoConfig.useChatAttachMediaMenu) {
                checkAttachButton(false, 150);
                if (!attachButton.isShown()) {
                    attachButton.setAlpha(0f);
                    attachButton.setScaleX(0);
                    attachButton.setScaleY(0);

                    attachIconAnimator = new AnimatorSet();
                    attachIconAnimator.playTogether(
                            ObjectAnimator.ofFloat(attachButton, View.ALPHA, 1.0f),
                            ObjectAnimator.ofFloat(attachButton, View.SCALE_X, 1.0f),
                            ObjectAnimator.ofFloat(attachButton, View.SCALE_Y, 1.0f)
                    );
                    attachIconAnimator.setDuration(150);
                }
                if (checkBotButton()) {
                    botButton.setAlpha(0f);
                    botButton.setScaleX(0);
                    botButton.setScaleY(0);

                    botIconAnimator = new AnimatorSet();
                    botIconAnimator.playTogether(
                            ObjectAnimator.ofFloat(botButton, View.ALPHA, 1.0f),
                            ObjectAnimator.ofFloat(botButton, View.SCALE_X, 1.0f),
                            ObjectAnimator.ofFloat(botButton, View.SCALE_Y, 1.0f)
                    );
                    botIconAnimator.setDuration(150);
                }
            }

            emojiButton[0].setAlpha(0f);
            emojiButton[1].setAlpha(0f);

            emojiButton[0].setScaleX(0);
            emojiButton[1].setScaleX(0);

            emojiButton[0].setScaleY(0);
            emojiButton[1].setScaleY(0);

            AnimatorSet iconsEndAnimator = new AnimatorSet();

            iconsEndAnimator.playTogether(
                    ObjectAnimator.ofFloat(recordDeleteImageView, View.ALPHA, 0.0f),
                    ObjectAnimator.ofFloat(recordDeleteImageView, View.SCALE_X, 0.0f),
                    ObjectAnimator.ofFloat(recordDeleteImageView, View.SCALE_Y, 0.0f),
                    ObjectAnimator.ofFloat(recordDeleteImageView, View.ALPHA, 0.0f),

                    ObjectAnimator.ofFloat(emojiButton[0], View.ALPHA, 1.0f),
                    ObjectAnimator.ofFloat(emojiButton[0], View.SCALE_X, 1.0f),
                    ObjectAnimator.ofFloat(emojiButton[0], View.SCALE_Y, 1.0f),

                    ObjectAnimator.ofFloat(emojiButton[1], View.ALPHA, 1.0f),
                    ObjectAnimator.ofFloat(emojiButton[1], View.SCALE_X, 1.0f),
                    ObjectAnimator.ofFloat(emojiButton[1], View.SCALE_Y, 1.0f)
            );
            iconsEndAnimator.setDuration(150);
            iconsEndAnimator.setStartDelay(600);

            recordPannelAnimation = new AnimatorSet();
            if (attachIconAnimator != null) {
                if (botIconAnimator != null) {
                    recordPannelAnimation.playTogether(
                            exitAnimation,
                            attachIconAnimator,
                            botIconAnimator,
                            iconsEndAnimator
                    );
                } else {
                    recordPannelAnimation.playTogether(
                            exitAnimation,
                            attachIconAnimator,
                            iconsEndAnimator
                    );
                }
            } else {
                recordPannelAnimation.playTogether(
                        exitAnimation,
                        iconsEndAnimator
                );
            }

            recordPannelAnimation.addListener(new AnimatorListenerAdapter() {
                @Override
                public void onAnimationEnd(Animator animation) {
                    recordedAudioPanel.setVisibility(GONE);
                    recordedAudioSeekBar.setAlpha(1f);
                    recordedAudioSeekBar.setTranslationX(0);
                    recordedAudioPlayButton.setAlpha(1f);
                    recordedAudioPlayButton.setTranslationX(0);
                    recordedAudioBackground.setAlpha(1f);
                    recordedAudioBackground.setTranslationX(0);
                    recordedAudioTimeTextView.setAlpha(1f);
                    recordedAudioTimeTextView.setTranslationX(0);
                    videoTimelineView.setAlpha(1f);
                    videoTimelineView.setTranslationX(0);
                    messageEditText.setAlpha(1f);
                    messageEditText.setTranslationX(0);
                    messageEditText.requestFocus();

                }
            });
        }
        recordPannelAnimation.start();
    }

    private void sendMessage() {
        if (isInScheduleMode()) {
            AlertsCreator.createScheduleDatePickerDialog(parentActivity, parentFragment.getDialogId(), this::sendMessageInternal);
        } else {
            sendMessageInternal(true, 0);
        }
    }

    private void sendMessageInternal(boolean notify, int scheduleDate) {
        if (slowModeTimer == Integer.MAX_VALUE && !isInScheduleMode()) {
            if (delegate != null) {
                delegate.scrollToSendingMessage();
            }
            return;
        }
        if (parentFragment != null) {
            TLRPC.Chat chat = parentFragment.getCurrentChat();
            TLRPC.User user = parentFragment.getCurrentUser();
            if (user != null || ChatObject.isChannel(chat) && chat.megagroup || !ChatObject.isChannel(chat)) {
                MessagesController.getNotificationsSettings(currentAccount).edit().putBoolean("silent_" + dialog_id, !notify).commit();
            }
        }
        if (stickersExpanded) {
            setStickersExpanded(false, true, false);
            if (searchingType != 0) {
                emojiView.closeSearch(false);
                emojiView.hideSearchKeyboard();
            }
        }
        if (videoToSendMessageObject != null) {
            delegate.needStartRecordVideo(4, notify, scheduleDate);
            hideRecordedAudioPanel(true);
            checkSendButton(true);
            return;
        } else if (audioToSend != null) {
            if (delegate != null) {
                delegate.beforeMessageSend(null, notify, scheduleDate);
            }
            MessageObject playing = MediaController.getInstance().getPlayingMessageObject();
            if (playing != null && playing == audioToSendMessageObject) {
                MediaController.getInstance().cleanupPlayer(true, true);
            }
            SendMessagesHelper.getInstance(currentAccount).sendMessage(audioToSend, null, audioToSendPath, dialog_id, replyingMessageObject, getThreadMessage(), null, null, null, null, notify, scheduleDate, 0, null);
            if (delegate != null) {
                delegate.onMessageSend(null, notify, scheduleDate);
            }
            hideRecordedAudioPanel(true);
            checkSendButton(true);
            return;
        }
        CharSequence message = messageEditText.getText();
        if (parentFragment != null) {
            TLRPC.Chat chat = parentFragment.getCurrentChat();
            if (chat != null && chat.slowmode_enabled && !ChatObject.hasAdminRights(chat)) {
                if (message.length() > accountInstance.getMessagesController().maxMessageLength) {
                    AlertsCreator.showSimpleAlert(parentFragment, LocaleController.getString("Slowmode", R.string.Slowmode), LocaleController.getString("SlowmodeSendErrorTooLong", R.string.SlowmodeSendErrorTooLong));
                    return;
                } else if (forceShowSendButton && message.length() > 0) {
                    AlertsCreator.showSimpleAlert(parentFragment, LocaleController.getString("Slowmode", R.string.Slowmode), LocaleController.getString("SlowmodeSendError", R.string.SlowmodeSendError));
                    return;
                }
            }
        }
        if (StrUtil.isNotBlank(message)) {
            if (delegate != null) {
                delegate.beforeMessageSend(message, notify, scheduleDate);
            }
            if (processSendingText(message, notify, scheduleDate)) {
                messageEditText.setText("");
                lastTypingTimeSend = 0;
                if (delegate != null) {
                    delegate.onMessageSend(message, notify, scheduleDate);
                }
            }
        } else if (forceShowSendButton) {
            if (delegate != null) {
                delegate.beforeMessageSend(null, notify, scheduleDate);
                delegate.onMessageSend(null, notify, scheduleDate);
            }
        }
    }

    public void doneEditingMessage() {
        if (editingMessageObject == null) {
            return;
        }
        if (currentLimit - codePointCount < 0) {
            AndroidUtilities.shakeView(captionLimitView, 2, 0);
            Vibrator v = (Vibrator) captionLimitView.getContext().getSystemService(Context.VIBRATOR_SERVICE);
            if (v != null) {
                v.vibrate(200);
            }
            return;
        }
        CharSequence[] message = new CharSequence[]{AndroidUtilities.getTrimmedString(messageEditText.getText())};
        ArrayList<TLRPC.MessageEntity> entities = MediaDataController.getInstance(currentAccount).getEntities(message, supportsSendingNewEntities());
        if (!TextUtils.equals(message[0], editingMessageObject.messageText) || entities != null && !entities.isEmpty() || editingMessageObject.messageOwner.media instanceof TLRPC.TL_messageMediaWebPage) {
            editingMessageObject.editingMessage = message[0];
            editingMessageObject.editingMessageEntities = entities;
            editingMessageObject.editingMessageSearchWebPage = messageWebPageSearch;
            SendMessagesHelper.getInstance(currentAccount).editMessage(editingMessageObject, null, null, null, null, null, false, null);
        }
        setEditingMessageObject(null, false);
    }

    public boolean processSendingText(CharSequence text, boolean notify, int scheduleDate) {
        text = AndroidUtilities.getTrimmedString(text);
        boolean supportsNewEntities = supportsSendingNewEntities();
        int maxLength = accountInstance.getMessagesController().maxMessageLength;
        if (text.length() != 0) {
            if (delegate != null && parentFragment != null && (scheduleDate != 0) == parentFragment.isInScheduleMode()) {
                delegate.prepareMessageSending();
            }
            int end;
            int start = 0;
            do {
                int whitespaceIndex = -1;
                int dotIndex = -1;
                int tabIndex = -1;
                int enterIndex = -1;
                if (text.length() > start + maxLength) {
                    int i = start + maxLength - 1;
                    int k = 0;
                    while (i > start && k < 300) {
                        char c = text.charAt(i);
                        char c2 = i > 0 ? text.charAt(i - 1) : ' ';
                        if (c == '\n' && c2 == '\n') {
                            tabIndex = i;
                            break;
                        } else if (c == '\n') {
                            enterIndex = i;
                        } else if (dotIndex < 0 && Character.isWhitespace(c) && c2 == '.') {
                            dotIndex = i;
                        } else if (whitespaceIndex < 0 && Character.isWhitespace(c)) {
                            whitespaceIndex = i;
                        }
                        i--;
                        k++;
                    }
                }
                end = Math.min(start + maxLength, text.length());
                if (tabIndex > 0) {
                    end = tabIndex;
                } else if (enterIndex > 0) {
                    end = enterIndex;
                } else if (dotIndex > 0) {
                    end = dotIndex;
                } else if (whitespaceIndex > 0) {
                    end = whitespaceIndex;
                }
                CharSequence[] message = new CharSequence[]{AndroidUtilities.getTrimmedString(text.subSequence(start, end))};
                ArrayList<TLRPC.MessageEntity> entities = MediaDataController.getInstance(currentAccount).getEntities(message, supportsNewEntities);
                SendMessagesHelper.getInstance(currentAccount).sendMessage(message[0].toString(), dialog_id, replyingMessageObject, getThreadMessage(), messageWebPage, messageWebPageSearch, entities, null, null, notify, scheduleDate);
                start = end + 1;
            } while (end != text.length());
            return true;
        }
        return false;
    }

    private boolean supportsSendingNewEntities() {
        TLRPC.EncryptedChat encryptedChat = parentFragment != null ? parentFragment.getCurrentEncryptedChat() : null;
        return encryptedChat == null || AndroidUtilities.getPeerLayerVersion(encryptedChat.layer) >= 101;
    }

    private void checkSendButton(boolean animated) {
        if (editingMessageObject != null || recordingAudioVideo) {
            return;
        }
        if (isPaused) {
            animated = false;
        }
        CharSequence message = AndroidUtilities.getTrimmedString(messageEditText.getText());
        if (slowModeTimer > 0 && slowModeTimer != Integer.MAX_VALUE && !isInScheduleMode()) {
            if (slowModeButton.getVisibility() != VISIBLE) {
                if (animated) {
                    if (runningAnimationType == 5) {
                        return;
                    }
                    if (runningAnimation != null) {
                        runningAnimation.cancel();
                        runningAnimation = null;
                    }
                    if (runningAnimation2 != null) {
                        runningAnimation2.cancel();
                        runningAnimation2 = null;
                    }

                    if (attachLayout != null) {
                        if (!NekoConfig.useChatAttachMediaMenu) {
                            runningAnimation2 = new AnimatorSet();
                            ArrayList<Animator> animators = new ArrayList<>();
                            animators.add(ObjectAnimator.ofFloat(attachLayout, View.ALPHA, 0.0f));
                            animators.add(ObjectAnimator.ofFloat(attachLayout, View.SCALE_X, 0.0f));
                            scheduleButtonHidden = false;
                            boolean hasScheduled = delegate != null && delegate.hasScheduledMessages();
                            if (scheduledButton != null) {
                                scheduledButton.setScaleY(1.0f);
                                if (hasScheduled) {
                                    scheduledButton.setVisibility(VISIBLE);
                                    scheduledButton.setTag(1);
                                    scheduledButton.setPivotX(AndroidUtilities.dp(48));
                                    animators.add(ObjectAnimator.ofFloat(scheduledButton, View.TRANSLATION_X, AndroidUtilities.dp(botButton != null && botButton.getVisibility() == VISIBLE ? 96 : 48)));
                                    animators.add(ObjectAnimator.ofFloat(scheduledButton, View.ALPHA, 1.0f));
                                    animators.add(ObjectAnimator.ofFloat(scheduledButton, View.SCALE_X, 1.0f));
                                } else {
                                    scheduledButton.setTranslationX(AndroidUtilities.dp(botButton != null && botButton.getVisibility() == VISIBLE ? 96 : 48));
                                    scheduledButton.setAlpha(1.0f);
                                    scheduledButton.setScaleX(1.0f);
                                }
                            }
                            runningAnimation2.playTogether(animators);
                            runningAnimation2.setDuration(100);
                            runningAnimation2.addListener(new AnimatorListenerAdapter() {
                                @Override
                                public void onAnimationEnd(Animator animation) {
                                    if (animation.equals(runningAnimation2)) {
                                        attachLayout.setVisibility(GONE);
                                        runningAnimation2 = null;
                                    }
                                }

                                @Override
                                public void onAnimationCancel(Animator animation) {
                                    if (animation.equals(runningAnimation2)) {
                                        runningAnimation2 = null;
                                    }
                                }
                            });

                            runningAnimation2.start();
                            updateFieldRight(0);
                            if (delegate != null && getVisibility() == VISIBLE) {
                                delegate.onAttachButtonHidden();
                            }
                        } else {
                            checkAttachButton(true, 150);
                            updateFieldRight(1);
                        }

                        runningAnimationType = 5;
                        runningAnimation = new AnimatorSet();

                        ArrayList<Animator> animators = new ArrayList<>();
                        if (NekoConfig.useChatAttachMediaMenu && botButton.getVisibility() == VISIBLE) {
                            animators.add(ObjectAnimator.ofFloat(botButton, View.SCALE_X, 0.1f));
                            animators.add(ObjectAnimator.ofFloat(botButton, View.SCALE_Y, 0.1f));
                            animators.add(ObjectAnimator.ofFloat(botButton, View.ALPHA, 0.0f));
                        }
                        if (audioVideoButtonContainer.getVisibility() == VISIBLE) {
                            animators.add(ObjectAnimator.ofFloat(audioVideoButtonContainer, View.SCALE_X, 0.1f));
                            animators.add(ObjectAnimator.ofFloat(audioVideoButtonContainer, View.SCALE_Y, 0.1f));
                            animators.add(ObjectAnimator.ofFloat(audioVideoButtonContainer, View.ALPHA, 0.0f));
                        }
                        if (expandStickersButton.getVisibility() == VISIBLE) {
                            animators.add(ObjectAnimator.ofFloat(expandStickersButton, View.SCALE_X, 0.1f));
                            animators.add(ObjectAnimator.ofFloat(expandStickersButton, View.SCALE_Y, 0.1f));
                            animators.add(ObjectAnimator.ofFloat(expandStickersButton, View.ALPHA, 0.0f));
                        }
                        if (sendButton.getVisibility() == VISIBLE) {
                            animators.add(ObjectAnimator.ofFloat(sendButton, View.SCALE_X, 0.1f));
                            animators.add(ObjectAnimator.ofFloat(sendButton, View.SCALE_Y, 0.1f));
                            animators.add(ObjectAnimator.ofFloat(sendButton, View.ALPHA, 0.0f));
                        }
                        if (cancelBotButton.getVisibility() == VISIBLE) {
                            animators.add(ObjectAnimator.ofFloat(cancelBotButton, View.SCALE_X, 0.1f));
                            animators.add(ObjectAnimator.ofFloat(cancelBotButton, View.SCALE_Y, 0.1f));
                            animators.add(ObjectAnimator.ofFloat(cancelBotButton, View.ALPHA, 0.0f));
                        }
                        animators.add(ObjectAnimator.ofFloat(slowModeButton, View.SCALE_X, 1.0f));
                        animators.add(ObjectAnimator.ofFloat(slowModeButton, View.SCALE_Y, 1.0f));
                        animators.add(ObjectAnimator.ofFloat(slowModeButton, View.ALPHA, 1.0f));
                        setSlowModeButtonVisible(true);
                        runningAnimation.playTogether(animators);
                        runningAnimation.setDuration(150);
                        runningAnimation.addListener(new AnimatorListenerAdapter() {
                            @Override
                            public void onAnimationEnd(Animator animation) {
                                if (animation.equals(runningAnimation)) {
                                    sendButton.setVisibility(GONE);
                                    cancelBotButton.setVisibility(GONE);
                                    audioVideoButtonContainer.setVisibility(GONE);
                                    expandStickersButton.setVisibility(GONE);
                                    runningAnimation = null;
                                    runningAnimationType = 0;
                                }
                            }

                            @Override
                            public void onAnimationCancel(Animator animation) {
                                if (animation.equals(runningAnimation)) {
                                    runningAnimation = null;
                                }
                            }
                        });
                        runningAnimation.start();
                    } else {
                        slowModeButton.setScaleX(1.0f);
                        slowModeButton.setScaleY(1.0f);
                        slowModeButton.setAlpha(1.0f);
                        setSlowModeButtonVisible(true);

                        audioVideoButtonContainer.setScaleX(0.1f);
                        audioVideoButtonContainer.setScaleY(0.1f);
                        audioVideoButtonContainer.setAlpha(0.0f);
                        audioVideoButtonContainer.setVisibility(GONE);

                        sendButton.setScaleX(0.1f);
                        sendButton.setScaleY(0.1f);
                        sendButton.setAlpha(0.0f);
                        sendButton.setVisibility(GONE);

                        cancelBotButton.setScaleX(0.1f);
                        cancelBotButton.setScaleY(0.1f);
                        cancelBotButton.setAlpha(0.0f);
                        cancelBotButton.setVisibility(GONE);

                        if (expandStickersButton.getVisibility() == VISIBLE) {
                            expandStickersButton.setScaleX(0.1f);
                            expandStickersButton.setScaleY(0.1f);
                            expandStickersButton.setAlpha(0.0f);
                            expandStickersButton.setVisibility(GONE);
                        }
                        if (attachLayout != null) {
                            if (!NekoConfig.useChatAttachMediaMenu) {
                                attachLayout.setVisibility(GONE);
                                if (delegate != null && getVisibility() == VISIBLE) {
                                    delegate.onAttachButtonHidden();
                                }
                                updateFieldRight(0);
                            } else {
                                checkAttachButton(true, 0);
                                updateFieldRight(1);
                            }
                        }
                        scheduleButtonHidden = false;
                        if (scheduledButton != null) {
                            if (delegate != null && delegate.hasScheduledMessages()) {
                                scheduledButton.setVisibility(VISIBLE);
                                scheduledButton.setTag(1);
                            }
                            scheduledButton.setTranslationX(AndroidUtilities.dp(botButton != null && botButton.getVisibility() == VISIBLE ? 96 : 48));
                            scheduledButton.setAlpha(1.0f);
                            scheduledButton.setScaleX(1.0f);
                            scheduledButton.setScaleY(1.0f);
                        }
                    }
                }
            }
        } else if (message.length() > 0 || forceShowSendButton || audioToSend != null || videoToSendMessageObject != null || slowModeTimer == Integer.MAX_VALUE && !isInScheduleMode()) {
            final String caption = messageEditText.getCaption();
            boolean showBotButton = caption != null && (sendButton.getVisibility() == VISIBLE || expandStickersButton.getVisibility() == VISIBLE);
            boolean showSendButton = caption == null && (cancelBotButton.getVisibility() == VISIBLE || expandStickersButton.getVisibility() == VISIBLE);
            int color;
            if (slowModeTimer == Integer.MAX_VALUE && !isInScheduleMode()) {
                color = Theme.getColor(Theme.key_chat_messagePanelIcons);
            } else {
                color = Theme.getColor(Theme.key_chat_messagePanelSend);
            }
            Theme.setSelectorDrawableColor(sendButton.getBackground(), Color.argb(24, Color.red(color), Color.green(color), Color.blue(color)), true);
            if (audioVideoButtonContainer.getVisibility() == VISIBLE || slowModeButton.getVisibility() == VISIBLE || showBotButton || showSendButton) {
                if (animated) {
                    if (runningAnimationType == 1 && messageEditText.getCaption() == null || runningAnimationType == 3 && caption != null) {
                        return;
                    }
                    if (runningAnimation != null) {
                        runningAnimation.cancel();
                        runningAnimation = null;
                    }
                    if (runningAnimation2 != null) {
                        runningAnimation2.cancel();
                        runningAnimation2 = null;
                    }

                    if (attachLayout != null) {

                        if (!NekoConfig.useChatAttachMediaMenu) {
                            runningAnimation2 = new AnimatorSet();
                            ArrayList<Animator> animators = new ArrayList<>();
                            animators.add(ObjectAnimator.ofFloat(attachLayout, View.ALPHA, 0.0f));
                            animators.add(ObjectAnimator.ofFloat(attachLayout, View.SCALE_X, 0.0f));
                            boolean hasScheduled = delegate != null && delegate.hasScheduledMessages();
                            scheduleButtonHidden = true;
                            if (scheduledButton != null) {
                                scheduledButton.setScaleY(1.0f);
                                if (hasScheduled) {
                                    scheduledButton.setTag(null);
                                    animators.add(ObjectAnimator.ofFloat(scheduledButton, View.ALPHA, 0.0f));
                                    animators.add(ObjectAnimator.ofFloat(scheduledButton, View.SCALE_X, 0.0f));
                                    animators.add(ObjectAnimator.ofFloat(scheduledButton, View.TRANSLATION_X, AndroidUtilities.dp(botButton == null || botButton.getVisibility() == GONE ? 48 : 96)));
                                } else {
                                    scheduledButton.setAlpha(0.0f);
                                    scheduledButton.setScaleX(0.0f);
                                    scheduledButton.setTranslationX(AndroidUtilities.dp(botButton == null || botButton.getVisibility() == GONE ? 48 : 96));
                                }
                            }
                            runningAnimation2.playTogether(animators);
                            runningAnimation2.setDuration(100);
                            runningAnimation2.addListener(new AnimatorListenerAdapter() {
                                @Override
                                public void onAnimationEnd(Animator animation) {
                                    if (animation.equals(runningAnimation2)) {
                                        attachLayout.setVisibility(GONE);
                                        if (hasScheduled) {
                                            scheduledButton.setVisibility(GONE);
                                        }
                                        runningAnimation2 = null;
                                    }
                                }

                                @Override
                                public void onAnimationCancel(Animator animation) {
                                    if (animation.equals(runningAnimation2)) {
                                        runningAnimation2 = null;
                                    }
                                }
                            });
                            runningAnimation2.start();
                            updateFieldRight(0);
                            if (delegate != null && getVisibility() == VISIBLE) {
                                delegate.onAttachButtonHidden();
                            }
                        } else {
                            checkAttachButton(true, 150);
                        }
                    }

                    runningAnimation = new AnimatorSet();

                    ArrayList<Animator> animators = new ArrayList<>();
                    if (NekoConfig.useChatAttachMediaMenu && botButton.getVisibility() == VISIBLE) {
                        animators.add(ObjectAnimator.ofFloat(botButton, View.SCALE_X, 0.1f));
                        animators.add(ObjectAnimator.ofFloat(botButton, View.SCALE_Y, 0.1f));
                        animators.add(ObjectAnimator.ofFloat(botButton, View.ALPHA, 0.0f));
                    }
                    if (audioVideoButtonContainer.getVisibility() == VISIBLE) {
                        animators.add(ObjectAnimator.ofFloat(audioVideoButtonContainer, View.SCALE_X, 0.1f));
                        animators.add(ObjectAnimator.ofFloat(audioVideoButtonContainer, View.SCALE_Y, 0.1f));
                        animators.add(ObjectAnimator.ofFloat(audioVideoButtonContainer, View.ALPHA, 0.0f));
                    }
                    if (expandStickersButton.getVisibility() == VISIBLE) {
                        animators.add(ObjectAnimator.ofFloat(expandStickersButton, View.SCALE_X, 0.1f));
                        animators.add(ObjectAnimator.ofFloat(expandStickersButton, View.SCALE_Y, 0.1f));
                        animators.add(ObjectAnimator.ofFloat(expandStickersButton, View.ALPHA, 0.0f));
                    }
                    if (slowModeButton.getVisibility() == VISIBLE) {
                        animators.add(ObjectAnimator.ofFloat(slowModeButton, View.SCALE_X, 0.1f));
                        animators.add(ObjectAnimator.ofFloat(slowModeButton, View.SCALE_Y, 0.1f));
                        animators.add(ObjectAnimator.ofFloat(slowModeButton, View.ALPHA, 0.0f));
                    }
                    if (showBotButton) {
                        animators.add(ObjectAnimator.ofFloat(sendButton, View.SCALE_X, 0.1f));
                        animators.add(ObjectAnimator.ofFloat(sendButton, View.SCALE_Y, 0.1f));
                        animators.add(ObjectAnimator.ofFloat(sendButton, View.ALPHA, 0.0f));
                    } else if (showSendButton) {
                        animators.add(ObjectAnimator.ofFloat(cancelBotButton, View.SCALE_X, 0.1f));
                        animators.add(ObjectAnimator.ofFloat(cancelBotButton, View.SCALE_Y, 0.1f));
                        animators.add(ObjectAnimator.ofFloat(cancelBotButton, View.ALPHA, 0.0f));
                    }
                    if (caption != null) {
                        runningAnimationType = 3;
                        animators.add(ObjectAnimator.ofFloat(cancelBotButton, View.SCALE_X, 1.0f));
                        animators.add(ObjectAnimator.ofFloat(cancelBotButton, View.SCALE_Y, 1.0f));
                        animators.add(ObjectAnimator.ofFloat(cancelBotButton, View.ALPHA, 1.0f));
                        cancelBotButton.setVisibility(VISIBLE);
                    } else {
                        runningAnimationType = 1;
                        animators.add(ObjectAnimator.ofFloat(sendButton, View.SCALE_X, 1.0f));
                        animators.add(ObjectAnimator.ofFloat(sendButton, View.SCALE_Y, 1.0f));
                        animators.add(ObjectAnimator.ofFloat(sendButton, View.ALPHA, 1.0f));
                        sendButton.setVisibility(VISIBLE);
                    }

                    runningAnimation.playTogether(animators);
                    runningAnimation.setDuration(150);
                    runningAnimation.addListener(new AnimatorListenerAdapter() {
                        @Override
                        public void onAnimationEnd(Animator animation) {
                            if (animation.equals(runningAnimation)) {
                                if (NekoConfig.useChatAttachMediaMenu && botButton != null) {
                                    botButton.setVisibility(View.GONE);
                                    updateFieldRight(1);
                                }
                                if (caption != null) {
                                    cancelBotButton.setVisibility(VISIBLE);
                                    sendButton.setVisibility(GONE);
                                } else {
                                    sendButton.setVisibility(VISIBLE);
                                    cancelBotButton.setVisibility(GONE);
                                }
                                audioVideoButtonContainer.setVisibility(GONE);
                                expandStickersButton.setVisibility(GONE);
                                setSlowModeButtonVisible(false);
                                runningAnimation = null;
                                runningAnimationType = 0;
                            }
                        }

                        @Override
                        public void onAnimationCancel(Animator animation) {
                            if (animation.equals(runningAnimation)) {
                                runningAnimation = null;
                            }
                        }
                    });
                    runningAnimation.start();
                } else {
                    audioVideoButtonContainer.setScaleX(0.1f);
                    audioVideoButtonContainer.setScaleY(0.1f);
                    audioVideoButtonContainer.setAlpha(0.0f);
                    audioVideoButtonContainer.setVisibility(GONE);
                    if (slowModeButton.getVisibility() == VISIBLE) {
                        slowModeButton.setScaleX(0.1f);
                        slowModeButton.setScaleY(0.1f);
                        slowModeButton.setAlpha(0.0f);
                        setSlowModeButtonVisible(false);
                    }
                    if (caption != null) {
                        sendButton.setScaleX(0.1f);
                        sendButton.setScaleY(0.1f);
                        sendButton.setAlpha(0.0f);
                        sendButton.setVisibility(GONE);
                        cancelBotButton.setScaleX(1.0f);
                        cancelBotButton.setScaleY(1.0f);
                        cancelBotButton.setAlpha(1.0f);
                        cancelBotButton.setVisibility(VISIBLE);
                    } else {
                        cancelBotButton.setScaleX(0.1f);
                        cancelBotButton.setScaleY(0.1f);
                        cancelBotButton.setAlpha(0.0f);
                        sendButton.setVisibility(VISIBLE);
                        sendButton.setScaleX(1.0f);
                        sendButton.setScaleY(1.0f);
                        sendButton.setAlpha(1.0f);
                        cancelBotButton.setVisibility(GONE);
                    }
                    if (expandStickersButton.getVisibility() == VISIBLE) {
                        expandStickersButton.setScaleX(0.1f);
                        expandStickersButton.setScaleY(0.1f);
                        expandStickersButton.setAlpha(0.0f);
                        expandStickersButton.setVisibility(GONE);
                    }
                    if (attachLayout != null) {
                        if (!NekoConfig.useChatAttachMediaMenu) {
                            attachLayout.setVisibility(GONE);
                            if (delegate != null && getVisibility() == VISIBLE) {
                                delegate.onAttachButtonHidden();
                            }
                            updateFieldRight(0);
                        } else {
                            checkAttachButton(true, 0);
                            updateFieldRight(1);
                        }
                    }
                    scheduleButtonHidden = true;
                    if (scheduledButton != null) {
                        if (delegate != null && delegate.hasScheduledMessages()) {
                            scheduledButton.setVisibility(GONE);
                            scheduledButton.setTag(null);
                        }
                        scheduledButton.setAlpha(0.0f);
                        scheduledButton.setScaleX(0.0f);
                        scheduledButton.setScaleY(1.0f);
                        scheduledButton.setTranslationX(AndroidUtilities.dp(botButton == null || botButton.getVisibility() == GONE ? 48 : 96));
                    }
                }
            }
        } else if (emojiView != null && emojiViewVisible && (stickersTabOpen || emojiTabOpen && searchingType == 2) && !AndroidUtilities.isInMultiwindow) {
            if (animated) {
                if (runningAnimationType == 4) {
                    return;
                }

                if (runningAnimation != null) {
                    runningAnimation.cancel();
                    runningAnimation = null;
                }
                if (runningAnimation2 != null) {
                    runningAnimation2.cancel();
                    runningAnimation2 = null;
                }

                if (attachLayout != null && recordInterfaceState == 0) {
                    attachLayout.setVisibility(VISIBLE);
                    runningAnimation2 = new AnimatorSet();
                    ArrayList<Animator> animators = new ArrayList<>();
                    animators.add(ObjectAnimator.ofFloat(attachLayout, View.ALPHA, 1.0f));
                    animators.add(ObjectAnimator.ofFloat(attachLayout, View.SCALE_X, 1.0f));
                    boolean hasScheduled = delegate != null && delegate.hasScheduledMessages();
                    scheduleButtonHidden = false;
                    if (scheduledButton != null) {
                        scheduledButton.setScaleY(1.0f);
                        if (hasScheduled) {
                            scheduledButton.setVisibility(VISIBLE);
                            scheduledButton.setTag(1);
                            scheduledButton.setPivotX(AndroidUtilities.dp(48));
                            animators.add(ObjectAnimator.ofFloat(scheduledButton, View.ALPHA, 1.0f));
                            animators.add(ObjectAnimator.ofFloat(scheduledButton, View.SCALE_X, 1.0f));
                            animators.add(ObjectAnimator.ofFloat(scheduledButton, View.TRANSLATION_X, 0));
                        } else {
                            scheduledButton.setAlpha(1.0f);
                            scheduledButton.setScaleX(1.0f);
                            scheduledButton.setTranslationX(0);
                        }
                    }
                    runningAnimation2.playTogether(animators);
                    runningAnimation2.setDuration(100);
                    runningAnimation2.addListener(new AnimatorListenerAdapter() {
                        @Override
                        public void onAnimationEnd(Animator animation) {
                            if (animation.equals(runningAnimation2)) {
                                runningAnimation2 = null;
                            }
                        }

                        @Override
                        public void onAnimationCancel(Animator animation) {
                            if (animation.equals(runningAnimation2)) {
                                runningAnimation2 = null;
                            }
                        }
                    });
                    runningAnimation2.start();
                    checkAttachButton(false, 150);
                    updateFieldRight(1);
                    if (getVisibility() == VISIBLE) {
                        delegate.onAttachButtonShow();
                    }
                }

                expandStickersButton.setVisibility(VISIBLE);
                runningAnimation = new AnimatorSet();
                runningAnimationType = 4;

                ArrayList<Animator> animators = new ArrayList<>();
                animators.add(ObjectAnimator.ofFloat(expandStickersButton, View.SCALE_X, 1.0f));
                animators.add(ObjectAnimator.ofFloat(expandStickersButton, View.SCALE_Y, 1.0f));
                animators.add(ObjectAnimator.ofFloat(expandStickersButton, View.ALPHA, 1.0f));
                if (cancelBotButton.getVisibility() == VISIBLE) {
                    animators.add(ObjectAnimator.ofFloat(cancelBotButton, View.SCALE_X, 0.1f));
                    animators.add(ObjectAnimator.ofFloat(cancelBotButton, View.SCALE_Y, 0.1f));
                    animators.add(ObjectAnimator.ofFloat(cancelBotButton, View.ALPHA, 0.0f));
                } else if (audioVideoButtonContainer.getVisibility() == VISIBLE) {
                    animators.add(ObjectAnimator.ofFloat(audioVideoButtonContainer, View.SCALE_X, 0.1f));
                    animators.add(ObjectAnimator.ofFloat(audioVideoButtonContainer, View.SCALE_Y, 0.1f));
                    animators.add(ObjectAnimator.ofFloat(audioVideoButtonContainer, View.ALPHA, 0.0f));
                } else if (slowModeButton.getVisibility() == VISIBLE) {
                    animators.add(ObjectAnimator.ofFloat(slowModeButton, View.SCALE_X, 0.1f));
                    animators.add(ObjectAnimator.ofFloat(slowModeButton, View.SCALE_Y, 0.1f));
                    animators.add(ObjectAnimator.ofFloat(slowModeButton, View.ALPHA, 0.0f));
                } else {
                    animators.add(ObjectAnimator.ofFloat(sendButton, View.SCALE_X, 0.1f));
                    animators.add(ObjectAnimator.ofFloat(sendButton, View.SCALE_Y, 0.1f));
                    animators.add(ObjectAnimator.ofFloat(sendButton, View.ALPHA, 0.0f));
                }

                runningAnimation.playTogether(animators);
                runningAnimation.setDuration(AdjustPanLayoutHelper.keyboardDuration);
                runningAnimation.addListener(new AnimatorListenerAdapter() {
                    @Override
                    public void onAnimationEnd(Animator animation) {
                        if (animation.equals(runningAnimation)) {
                            sendButton.setVisibility(GONE);
                            cancelBotButton.setVisibility(GONE);
                            setSlowModeButtonVisible(false);
                            audioVideoButtonContainer.setVisibility(GONE);
                            expandStickersButton.setVisibility(VISIBLE);
                            runningAnimation = null;
                            runningAnimationType = 0;
                        }
                    }

                    @Override
                    public void onAnimationCancel(Animator animation) {
                        if (animation.equals(runningAnimation)) {
                            runningAnimation = null;
                        }
                    }
                });
                runningAnimation.start();
            } else {
                slowModeButton.setScaleX(0.1f);
                slowModeButton.setScaleY(0.1f);
                slowModeButton.setAlpha(0.0f);
                setSlowModeButtonVisible(false);
                sendButton.setScaleX(0.1f);
                sendButton.setScaleY(0.1f);
                sendButton.setAlpha(0.0f);
                sendButton.setVisibility(GONE);
                cancelBotButton.setScaleX(0.1f);
                cancelBotButton.setScaleY(0.1f);
                cancelBotButton.setAlpha(0.0f);
                cancelBotButton.setVisibility(GONE);
                audioVideoButtonContainer.setScaleX(0.1f);
                audioVideoButtonContainer.setScaleY(0.1f);
                audioVideoButtonContainer.setAlpha(0.0f);
                audioVideoButtonContainer.setVisibility(GONE);
                expandStickersButton.setScaleX(1.0f);
                expandStickersButton.setScaleY(1.0f);
                expandStickersButton.setAlpha(1.0f);
                expandStickersButton.setVisibility(VISIBLE);
                if (attachLayout != null) {
                    if (getVisibility() == VISIBLE) {
                        delegate.onAttachButtonShow();
                    }
                    attachLayout.setVisibility(VISIBLE);
                    checkAttachButton(false, 0);
                    updateFieldRight(1);
                }
                scheduleButtonHidden = false;
                if (scheduledButton != null) {
                    if (delegate != null && delegate.hasScheduledMessages()) {
                        scheduledButton.setVisibility(VISIBLE);
                        scheduledButton.setTag(1);
                    }
                    scheduledButton.setAlpha(1.0f);
                    scheduledButton.setScaleX(1.0f);
                    scheduledButton.setScaleY(1.0f);
                    scheduledButton.setTranslationX(0);
                }
            }
        } else if (sendButton.getVisibility() == VISIBLE || cancelBotButton.getVisibility() == VISIBLE || expandStickersButton.getVisibility() == VISIBLE || slowModeButton.getVisibility() == VISIBLE) {
            if (animated) {
                if (runningAnimationType == 2) {
                    return;
                }

                if (runningAnimation != null) {
                    runningAnimation.cancel();
                    runningAnimation = null;
                }
                if (runningAnimation2 != null) {
                    runningAnimation2.cancel();
                    runningAnimation2 = null;
                }

                if (attachLayout != null) {
                    attachLayout.setVisibility(VISIBLE);
                    runningAnimation2 = new AnimatorSet();
                    ArrayList<Animator> animators = new ArrayList<>();
                    animators.add(ObjectAnimator.ofFloat(attachLayout, View.ALPHA, 1.0f));
                    animators.add(ObjectAnimator.ofFloat(attachLayout, View.SCALE_X, 1.0f));
                    boolean hasScheduled = delegate != null && delegate.hasScheduledMessages();
                    scheduleButtonHidden = false;
                    if (scheduledButton != null) {
                        if (hasScheduled) {
                            scheduledButton.setVisibility(VISIBLE);
                            scheduledButton.setTag(1);
                            scheduledButton.setPivotX(AndroidUtilities.dp(48));
                            animators.add(ObjectAnimator.ofFloat(scheduledButton, View.ALPHA, 1.0f));
                            animators.add(ObjectAnimator.ofFloat(scheduledButton, View.SCALE_X, 1.0f));
                            animators.add(ObjectAnimator.ofFloat(scheduledButton, View.TRANSLATION_X, 0));
                        } else {
                            scheduledButton.setAlpha(1.0f);
                            scheduledButton.setScaleX(1.0f);
                            scheduledButton.setScaleY(1.0f);
                            scheduledButton.setTranslationX(0);
                        }
                    }
                    if (NekoConfig.useChatAttachMediaMenu && checkBotButton()) {
                        animators.add(ObjectAnimator.ofFloat(botButton, View.SCALE_X, 1f));
                        animators.add(ObjectAnimator.ofFloat(botButton, View.SCALE_Y, 1f));
                        animators.add(ObjectAnimator.ofFloat(botButton, View.ALPHA, 1f));
                    }
                    runningAnimation2.playTogether(animators);
                    runningAnimation2.setDuration(100);
                    runningAnimation2.addListener(new AnimatorListenerAdapter() {
                        @Override
                        public void onAnimationEnd(Animator animation) {
                            if (animation.equals(runningAnimation2)) {
                                runningAnimation2 = null;
                            }
                            if (NekoConfig.useChatAttachMediaMenu && checkBotButton()) {
                                updateBotButton();
                                updateFieldRight(1);
                            }
                        }

                        @Override
                        public void onAnimationCancel(Animator animation) {
                            if (animation.equals(runningAnimation2)) {
                                runningAnimation2 = null;
                            }
                        }
                    });
                    runningAnimation2.start();
                    checkAttachButton(false, 150);
                    updateFieldRight(1);
                    if (getVisibility() == VISIBLE) {
                        delegate.onAttachButtonShow();
                    }
                }

                audioVideoButtonContainer.setVisibility(VISIBLE);
                runningAnimation = new AnimatorSet();
                runningAnimationType = 2;

                ArrayList<Animator> animators = new ArrayList<>();
                animators.add(ObjectAnimator.ofFloat(audioVideoButtonContainer, View.SCALE_X, 1.0f));
                animators.add(ObjectAnimator.ofFloat(audioVideoButtonContainer, View.SCALE_Y, 1.0f));
                animators.add(ObjectAnimator.ofFloat(audioVideoButtonContainer, View.ALPHA, 1.0f));
                if (cancelBotButton.getVisibility() == VISIBLE) {
                    animators.add(ObjectAnimator.ofFloat(cancelBotButton, View.SCALE_X, 0.1f));
                    animators.add(ObjectAnimator.ofFloat(cancelBotButton, View.SCALE_Y, 0.1f));
                    animators.add(ObjectAnimator.ofFloat(cancelBotButton, View.ALPHA, 0.0f));
                } else if (expandStickersButton.getVisibility() == VISIBLE) {
                    animators.add(ObjectAnimator.ofFloat(expandStickersButton, View.SCALE_X, 0.1f));
                    animators.add(ObjectAnimator.ofFloat(expandStickersButton, View.SCALE_Y, 0.1f));
                    animators.add(ObjectAnimator.ofFloat(expandStickersButton, View.ALPHA, 0.0f));
                } else if (slowModeButton.getVisibility() == VISIBLE) {
                    animators.add(ObjectAnimator.ofFloat(slowModeButton, View.SCALE_X, 0.1f));
                    animators.add(ObjectAnimator.ofFloat(slowModeButton, View.SCALE_Y, 0.1f));
                    animators.add(ObjectAnimator.ofFloat(slowModeButton, View.ALPHA, 0.0f));
                } else {
                    animators.add(ObjectAnimator.ofFloat(sendButton, View.SCALE_X, 0.1f));
                    animators.add(ObjectAnimator.ofFloat(sendButton, View.SCALE_Y, 0.1f));
                    animators.add(ObjectAnimator.ofFloat(sendButton, View.ALPHA, 0.0f));
                }

                runningAnimation.playTogether(animators);
                runningAnimation.setDuration(150);
                runningAnimation.addListener(new AnimatorListenerAdapter() {
                    @Override
                    public void onAnimationEnd(Animator animation) {
                        if (animation.equals(runningAnimation)) {
                            setSlowModeButtonVisible(false);
                            runningAnimation = null;
                            runningAnimationType = 0;

                            if (audioVideoButtonContainer != null) {
                                audioVideoButtonContainer.setVisibility(VISIBLE);
                            }
                        }
                    }

                    @Override
                    public void onAnimationCancel(Animator animation) {
                        if (animation.equals(runningAnimation)) {
                            runningAnimation = null;
                        }
                    }
                });
                runningAnimation.start();
            } else {
                slowModeButton.setScaleX(0.1f);
                slowModeButton.setScaleY(0.1f);
                slowModeButton.setAlpha(0.0f);
                setSlowModeButtonVisible(false);
                sendButton.setScaleX(0.1f);
                sendButton.setScaleY(0.1f);
                sendButton.setAlpha(0.0f);
                sendButton.setVisibility(GONE);
                cancelBotButton.setScaleX(0.1f);
                cancelBotButton.setScaleY(0.1f);
                cancelBotButton.setAlpha(0.0f);
                cancelBotButton.setVisibility(GONE);
                expandStickersButton.setScaleX(0.1f);
                expandStickersButton.setScaleY(0.1f);
                expandStickersButton.setAlpha(0.0f);
                expandStickersButton.setVisibility(GONE);
                audioVideoButtonContainer.setScaleX(1.0f);
                audioVideoButtonContainer.setScaleY(1.0f);
                audioVideoButtonContainer.setAlpha(1.0f);
                audioVideoButtonContainer.setVisibility(VISIBLE);
                if (attachLayout != null) {
                    if (getVisibility() == VISIBLE) {
                        delegate.onAttachButtonShow();
                    }
                    attachLayout.setAlpha(1.0f);
                    attachLayout.setScaleX(1.0f);
                    attachLayout.setVisibility(VISIBLE);
                    checkAttachButton(false, 0);
                    updateFieldRight(1);
                }
                scheduleButtonHidden = false;
                if (scheduledButton != null) {
                    if (delegate != null && delegate.hasScheduledMessages()) {
                        scheduledButton.setVisibility(VISIBLE);
                        scheduledButton.setTag(1);
                    }
                    scheduledButton.setAlpha(1.0f);
                    scheduledButton.setScaleX(1.0f);
                    scheduledButton.setScaleY(1.0f);
                    scheduledButton.setTranslationX(0);
                }
            }
        }
    }

    private void setSlowModeButtonVisible(boolean visible) {
        slowModeButton.setVisibility(visible ? VISIBLE : GONE);
        int padding = visible ? AndroidUtilities.dp(16) : 0;
        if (messageEditText.getPaddingRight() != padding) {
            messageEditText.setPadding(0, AndroidUtilities.dp(11), padding, AndroidUtilities.dp(12));
        }
    }

    private void updateFieldRight(int attachVisible) {
        if (messageEditText == null || editingMessageObject != null) {
            return;
        }
        FrameLayout.LayoutParams layoutParams = (FrameLayout.LayoutParams) messageEditText.getLayoutParams();
        int oldRightMargin = layoutParams.rightMargin;
        if (attachVisible == 1) {
            if (botButton != null && botButton.getVisibility() == VISIBLE && scheduledButton != null && scheduledButton.getVisibility() == VISIBLE && attachLayout != null && attachLayout.getVisibility() == VISIBLE) {
                layoutParams.rightMargin = AndroidUtilities.dp(146);
            } else if (botButton != null && botButton.getVisibility() == VISIBLE || notifyButton != null && notifyButton.getVisibility() == VISIBLE || scheduledButton != null && scheduledButton.getTag() != null) {
                layoutParams.rightMargin = AndroidUtilities.dp(98);
            } else {
                layoutParams.rightMargin = AndroidUtilities.dp(50);
            }
        } else if (attachVisible == 2) {
            if (layoutParams.rightMargin != AndroidUtilities.dp(2)) {
                if (botButton != null && botButton.getVisibility() == VISIBLE && scheduledButton != null && scheduledButton.getVisibility() == VISIBLE && attachLayout != null && attachLayout.getVisibility() == VISIBLE) {
                    layoutParams.rightMargin = AndroidUtilities.dp(146);
                } else if (botButton != null && botButton.getVisibility() == VISIBLE || notifyButton != null && notifyButton.getVisibility() == VISIBLE || scheduledButton != null && scheduledButton.getTag() != null) {
                    layoutParams.rightMargin = AndroidUtilities.dp(98);
                } else {
                    layoutParams.rightMargin = AndroidUtilities.dp(50);
                }
            }
        } else {
            if (scheduledButton != null && scheduledButton.getTag() != null) {
                layoutParams.rightMargin = AndroidUtilities.dp(50);
            } else {
                layoutParams.rightMargin = AndroidUtilities.dp(2);
            }
        }
        if (oldRightMargin != layoutParams.rightMargin) {
            messageEditText.setLayoutParams(layoutParams);
        }
    }

    public void startMessageTransition() {
        if (moveToSendStateRunnable != null) {
            AndroidUtilities.cancelRunOnUIThread(moveToSendStateRunnable);
            moveToSendStateRunnable = null;
        }
        messageTransitionIsRunning = true;
        updateRecordIntefrace(RECORD_STATE_SENDING);
    }

    public boolean canShowVoiceMessageTransition() {
        return moveToSendStateRunnable != null;
    }

    private void updateRecordIntefrace(int recordState) {
<<<<<<< HEAD

        boolean isVid = isInVideoMode() && !NekoConfig.useChatAttachMediaMenu;

=======
        if (moveToSendStateRunnable != null) {
            AndroidUtilities.cancelRunOnUIThread(moveToSendStateRunnable);
            moveToSendStateRunnable = null;
        }
        recordCircle.voiceEnterTransitionInProgress = false;
>>>>>>> ca13bc97
        if (recordingAudioVideo) {
            if (recordInterfaceState == 1) {
                return;
            }
            recordInterfaceState = 1;
            if (emojiView != null) {
                emojiView.setEnabled(false);
            }
            if (emojiButtonAnimation != null) {
                emojiButtonAnimation.cancel();
            }
            try {
                if (wakeLock == null) {
                    PowerManager pm = (PowerManager) ApplicationLoader.applicationContext.getSystemService(Context.POWER_SERVICE);
                    wakeLock = pm.newWakeLock(PowerManager.SCREEN_DIM_WAKE_LOCK | PowerManager.ON_AFTER_RELEASE, "telegram:audio_record_lock");
                    wakeLock.acquire();
                }
            } catch (Exception e) {
                FileLog.e(e);
            }
            AndroidUtilities.lockOrientation(parentActivity);

            if (delegate != null) {
                delegate.needStartRecordAudio(0);
            }

            if (runningAnimationAudio != null) {
                runningAnimationAudio.cancel();
            }

            if (recordPannelAnimation != null) {
                recordPannelAnimation.cancel();
            }

            recordPanel.setVisibility(VISIBLE);
            recordCircle.setVisibility(VISIBLE);
            recordCircle.setAmplitude(0);
            recordDot.resetAlpha();

            runningAnimationAudio = new AnimatorSet();

            recordDot.setScaleX(0);
            recordDot.setScaleY(0);
            recordDot.enterAnimation = true;
            recordTimerView.setTranslationX(AndroidUtilities.dp(20));
            recordTimerView.setAlpha(0);
            slideText.setTranslationX(AndroidUtilities.dp(20));
            slideText.setAlpha(0);
            slideText.setCancelToProgress(0f);
            slideText.setSlideX(1f);
            recordCircle.setLockTranslation(10000);
            slideText.setEnabled(true);

            recordIsCanceled = false;

            //ENTER TRANSITION
            AnimatorSet iconChanges = new AnimatorSet();
            iconChanges.playTogether(
                    ObjectAnimator.ofFloat(emojiButton[0], View.SCALE_Y, 0),
                    ObjectAnimator.ofFloat(emojiButton[0], View.SCALE_X, 0),
                    ObjectAnimator.ofFloat(emojiButton[0], View.ALPHA, 0),
                    ObjectAnimator.ofFloat(emojiButton[1], View.SCALE_Y, 0),
                    ObjectAnimator.ofFloat(emojiButton[1], View.SCALE_X, 0),
                    ObjectAnimator.ofFloat(emojiButton[1], View.ALPHA, 0),
                    ObjectAnimator.ofFloat(recordDot, View.SCALE_Y, 1),
                    ObjectAnimator.ofFloat(recordDot, View.SCALE_X, 1),
                    ObjectAnimator.ofFloat(recordTimerView, View.TRANSLATION_X, 0),
                    ObjectAnimator.ofFloat(recordTimerView, View.ALPHA, 1),
                    ObjectAnimator.ofFloat(slideText, View.TRANSLATION_X, 0),
                    ObjectAnimator.ofFloat(slideText, View.ALPHA, 1)
            );
            if (audioSendButton != null) {
                iconChanges.playTogether(ObjectAnimator.ofFloat(audioSendButton, View.ALPHA, 0));
            }
            if (videoSendButton != null) {
                iconChanges.playTogether(ObjectAnimator.ofFloat(videoSendButton, View.ALPHA, 0));
            }
            iconChanges.setStartDelay(150);

            AnimatorSet viewTransition = new AnimatorSet();
            viewTransition.playTogether(
                    ObjectAnimator.ofFloat(messageEditText, View.TRANSLATION_X, AndroidUtilities.dp(20)),
                    ObjectAnimator.ofFloat(messageEditText, View.ALPHA, 0),
                    ObjectAnimator.ofFloat(recordedAudioPanel, View.ALPHA, 1f)
            );
            if (scheduledButton != null) {
                viewTransition.playTogether(
                        ObjectAnimator.ofFloat(scheduledButton, View.TRANSLATION_X, AndroidUtilities.dp(30)),
                        ObjectAnimator.ofFloat(scheduledButton, View.ALPHA, 0f)
                );
            }
            if (attachLayout != null) {
                viewTransition.playTogether(
                        ObjectAnimator.ofFloat(attachLayout, View.TRANSLATION_X, AndroidUtilities.dp(30)),
                        ObjectAnimator.ofFloat(attachLayout, View.ALPHA, 0f)
                );
            }

            runningAnimationAudio.playTogether(
                    iconChanges.setDuration(150),
                    viewTransition.setDuration(150),
                    ObjectAnimator.ofFloat(recordCircle, recordCircleScale, 1).setDuration(300)
            );
            runningAnimationAudio.addListener(new AnimatorListenerAdapter() {
                @Override
                public void onAnimationEnd(Animator animator) {
                    if (animator.equals(runningAnimationAudio)) {
                        runningAnimationAudio = null;
                    }
                    slideText.setAlpha(1f);
                    slideText.setTranslationX(0);

                    recordCircle.showTooltipIfNeed();
                    messageEditText.setVisibility(View.GONE);
                }
            });
            runningAnimationAudio.setInterpolator(new DecelerateInterpolator());
            runningAnimationAudio.start();
            recordTimerView.start();
        } else {
            if (recordIsCanceled && recordState == RECORD_STATE_PREPARING) {
                return;
            }
            if (wakeLock != null) {
                try {
                    wakeLock.release();
                    wakeLock = null;
                } catch (Exception e) {
                    FileLog.e(e);
                }
            }
            AndroidUtilities.unlockOrientation(parentActivity);
            wasSendTyping = false;
            if (recordInterfaceState == 0) {
                return;
            }
            accountInstance.getMessagesController().sendTyping(dialog_id, getThreadMessageId(), 2, 0);
            recordInterfaceState = 0;
            if (emojiView != null) {
                emojiView.setEnabled(true);
            }

            boolean shouldShowFastTransition = false;
            if (runningAnimationAudio != null) {
                shouldShowFastTransition = runningAnimationAudio.isRunning();
                if (videoSendButton != null) {
                    videoSendButton.setScaleX(1f);
                    videoSendButton.setScaleY(1f);
                }
                if (audioSendButton != null) {
                    audioSendButton.setScaleX(1f);
                    audioSendButton.setScaleY(1f);
                }
                runningAnimationAudio.removeAllListeners();
                runningAnimationAudio.cancel();
            }

            if (recordPannelAnimation != null) {
                recordPannelAnimation.cancel();
            }
            messageEditText.setVisibility(View.VISIBLE);

            runningAnimationAudio = new AnimatorSet();
            //EXIT TRANSITION

            if (shouldShowFastTransition || recordState == RECORD_STATE_CANCEL_BY_TIME) {
                if (videoSendButton != null && isVid) {
                    videoSendButton.setVisibility(View.VISIBLE);
                } else if (audioSendButton != null) {
                    audioSendButton.setVisibility(View.VISIBLE);
                }
                runningAnimationAudio.playTogether(
                        ObjectAnimator.ofFloat(emojiButton[0], View.SCALE_Y, 1),
                        ObjectAnimator.ofFloat(emojiButton[0], View.SCALE_X, 1),
                        ObjectAnimator.ofFloat(emojiButton[0], View.ALPHA, 1),
                        ObjectAnimator.ofFloat(emojiButton[1], View.SCALE_Y, 1),
                        ObjectAnimator.ofFloat(emojiButton[1], View.SCALE_X, 1),
                        ObjectAnimator.ofFloat(emojiButton[1], View.ALPHA, 1),
                        ObjectAnimator.ofFloat(recordDot, View.SCALE_Y, 0),
                        ObjectAnimator.ofFloat(recordDot, View.SCALE_X, 0),
                        ObjectAnimator.ofFloat(recordCircle, recordCircleScale, 0.0f),
                        ObjectAnimator.ofFloat(audioVideoButtonContainer, View.ALPHA, 1.0f),
                        ObjectAnimator.ofFloat(recordTimerView, View.ALPHA, 0.0f),
                        ObjectAnimator.ofFloat(recordCircle, recordCircleScale, 0.0f),
                        ObjectAnimator.ofFloat(audioVideoButtonContainer, View.ALPHA, 1.0f),
                        ObjectAnimator.ofFloat(messageEditText, View.ALPHA, 1),
                        ObjectAnimator.ofFloat(messageEditText, View.TRANSLATION_X, 0),
                        ObjectAnimator.ofFloat(recordCircle, "slideToCancelProgress", 1f)
                );
                if (audioSendButton != null) {
                    audioSendButton.setScaleX(1f);
                    audioSendButton.setScaleY(1f);
                    runningAnimationAudio.playTogether(ObjectAnimator.ofFloat(audioSendButton, View.ALPHA, isVid ? 0 : 1));
                }
                if (videoSendButton != null) {
                    videoSendButton.setScaleX(1f);
                    videoSendButton.setScaleY(1f);
                    runningAnimationAudio.playTogether(ObjectAnimator.ofFloat(videoSendButton, View.ALPHA, isVid ? 1 : 0));
                }
                if (scheduledButton != null) {
                    runningAnimationAudio.playTogether(
                            ObjectAnimator.ofFloat(scheduledButton, View.TRANSLATION_X, 0),
                            ObjectAnimator.ofFloat(scheduledButton, View.ALPHA, 1f)
                    );
                }
                if (attachLayout != null) {
                    runningAnimationAudio.playTogether(
                            ObjectAnimator.ofFloat(attachLayout, View.TRANSLATION_X, 0),
                            ObjectAnimator.ofFloat(attachLayout, View.ALPHA, 1f)
                    );
                }

                recordIsCanceled = true;
                runningAnimationAudio.setDuration(150);
            } else if (recordState == RECORD_STATE_PREPARING) {
                slideText.setEnabled(false);
                if (isInVideoMode()) {
                    recordedAudioBackground.setVisibility(GONE);
                    recordedAudioTimeTextView.setVisibility(GONE);
                    recordedAudioPlayButton.setVisibility(GONE);
                    recordedAudioSeekBar.setVisibility(GONE);
                    recordedAudioPanel.setAlpha(1.0f);
                    recordedAudioPanel.setVisibility(VISIBLE);
                    recordDeleteImageView.setProgress(0);
                    recordDeleteImageView.stopAnimation();
                } else {
                    videoTimelineView.setVisibility(GONE);
                    recordedAudioBackground.setVisibility(VISIBLE);
                    recordedAudioTimeTextView.setVisibility(VISIBLE);
                    recordedAudioPlayButton.setVisibility(VISIBLE);
                    recordedAudioSeekBar.setVisibility(VISIBLE);

                    recordedAudioPanel.setAlpha(1.0f);
                    recordedAudioBackground.setAlpha(0f);
                    recordedAudioTimeTextView.setAlpha(0f);
                    recordedAudioPlayButton.setAlpha(0f);
                    recordedAudioSeekBar.setAlpha(0f);
                    recordedAudioPanel.setVisibility(VISIBLE);
                }

                recordDeleteImageView.setAlpha(0f);
                recordDeleteImageView.setScaleX(0f);
                recordDeleteImageView.setScaleY(0f);
                recordDeleteImageView.setProgress(0);
                recordDeleteImageView.stopAnimation();

                ValueAnimator transformToSeekbar = ValueAnimator.ofFloat(0, 1f);
                transformToSeekbar.addUpdateListener(animation -> {
                    float value = (float) animation.getAnimatedValue();
                    if (!isInVideoMode()) {
                        recordCircle.setTransformToSeekbar(value);
                        seekBarWaveform.setWaveScaling(recordCircle.getTransformToSeekbarProgressStep3());
                        recordedAudioSeekBar.invalidate();
                        recordedAudioTimeTextView.setAlpha(recordCircle.getTransformToSeekbarProgressStep3());
                        recordedAudioPlayButton.setAlpha(recordCircle.getTransformToSeekbarProgressStep3());
                        recordedAudioPlayButton.setScaleX(recordCircle.getTransformToSeekbarProgressStep3());
                        recordedAudioPlayButton.setScaleY(recordCircle.getTransformToSeekbarProgressStep3());
                        recordedAudioSeekBar.setAlpha(recordCircle.getTransformToSeekbarProgressStep3());
                    } else {
                        recordCircle.setExitTransition(value);
                    }
                });

                ViewGroup.LayoutParams oldLayoutParams = null;
                ViewGroup parent = null;
                if (!isInVideoMode()) {
                    parent = (ViewGroup) recordedAudioPanel.getParent();
                    oldLayoutParams = recordedAudioPanel.getLayoutParams();
                    parent.removeView(recordedAudioPanel);

                    FrameLayout.LayoutParams newLayoutParams = new FrameLayout.LayoutParams(parent.getMeasuredWidth(), AndroidUtilities.dp(48));
                    newLayoutParams.gravity = Gravity.BOTTOM;
                    sizeNotifierLayout.addView(recordedAudioPanel, newLayoutParams);
                    videoTimelineView.setVisibility(GONE);
                } else {
                    videoTimelineView.setVisibility(VISIBLE);
                }

                recordDeleteImageView.setAlpha(0f);
                recordDeleteImageView.setScaleX(0f);
                recordDeleteImageView.setScaleY(0f);

                AnimatorSet iconsAnimator = new AnimatorSet();

                iconsAnimator.playTogether(
                        ObjectAnimator.ofFloat(recordDot, View.SCALE_Y, 0),
                        ObjectAnimator.ofFloat(recordDot, View.SCALE_X, 0),
                        ObjectAnimator.ofFloat(recordTimerView, View.ALPHA, 0.0f),
                        ObjectAnimator.ofFloat(recordTimerView, View.TRANSLATION_X, -AndroidUtilities.dp(20)),
                        ObjectAnimator.ofFloat(slideText, View.ALPHA, 0),
                        ObjectAnimator.ofFloat(recordDeleteImageView, View.ALPHA, 1),
                        ObjectAnimator.ofFloat(recordDeleteImageView, View.SCALE_Y, 1f),
                        ObjectAnimator.ofFloat(recordDeleteImageView, View.SCALE_X, 1f),
                        ObjectAnimator.ofFloat(emojiButton[0], View.SCALE_Y, 0),
                        ObjectAnimator.ofFloat(emojiButton[0], View.SCALE_X, 0),
                        ObjectAnimator.ofFloat(emojiButton[0], View.ALPHA, 0),
                        ObjectAnimator.ofFloat(emojiButton[1], View.SCALE_Y, 0),
                        ObjectAnimator.ofFloat(emojiButton[1], View.SCALE_X, 0),
                        ObjectAnimator.ofFloat(emojiButton[1], View.ALPHA, 0),
                        ObjectAnimator.ofFloat(messageEditText, View.ALPHA, 0)
                );
                if (videoSendButton != null) {
                    iconsAnimator.playTogether(
                            ObjectAnimator.ofFloat(videoSendButton, View.ALPHA, isVid ? 1 : 0),
                            ObjectAnimator.ofFloat(videoSendButton, View.SCALE_X, 1),
                            ObjectAnimator.ofFloat(videoSendButton, View.SCALE_Y, 1)
                    );
                }
                if (audioSendButton != null) {
                    iconsAnimator.playTogether(
                            ObjectAnimator.ofFloat(audioSendButton, View.ALPHA, isVid ? 0 : 1),
                            ObjectAnimator.ofFloat(audioSendButton, View.SCALE_X, 1),
                            ObjectAnimator.ofFloat(audioSendButton, View.SCALE_Y, 1)
                    );
                }

                iconsAnimator.addListener(new AnimatorListenerAdapter() {
                    @Override
                    public void onAnimationEnd(Animator animation) {
                        if (videoSendButton != null) {
                            videoSendButton.setScaleX(1f);
                            videoSendButton.setScaleY(1f);
                        }
                        if (audioSendButton != null) {
                            audioSendButton.setScaleX(1f);
                            audioSendButton.setScaleY(1f);
                        }
                    }
                });

                iconsAnimator.setDuration(150);
                iconsAnimator.setStartDelay(150);

                AnimatorSet videoAdditionalAnimations = new AnimatorSet();
                if (isInVideoMode()) {
                    recordedAudioTimeTextView.setAlpha(0);
                    videoTimelineView.setAlpha(0);
                    videoAdditionalAnimations.playTogether(
                            ObjectAnimator.ofFloat(recordedAudioTimeTextView, View.ALPHA, 1),
                            ObjectAnimator.ofFloat(videoTimelineView, View.ALPHA, 1)
                    );
                    videoAdditionalAnimations.setDuration(150);
                    videoAdditionalAnimations.setStartDelay(430);
                }


                transformToSeekbar.setDuration(isInVideoMode() ? 490 : 580);
                runningAnimationAudio.playTogether(
                        iconsAnimator,
                        transformToSeekbar,
                        videoAdditionalAnimations
                );

                ViewGroup finalParent = parent;
                ViewGroup.LayoutParams finalOldLayoutParams = oldLayoutParams;
                runningAnimationAudio.addListener(new AnimatorListenerAdapter() {
                    @Override
                    public void onAnimationEnd(Animator animation) {
                        if (finalParent != null) {
                            sizeNotifierLayout.removeView(recordedAudioPanel);
                            finalParent.addView(recordedAudioPanel, finalOldLayoutParams);
                        }
                        recordedAudioPanel.setAlpha(1.0f);
                        recordedAudioBackground.setAlpha(1f);
                        recordedAudioTimeTextView.setAlpha(1f);
                        recordedAudioPlayButton.setAlpha(1f);
                        recordedAudioPlayButton.setScaleY(1f);
                        recordedAudioPlayButton.setScaleX(1f);
                        recordedAudioSeekBar.setAlpha(1f);

                        for (int i = 0; i < 2; i++) {
                            emojiButton[i].setScaleY(0f);
                            emojiButton[i].setScaleX(0f);
                            emojiButton[i].setAlpha(0f);
                        }
                    }
                });

            } else if (recordState == RECORD_STATE_CANCEL || recordState == RECORD_STATE_CANCEL_BY_GESTURE) {
                if (videoSendButton != null && isVid) {
                    videoSendButton.setVisibility(View.VISIBLE);
                } else if (audioSendButton != null) {
                    audioSendButton.setVisibility(View.VISIBLE);
                }
                recordIsCanceled = true;
                AnimatorSet iconsAnimator = new AnimatorSet();
                iconsAnimator.playTogether(
                        ObjectAnimator.ofFloat(emojiButton[0], View.SCALE_Y, 1),
                        ObjectAnimator.ofFloat(emojiButton[0], View.SCALE_X, 1),
                        ObjectAnimator.ofFloat(emojiButton[0], View.ALPHA, 1),
                        ObjectAnimator.ofFloat(emojiButton[1], View.SCALE_Y, 1),
                        ObjectAnimator.ofFloat(emojiButton[1], View.SCALE_X, 1),
                        ObjectAnimator.ofFloat(emojiButton[1], View.ALPHA, 1),
                        ObjectAnimator.ofFloat(recordDot, View.SCALE_Y, 0),
                        ObjectAnimator.ofFloat(recordDot, View.SCALE_X, 0)
                );

                AnimatorSet recordTimer = new AnimatorSet();
                recordTimer.playTogether(
                        ObjectAnimator.ofFloat(recordTimerView, View.ALPHA, 0.0f),
                        ObjectAnimator.ofFloat(recordTimerView, View.TRANSLATION_X, -AndroidUtilities.dp(20)),
                        ObjectAnimator.ofFloat(slideText, View.ALPHA, 0.0f),
                        ObjectAnimator.ofFloat(slideText, View.TRANSLATION_X, -AndroidUtilities.dp(20))
                );

                if (recordState != RECORD_STATE_CANCEL_BY_GESTURE) {
                    audioVideoButtonContainer.setScaleX(0);
                    audioVideoButtonContainer.setScaleY(0);

                    if (attachButton != null) {
                        if (NekoConfig.useChatAttachMediaMenu) {
                            checkAttachButton(false, 150);
                        } else if (attachButton.getVisibility() == View.VISIBLE) {
                            attachButton.setScaleX(0);
                            attachButton.setScaleY(0);
                        }
                    }

                    if (botButton != null && botButton.getVisibility() == View.VISIBLE) {
                        botButton.setScaleX(0);
                        botButton.setScaleY(0);
                    }

                    iconsAnimator.playTogether(
                            ObjectAnimator.ofFloat(recordCircle, "slideToCancelProgress", 1f),
                            ObjectAnimator.ofFloat(audioVideoButtonContainer, View.SCALE_X, 1f),
                            ObjectAnimator.ofFloat(audioVideoButtonContainer, View.SCALE_Y, 1f),
                            ObjectAnimator.ofFloat(audioVideoButtonContainer, View.ALPHA, 1f)
                    );
                    if (attachLayout != null) {
                        iconsAnimator.playTogether(
                                ObjectAnimator.ofFloat(attachLayout, View.ALPHA, 1f),
                                ObjectAnimator.ofFloat(attachLayout, View.TRANSLATION_X, 0),
                                ObjectAnimator.ofFloat(attachButton, View.SCALE_X, 1f),
                                ObjectAnimator.ofFloat(attachButton, View.SCALE_Y, 1f)
                        );
                    }
                    if (botButton != null) {
                        iconsAnimator.playTogether(
                                ObjectAnimator.ofFloat(botButton, View.ALPHA, 1f),
                                ObjectAnimator.ofFloat(botButton, View.TRANSLATION_X, 0),
                                ObjectAnimator.ofFloat(botButton, View.SCALE_X, 1f),
                                ObjectAnimator.ofFloat(botButton, View.SCALE_Y, 1f)
                        );
                    }
                    if (videoSendButton != null) {
                        iconsAnimator.playTogether(ObjectAnimator.ofFloat(videoSendButton, View.ALPHA, isVid ? 1 : 0));
                        iconsAnimator.playTogether(ObjectAnimator.ofFloat(videoSendButton, View.SCALE_X, 1));
                        iconsAnimator.playTogether(ObjectAnimator.ofFloat(videoSendButton, View.SCALE_Y, 1));
                    }
                    if (audioSendButton != null) {
                        iconsAnimator.playTogether(ObjectAnimator.ofFloat(audioSendButton, View.ALPHA, isVid ? 0 : 1));
                        iconsAnimator.playTogether(ObjectAnimator.ofFloat(audioSendButton, View.SCALE_X, 1));
                        iconsAnimator.playTogether(ObjectAnimator.ofFloat(audioSendButton, View.SCALE_Y, 1));
                    }
                    if (scheduledButton != null) {
                        iconsAnimator.playTogether(
                                ObjectAnimator.ofFloat(scheduledButton, View.ALPHA, 1f),
                                ObjectAnimator.ofFloat(scheduledButton, View.TRANSLATION_X, 0)
                        );
                    }
                } else {
                    AnimatorSet icons2 = new AnimatorSet();
                    icons2.playTogether(
                            ObjectAnimator.ofFloat(audioVideoButtonContainer, View.ALPHA, 1.0f)
                    );
                    if (attachLayout != null) {
                        icons2.playTogether(
                                ObjectAnimator.ofFloat(attachLayout, View.TRANSLATION_X, 0),
                                ObjectAnimator.ofFloat(attachLayout, View.ALPHA, 1f)
                        );
                    }
                    if (scheduledButton != null) {
                        icons2.playTogether(
                                ObjectAnimator.ofFloat(scheduledButton, View.ALPHA, 1f),
                                ObjectAnimator.ofFloat(scheduledButton, View.TRANSLATION_X, 0)
                        );
                    }

                    icons2.setDuration(150);
                    icons2.setStartDelay(110);
                    icons2.addListener(new AnimatorListenerAdapter() {
                        @Override
                        public void onAnimationEnd(Animator animation) {
                            super.onAnimationEnd(animation);
                            if (audioSendButton != null) {
                                audioSendButton.setAlpha(isVid ? 0 : 1f);
                            }
                            if (videoSendButton != null) {
                                videoSendButton.setAlpha(isVid ? 1f : 0);
                            }
                        }
                    });
                    runningAnimationAudio.playTogether(icons2);
                }

                iconsAnimator.setDuration(150);
                iconsAnimator.setStartDelay(700);

                recordTimer.setDuration(200);
                recordTimer.setStartDelay(200);


                messageEditText.setTranslationX(0f);
                ObjectAnimator messageEditTextAniamtor = ObjectAnimator.ofFloat(messageEditText, View.ALPHA, 1);
                messageEditTextAniamtor.setStartDelay(300);
                messageEditTextAniamtor.setDuration(200);

                runningAnimationAudio.playTogether(
                        iconsAnimator,
                        recordTimer,
                        messageEditTextAniamtor,
                        ObjectAnimator.ofFloat(recordCircle, "lockAnimatedTranslation", recordCircle.startTranslation).setDuration(200)
                );

                if (recordState == RECORD_STATE_CANCEL_BY_GESTURE) {
                    recordCircle.canceledByGesture();
                    ObjectAnimator cancel = ObjectAnimator.ofFloat(recordCircle, "slideToCancelProgress", 1f).setDuration(200);
                    cancel.setInterpolator(CubicBezierInterpolator.EASE_BOTH);
                    runningAnimationAudio.playTogether(cancel);
                } else {
                    Animator recordCircleAnimator = ObjectAnimator.ofFloat(recordCircle, "exitTransition", 1.0f);
                    recordCircleAnimator.setDuration(360);
                    recordCircleAnimator.setStartDelay(490);
                    runningAnimationAudio.playTogether(
                            recordCircleAnimator
                    );
                }
                recordDot.playDeleteAnimation();
            } else {

                if (videoSendButton != null && isVid) {
                    videoSendButton.setVisibility(View.VISIBLE);
                } else if (audioSendButton != null) {
                    audioSendButton.setVisibility(View.VISIBLE);
                }

                AnimatorSet iconsAnimator = new AnimatorSet();
                iconsAnimator.playTogether(
                        ObjectAnimator.ofFloat(emojiButton[0], View.SCALE_Y, 1),
                        ObjectAnimator.ofFloat(emojiButton[0], View.SCALE_X, 1),
                        ObjectAnimator.ofFloat(emojiButton[0], View.ALPHA, 1),
                        ObjectAnimator.ofFloat(emojiButton[1], View.SCALE_Y, 1),
                        ObjectAnimator.ofFloat(emojiButton[1], View.SCALE_X, 1),
                        ObjectAnimator.ofFloat(emojiButton[1], View.ALPHA, 1),

                        ObjectAnimator.ofFloat(recordDot, View.SCALE_Y, 0),
                        ObjectAnimator.ofFloat(recordDot, View.SCALE_X, 0),

                        ObjectAnimator.ofFloat(audioVideoButtonContainer, View.ALPHA, 1.0f)
                );
                if (audioSendButton != null) {
                    audioSendButton.setScaleX(1f);
                    audioSendButton.setScaleY(1f);
                    iconsAnimator.playTogether(ObjectAnimator.ofFloat(audioSendButton, View.ALPHA, isVid ? 0 : 1));
                }
                if (videoSendButton != null) {
                    videoSendButton.setScaleX(1f);
                    videoSendButton.setScaleY(1f);
                    iconsAnimator.playTogether(ObjectAnimator.ofFloat(videoSendButton, View.ALPHA, isVid ? 1 : 0));
                }
                if (attachLayout != null) {
                    attachLayout.setTranslationX(0);
                    iconsAnimator.playTogether(
                            ObjectAnimator.ofFloat(attachLayout, View.ALPHA, 1f)
                    );
                }
                if (scheduledButton != null) {
                    scheduledButton.setTranslationX(0);
                    iconsAnimator.playTogether(
                            ObjectAnimator.ofFloat(scheduledButton, View.ALPHA, 1f)
                    );
                }

                iconsAnimator.setDuration(150);
                iconsAnimator.setStartDelay(200);

                AnimatorSet recordTimer = new AnimatorSet();
                recordTimer.playTogether(
                        ObjectAnimator.ofFloat(recordTimerView, View.ALPHA, 0.0f),
                        ObjectAnimator.ofFloat(recordTimerView, View.TRANSLATION_X, AndroidUtilities.dp(40)),
                        ObjectAnimator.ofFloat(slideText, View.ALPHA, 0.0f),
                        ObjectAnimator.ofFloat(slideText, View.TRANSLATION_X, AndroidUtilities.dp(40))
                );

                recordTimer.setDuration(150);

                Animator recordCircleAnimator = ObjectAnimator.ofFloat(recordCircle, "exitTransition", 1.0f);
                recordCircleAnimator.setDuration(messageTransitionIsRunning ? 220 : 360);

                messageEditText.setTranslationX(0f);
                ObjectAnimator messageEditTextAniamtor = ObjectAnimator.ofFloat(messageEditText, View.ALPHA, 1);
                messageEditTextAniamtor.setStartDelay(150);
                messageEditTextAniamtor.setDuration(200);

                runningAnimationAudio.playTogether(
                        iconsAnimator,
                        recordTimer,
                        messageEditTextAniamtor,
                        recordCircleAnimator
                );
            }
            runningAnimationAudio.addListener(new AnimatorListenerAdapter() {
                @Override
                public void onAnimationEnd(Animator animator) {
                    if (animator.equals(runningAnimationAudio)) {
                        recordPanel.setVisibility(GONE);
                        recordCircle.setVisibility(GONE);
                        recordCircle.setSendButtonInvisible();
                        runningAnimationAudio = null;
                        if (recordState != RECORD_STATE_PREPARING) {
                            messageEditText.requestFocus();
                        }
                        recordedAudioBackground.setAlpha(1f);
                        if (attachLayout != null) {
                            attachLayout.setTranslationX(0);
                        }
                        slideText.setCancelToProgress(0f);

                        delegate.onAudioVideoInterfaceUpdated();
                    }
                }
            });
            runningAnimationAudio.start();
            recordTimerView.stop();
        }
        delegate.onAudioVideoInterfaceUpdated();
    }

    @Override
    public boolean onInterceptTouchEvent(MotionEvent ev) {
        if (recordingAudioVideo) {
            getParent().requestDisallowInterceptTouchEvent(true);
        }
        return super.onInterceptTouchEvent(ev);
    }

    public void setDelegate(ChatActivityEnterViewDelegate chatActivityEnterViewDelegate) {
        delegate = chatActivityEnterViewDelegate;
    }

    public void setCommand(MessageObject messageObject, String command, boolean longPress, boolean username) {
        if (command == null || getVisibility() != VISIBLE) {
            return;
        }
        if (longPress) {
            String text = messageEditText.getText().toString();
            TLRPC.User user = messageObject != null && (int) dialog_id < 0 ? accountInstance.getMessagesController().getUser(messageObject.messageOwner.from_id.user_id) : null;
            if ((botCount != 1 || username) && user != null && user.bot && !command.contains("@")) {
                text = String.format(Locale.US, "%s@%s", command, user.username) + " " + text.replaceFirst("^/[a-zA-Z@\\d_]{1,255}(\\s|$)", "");
            } else {
                text = command + " " + text.replaceFirst("^/[a-zA-Z@\\d_]{1,255}(\\s|$)", "");
            }
            ignoreTextChange = true;
            messageEditText.setText(text);
            messageEditText.setSelection(messageEditText.getText().length());
            ignoreTextChange = false;
            if (delegate != null) {
                delegate.onTextChanged(messageEditText.getText(), true);
            }
            if (!keyboardVisible && currentPopupContentType == -1) {
                openKeyboard();
            }
        } else {
            if (slowModeTimer > 0 && !isInScheduleMode()) {
                if (delegate != null) {
                    delegate.onUpdateSlowModeButton(slowModeButton, true, slowModeButton.getText());
                }
                return;
            }
            TLRPC.User user = messageObject != null && (int) dialog_id < 0 ? accountInstance.getMessagesController().getUser(messageObject.messageOwner.from_id.user_id) : null;
            if ((botCount != 1 || username) && user != null && user.bot && !command.contains("@")) {
                SendMessagesHelper.getInstance(currentAccount).sendMessage(String.format(Locale.US, "%s@%s", command, user.username), dialog_id, replyingMessageObject, getThreadMessage(), null, false, null, null, null, true, 0);
            } else {
                SendMessagesHelper.getInstance(currentAccount).sendMessage(command, dialog_id, replyingMessageObject, getThreadMessage(), null, false, null, null, null, true, 0);
            }
        }
    }

    public void setEditingMessageObject(MessageObject messageObject, boolean caption) {
        if (audioToSend != null || videoToSendMessageObject != null || editingMessageObject == messageObject) {
            return;
        }
        editingMessageObject = messageObject;
        editingCaption = caption;
        CharSequence textToSetWithKeyboard;
        if (editingMessageObject != null) {
            if (doneButtonAnimation != null) {
                doneButtonAnimation.cancel();
                doneButtonAnimation = null;
            }
            doneButtonContainer.setVisibility(View.VISIBLE);
            doneButtonImage.setScaleX(0.1f);
            doneButtonImage.setScaleY(0.1f);
            doneButtonImage.setAlpha(0.0f);
            doneButtonImage.animate().alpha(1f).scaleX(1).scaleY(1).setDuration(150).setInterpolator(CubicBezierInterpolator.DEFAULT).start();

            CharSequence editingText;
            if (caption) {
                currentLimit = accountInstance.getMessagesController().maxCaptionLength;
                editingText = editingMessageObject.caption;
            } else {
                currentLimit = accountInstance.getMessagesController().maxMessageLength;
                editingText = editingMessageObject.messageText;
            }
            if (editingText != null) {
                ArrayList<TLRPC.MessageEntity> entities = editingMessageObject.messageOwner.entities;
                MediaDataController.sortEntities(entities);
                SpannableStringBuilder stringBuilder = new SpannableStringBuilder(editingText);
                Object[] spansToRemove = stringBuilder.getSpans(0, stringBuilder.length(), Object.class);
                if (spansToRemove != null && spansToRemove.length > 0) {
                    for (int a = 0; a < spansToRemove.length; a++) {
                        stringBuilder.removeSpan(spansToRemove[a]);
                    }
                }
                if (entities != null) {
                    try {
                        for (int a = 0; a < entities.size(); a++) {
                            TLRPC.MessageEntity entity = entities.get(a);
                            if (entity.offset + entity.length > stringBuilder.length()) {
                                continue;
                            }
                            if (entity instanceof TLRPC.TL_inputMessageEntityMentionName) {
                                if (entity.offset + entity.length < stringBuilder.length() && stringBuilder.charAt(entity.offset + entity.length) == ' ') {
                                    entity.length++;
                                }
                                stringBuilder.setSpan(new URLSpanUserMention("" + ((TLRPC.TL_inputMessageEntityMentionName) entity).user_id.user_id, 3), entity.offset, entity.offset + entity.length, Spanned.SPAN_EXCLUSIVE_EXCLUSIVE);
                            } else if (entity instanceof TLRPC.TL_messageEntityMentionName) {
                                if (entity.offset + entity.length < stringBuilder.length() && stringBuilder.charAt(entity.offset + entity.length) == ' ') {
                                    entity.length++;
                                }
                                stringBuilder.setSpan(new URLSpanUserMention("" + ((TLRPC.TL_messageEntityMentionName) entity).user_id, 3), entity.offset, entity.offset + entity.length, Spanned.SPAN_EXCLUSIVE_EXCLUSIVE);
                            } else if (entity instanceof TLRPC.TL_messageEntityCode || entity instanceof TLRPC.TL_messageEntityPre) {
                                TextStyleSpan.TextStyleRun run = new TextStyleSpan.TextStyleRun();
                                run.flags |= TextStyleSpan.FLAG_STYLE_MONO;
                                MediaDataController.addStyleToText(new TextStyleSpan(run), entity.offset, entity.offset + entity.length, stringBuilder, true);
                            } else if (entity instanceof TLRPC.TL_messageEntityBold) {
                                TextStyleSpan.TextStyleRun run = new TextStyleSpan.TextStyleRun();
                                run.flags |= TextStyleSpan.FLAG_STYLE_BOLD;
                                MediaDataController.addStyleToText(new TextStyleSpan(run), entity.offset, entity.offset + entity.length, stringBuilder, true);
                            } else if (entity instanceof TLRPC.TL_messageEntityItalic) {
                                TextStyleSpan.TextStyleRun run = new TextStyleSpan.TextStyleRun();
                                run.flags |= TextStyleSpan.FLAG_STYLE_ITALIC;
                                MediaDataController.addStyleToText(new TextStyleSpan(run), entity.offset, entity.offset + entity.length, stringBuilder, true);
                            } else if (entity instanceof TLRPC.TL_messageEntityStrike) {
                                TextStyleSpan.TextStyleRun run = new TextStyleSpan.TextStyleRun();
                                run.flags |= TextStyleSpan.FLAG_STYLE_STRIKE;
                                MediaDataController.addStyleToText(new TextStyleSpan(run), entity.offset, entity.offset + entity.length, stringBuilder, true);
                            } else if (entity instanceof TLRPC.TL_messageEntityUnderline) {
                                TextStyleSpan.TextStyleRun run = new TextStyleSpan.TextStyleRun();
                                run.flags |= TextStyleSpan.FLAG_STYLE_UNDERLINE;
                                MediaDataController.addStyleToText(new TextStyleSpan(run), entity.offset, entity.offset + entity.length, stringBuilder, true);
                            } else if (entity instanceof TLRPC.TL_messageEntityTextUrl) {
                                stringBuilder.setSpan(new URLSpanReplacement(entity.url), entity.offset, entity.offset + entity.length, Spanned.SPAN_EXCLUSIVE_EXCLUSIVE);
                            }
                        }
                    } catch (Exception e) {
                        FileLog.e(e);
                    }
                }
                textToSetWithKeyboard = Emoji.replaceEmoji(new SpannableStringBuilder(stringBuilder), messageEditText.getPaint().getFontMetricsInt(), AndroidUtilities.dp(20), false);
            } else {
                textToSetWithKeyboard = "";
            }
            if (!keyboardVisible) {
                AndroidUtilities.runOnUIThread(setTextFieldRunnable = () -> {
                    setFieldText(textToSetWithKeyboard);
                    setTextFieldRunnable = null;
                }, 200);
            } else {
                if (setTextFieldRunnable != null) {
                    AndroidUtilities.cancelRunOnUIThread(setTextFieldRunnable);
                    setTextFieldRunnable = null;
                }
                setFieldText(textToSetWithKeyboard);
            }
            messageEditText.requestFocus();
            openKeyboard();
            FrameLayout.LayoutParams layoutParams = (FrameLayout.LayoutParams) messageEditText.getLayoutParams();
            layoutParams.rightMargin = AndroidUtilities.dp(4);
            messageEditText.setLayoutParams(layoutParams);
            sendButton.setVisibility(GONE);
            setSlowModeButtonVisible(false);
            cancelBotButton.setVisibility(GONE);
            audioVideoButtonContainer.setVisibility(GONE);
            attachLayout.setVisibility(GONE);
            sendButtonContainer.setVisibility(GONE);
            if (scheduledButton != null) {
                scheduledButton.setVisibility(GONE);
            }
        } else {
            if (setTextFieldRunnable != null) {
                AndroidUtilities.cancelRunOnUIThread(setTextFieldRunnable);
                setTextFieldRunnable = null;
            }
            doneButtonContainer.setVisibility(View.GONE);
            doneButtonContainer.setVisibility(View.GONE);
            currentLimit = -1;
            delegate.onMessageEditEnd(false);
            sendButtonContainer.setVisibility(VISIBLE);
            cancelBotButton.setScaleX(0.1f);
            cancelBotButton.setScaleY(0.1f);
            cancelBotButton.setAlpha(0.0f);
            cancelBotButton.setVisibility(GONE);
            if (slowModeTimer > 0 && !isInScheduleMode()) {
                if (slowModeTimer == Integer.MAX_VALUE) {
                    sendButton.setScaleX(1.0f);
                    sendButton.setScaleY(1.0f);
                    sendButton.setAlpha(1.0f);
                    sendButton.setVisibility(VISIBLE);
                    slowModeButton.setScaleX(0.1f);
                    slowModeButton.setScaleY(0.1f);
                    slowModeButton.setAlpha(0.0f);
                    setSlowModeButtonVisible(false);
                } else {
                    sendButton.setScaleX(0.1f);
                    sendButton.setScaleY(0.1f);
                    sendButton.setAlpha(0.0f);
                    sendButton.setVisibility(GONE);
                    slowModeButton.setScaleX(1.0f);
                    slowModeButton.setScaleY(1.0f);
                    slowModeButton.setAlpha(1.0f);
                    setSlowModeButtonVisible(true);
                }
                attachLayout.setScaleX(0.01f);
                attachLayout.setAlpha(0.0f);
                attachLayout.setVisibility(GONE);
                audioVideoButtonContainer.setScaleX(0.1f);
                audioVideoButtonContainer.setScaleY(0.1f);
                audioVideoButtonContainer.setAlpha(0.0f);
                audioVideoButtonContainer.setVisibility(GONE);
            } else {
                sendButton.setScaleX(0.1f);
                sendButton.setScaleY(0.1f);
                sendButton.setAlpha(0.0f);
                sendButton.setVisibility(GONE);
                slowModeButton.setScaleX(0.1f);
                slowModeButton.setScaleY(0.1f);
                slowModeButton.setAlpha(0.0f);
                setSlowModeButtonVisible(false);
                attachLayout.setScaleX(1.0f);
                attachLayout.setAlpha(1.0f);
                attachLayout.setVisibility(VISIBLE);
                audioVideoButtonContainer.setScaleX(1.0f);
                audioVideoButtonContainer.setScaleY(1.0f);
                audioVideoButtonContainer.setAlpha(1.0f);
                audioVideoButtonContainer.setVisibility(VISIBLE);
            }
            if (scheduledButton.getTag() != null) {
                scheduledButton.setScaleX(1.0f);
                scheduledButton.setScaleY(1.0f);
                scheduledButton.setAlpha(1.0f);
                scheduledButton.setVisibility(VISIBLE);
            }
            messageEditText.setText("");
            if (getVisibility() == VISIBLE) {
                delegate.onAttachButtonShow();
            }
            checkAttachButton(false, 0);
            updateFieldRight(1);
        }
        updateFieldHint(false);
    }

    public ImageView getAttachButton() {
        return attachButton;
    }

    public View getSendButton() {
        return sendButton.getVisibility() == VISIBLE ? sendButton : audioVideoButtonContainer;
    }

    public View getAudioVideoButtonContainer() {
        return audioVideoButtonContainer;
    }

    public EmojiView getEmojiView() {
        return emojiView;
    }

    public TrendingStickersAlert getTrendingStickersAlert() {
        return trendingStickersAlert;
    }

    public void updateColors() {
        if (emojiView != null) {
            emojiView.updateColors();
        }
        if (sendPopupLayout != null) {
            for (int a = 0, count = sendPopupLayout.getChildCount(); a < count; a++) {
                final View view = sendPopupLayout.getChildAt(a);
                if (view instanceof ActionBarMenuSubItem) {
                    final ActionBarMenuSubItem item = (ActionBarMenuSubItem) view;
                    item.setColors(Theme.getColor(Theme.key_actionBarDefaultSubmenuItem), Theme.getColor(Theme.key_actionBarDefaultSubmenuItemIcon));
                    item.setSelectorColor(Theme.getColor(Theme.key_dialogButtonSelector));
                }
            }
            sendPopupLayout.setBackgroundColor(Theme.getColor(Theme.key_actionBarDefaultSubmenuBackground));
            if (sendPopupWindow != null && sendPopupWindow.isShowing()) {
                sendPopupLayout.invalidate();
            }
        }

        updateRecordedDeleteIconColors();
        recordCircle.updateColors();
        recordDot.updateColors();
        slideText.updateColors();
        recordTimerView.updateColors();
        videoTimelineView.updateColors();

        if (captionLimitView != null && messageEditText != null) {
            if (codePointCount - currentLimit < 0) {
                captionLimitView.setTextColor(Theme.getColor(Theme.key_windowBackgroundWhiteRedText));
            } else {
                captionLimitView.setTextColor(Theme.getColor(Theme.key_windowBackgroundWhiteGrayText));
            }
        }
        int color = Theme.getColor(Theme.key_chat_messagePanelVoicePressed);
        int defaultAlpha = Color.alpha(color);
        doneCheckDrawable.setColorFilter(new PorterDuffColorFilter(ColorUtils.setAlphaComponent(color, (int) (defaultAlpha * (0.58f + 0.42f * doneButtonEnabledProgress))), PorterDuff.Mode.MULTIPLY));
    }

    private void updateRecordedDeleteIconColors() {
        int dotColor = Theme.getColor(Theme.key_chat_recordedVoiceDot);
        int background = Theme.getColor(Theme.key_chat_messagePanelBackground);
        int greyColor = Theme.getColor(Theme.key_chat_messagePanelVoiceDelete);

        recordDeleteImageView.setLayerColor("Cup Red.**", dotColor);
        recordDeleteImageView.setLayerColor("Box Red.**", dotColor);
        recordDeleteImageView.setLayerColor("Cup Grey.**", greyColor);
        recordDeleteImageView.setLayerColor("Box Grey.**", greyColor);

        recordDeleteImageView.setLayerColor("Line 1.**", background);
        recordDeleteImageView.setLayerColor("Line 2.**", background);
        recordDeleteImageView.setLayerColor("Line 3.**", background);
    }

    public void setFieldText(CharSequence text) {
        setFieldText(text, true);
    }

    public void setFieldText(CharSequence text, boolean ignoreChange) {
        if (messageEditText == null) {
            return;
        }
        ignoreTextChange = ignoreChange;
        messageEditText.setText(text);
        messageEditText.setSelection(messageEditText.getText().length());
        ignoreTextChange = false;
        if (ignoreChange && delegate != null) {
            delegate.onTextChanged(messageEditText.getText(), true);
        }
    }

    public void setSelection(int start) {
        if (messageEditText == null) {
            return;
        }
        messageEditText.setSelection(start, messageEditText.length());
    }

    public int getCursorPosition() {
        if (messageEditText == null) {
            return 0;
        }
        return messageEditText.getSelectionStart();
    }

    public int getSelectionLength() {
        if (messageEditText == null) {
            return 0;
        }
        try {
            return messageEditText.getSelectionEnd() - messageEditText.getSelectionStart();
        } catch (Exception e) {
            FileLog.e(e);
        }
        return 0;
    }

    public void replaceWithText(int start, int len, CharSequence text, boolean parseEmoji) {
        try {
            SpannableStringBuilder builder = new SpannableStringBuilder(messageEditText.getText());
            builder.replace(start, start + len, text);
            if (parseEmoji) {
                Emoji.replaceEmoji(builder, messageEditText.getPaint().getFontMetricsInt(), AndroidUtilities.dp(20), false);
            }
            messageEditText.setText(builder);
            messageEditText.setSelection(start + text.length());
        } catch (Exception e) {
            FileLog.e(e);
        }
    }

    public void setFieldFocused() {
        AccessibilityManager am = (AccessibilityManager) parentActivity.getSystemService(Context.ACCESSIBILITY_SERVICE);
        if (messageEditText != null && !am.isTouchExplorationEnabled()) {
            try {
                messageEditText.requestFocus();
            } catch (Exception e) {
                FileLog.e(e);
            }
        }
    }

    public void setFieldFocused(boolean focus) {
        AccessibilityManager am = (AccessibilityManager) parentActivity.getSystemService(Context.ACCESSIBILITY_SERVICE);
        if (messageEditText == null || am.isTouchExplorationEnabled()) {
            return;
        }
        if (focus) {
            if (searchingType == 0 && !messageEditText.isFocused()) {
                AndroidUtilities.runOnUIThread(focusRunnable = () -> {
                    focusRunnable = null;
                    boolean allowFocus;
                    if (AndroidUtilities.isTablet()) {
                        if (parentActivity instanceof LaunchActivity) {
                            LaunchActivity launchActivity = (LaunchActivity) parentActivity;
                            View layout = launchActivity.getLayersActionBarLayout();
                            allowFocus = layout == null || layout.getVisibility() != View.VISIBLE;
                        } else {
                            allowFocus = true;
                        }
                    } else {
                        allowFocus = true;
                    }
                    if (!isPaused && allowFocus && messageEditText != null) {
                        try {
                            messageEditText.requestFocus();
                        } catch (Exception e) {
                            FileLog.e(e);
                        }
                    }
                }, 600);
            }
        } else {
            if (messageEditText != null && messageEditText.isFocused() && (!keyboardVisible || isPaused)) {
                messageEditText.clearFocus();
            }
        }
    }

    public boolean hasText() {
        return messageEditText != null && messageEditText.length() > 0;
    }

    public EditTextCaption getEditField() {
        return messageEditText;
    }

    public CharSequence getFieldText() {
        if (hasText()) {
            return messageEditText.getText();
        }
        return null;
    }

    public void updateScheduleButton(boolean animated) {
        boolean notifyVisible = false;
        /*if ((int) dialog_id < 0) {
            TLRPC.Chat currentChat = accountInstance.getMessagesController().getChat(-(int) dialog_id);
            silent = MessagesController.getNotificationsSettings(currentAccount).getBoolean("silent_" + dialog_id, false);
            canWriteToChannel = ChatObject.isChannel(currentChat) && (currentChat.creator || currentChat.admin_rights != null && currentChat.admin_rights.post_messages) && !currentChat.megagroup;
            if (notifyButton != null) {
                notifyVisible = canWriteToChannel;
                if (notifySilentDrawable == null) {
                    notifySilentDrawable = new CrossOutDrawable(getContext(), R.drawable.input_notify_on, Theme.key_chat_messagePanelIcons);
                }
                notifySilentDrawable.setCrossOut(silent, false);
                notifyButton.setImageDrawable(notifySilentDrawable);
            }
            if (attachLayout != null) {
                updateFieldRight(attachLayout.getVisibility() == VISIBLE ? 1 : 0);
            }
        }*/
        boolean hasScheduled = delegate != null && !isInScheduleMode() && delegate.hasScheduledMessages();
        boolean visible = hasScheduled && !scheduleButtonHidden && !recordingAudioVideo;
        if (scheduledButton != null) {
            if (scheduledButton.getTag() != null && visible || scheduledButton.getTag() == null && !visible) {
                if (notifyButton != null) {
                    int newVisibility = !hasScheduled && notifyVisible && scheduledButton.getVisibility() != VISIBLE ? VISIBLE : GONE;
                    if (newVisibility != notifyButton.getVisibility()) {
                        notifyButton.setVisibility(newVisibility);
                        if (attachLayout != null) {
                            attachLayout.setPivotX(AndroidUtilities.dp((botButton == null || botButton.getVisibility() == GONE) && (notifyButton == null || notifyButton.getVisibility() == GONE) ? 48 : 96));
                        }
                    }
                }
                return;
            }
            scheduledButton.setTag(visible ? 1 : null);
        }
        if (scheduledButtonAnimation != null) {
            scheduledButtonAnimation.cancel();
            scheduledButtonAnimation = null;
        }
        if (!animated || notifyVisible) {
            if (scheduledButton != null) {
                scheduledButton.setVisibility(visible ? VISIBLE : GONE);
                scheduledButton.setAlpha(visible ? 1.0f : 0.0f);
                scheduledButton.setScaleX(visible ? 1.0f : 0.1f);
                scheduledButton.setScaleY(visible ? 1.0f : 0.1f);
                if (notifyButton != null) {
                    notifyButton.setVisibility(notifyVisible && scheduledButton.getVisibility() != VISIBLE ? VISIBLE : GONE);
                }
            }
        } else if (scheduledButton != null) {
            if (visible) {
                scheduledButton.setVisibility(VISIBLE);
            }
            scheduledButton.setPivotX(AndroidUtilities.dp(24));
            scheduledButtonAnimation = new AnimatorSet();
            scheduledButtonAnimation.playTogether(ObjectAnimator.ofFloat(scheduledButton, View.ALPHA, visible ? 1.0f : 0.0f),
                    ObjectAnimator.ofFloat(scheduledButton, View.SCALE_X, visible ? 1.0f : 0.1f),
                    ObjectAnimator.ofFloat(scheduledButton, View.SCALE_Y, visible ? 1.0f : 0.1f));
            scheduledButtonAnimation.setDuration(180);
            scheduledButtonAnimation.addListener(new AnimatorListenerAdapter() {
                @Override
                public void onAnimationEnd(Animator animation) {
                    scheduledButtonAnimation = null;
                    if (!visible) {
                        scheduledButton.setVisibility(GONE);
                    }
                }
            });
            scheduledButtonAnimation.start();
        }
        if (attachLayout != null) {
            attachLayout.setPivotX(AndroidUtilities.dp((botButton == null || botButton.getVisibility() == GONE) && (notifyButton == null || notifyButton.getVisibility() == GONE) ? 48 : 96));
        }
    }

    private boolean checkBotButton() {
        if (botButton == null) {
            return false;
        }
        if (hasBotCommands || botReplyMarkup != null) {
            if (botReplyMarkup != null) {
                if (isPopupShowing() && currentPopupContentType == 1) {
                    botButtonDrawablel.setIcon(R.drawable.baseline_keyboard_24, true);
                    botButton.setContentDescription(LocaleController.getString("AccDescrShowKeyboard", R.string.AccDescrShowKeyboard));
                } else {
                    botButtonDrawablel.setIcon(R.drawable.deproko_baseline_bots_24, true);
                    botButton.setContentDescription(LocaleController.getString("AccDescrBotKeyboard", R.string.AccDescrBotKeyboard));
                }
            } else {
                botButtonDrawablel.setIcon(R.drawable.deproko_baseline_bots_command_26, true);
                botButton.setContentDescription(LocaleController.getString("AccDescrBotCommands", R.string.AccDescrBotCommands));
            }
            return true;
        }
        return false;
    }

    private void updateBotButton() {
        if (!checkBotButton()) return;
        boolean textBlank = StrUtil.isBlank(AndroidUtilities.getTrimmedString(messageEditText.getText()));
        if ((hasBotCommands || botReplyMarkup != null) && textBlank) {
            if (botButton.getVisibility() != VISIBLE) {
                botButton.setVisibility(VISIBLE);
            }
            if (botReplyMarkup != null) {
                if (isPopupShowing() && currentPopupContentType == 1) {
                    botButtonDrawablel.setIcon(R.drawable.baseline_keyboard_24, true);
                    botButton.setContentDescription(LocaleController.getString("AccDescrShowKeyboard", R.string.AccDescrShowKeyboard));
                } else {
                    botButtonDrawablel.setIcon(R.drawable.deproko_baseline_bots_24, true);
                    botButton.setContentDescription(LocaleController.getString("AccDescrBotKeyboard", R.string.AccDescrBotKeyboard));
                }
            } else {
                botButtonDrawablel.setIcon(R.drawable.deproko_baseline_bots_command_26, true);
                botButton.setContentDescription(LocaleController.getString("AccDescrBotCommands", R.string.AccDescrBotCommands));
            }
            updateFieldRight(2);
        } else {
            botButton.setVisibility(GONE);
        }
        attachLayout.setPivotX(AndroidUtilities.dp((botButton == null || botButton.getVisibility() == GONE) && (notifyButton == null || notifyButton.getVisibility() == GONE) ? 48 : 96));
    }

    public boolean isRtlText() {
        try {
            return messageEditText.getLayout().getParagraphDirection(0) == Layout.DIR_RIGHT_TO_LEFT;
        } catch (Throwable ignore) {

        }
        return false;
    }

    public void setBotsCount(int count, boolean hasCommands) {
        botCount = count;
        if (hasBotCommands != hasCommands) {
            hasBotCommands = hasCommands;
            if (!hasText()) updateBotButton();
        }
    }

    public void setButtons(MessageObject messageObject) {
        setButtons(messageObject, true);
    }

    public void setButtons(MessageObject messageObject, boolean openKeyboard) {
        if (replyingMessageObject != null && replyingMessageObject == botButtonsMessageObject && replyingMessageObject != messageObject) {
            botMessageObject = messageObject;
            return;
        }
        if (botButton == null || botButtonsMessageObject != null && botButtonsMessageObject == messageObject || botButtonsMessageObject == null && messageObject == null) {
            return;
        }
        if (botKeyboardView == null) {
            botKeyboardView = new BotKeyboardView(parentActivity) {
                @Override
                public void setTranslationY(float translationY) {
                    super.setTranslationY(translationY);
                    if (panelAnimation != null && animatingContentType == 1) {
                        delegate.bottomPanelTranslationYChanged(translationY);
                    }
                }
            };
            botKeyboardView.setVisibility(GONE);
            botKeyboardViewVisible = false;
            botKeyboardView.setDelegate(button -> {
                MessageObject object = replyingMessageObject != null ? replyingMessageObject : ((int) dialog_id < 0 ? botButtonsMessageObject : null);
                if (delegate != null) {
                    delegate.beforeMessageSend(null, true, 0);
                }
                boolean open = didPressedBotButton(button, object, replyingMessageObject != null ? replyingMessageObject : botButtonsMessageObject);
                if (replyingMessageObject != null) {
                    openKeyboardInternal();
                    setButtons(botMessageObject, false);
                } else if (botButtonsMessageObject != null && botButtonsMessageObject.messageOwner.reply_markup.single_use) {
                    if (open) {
                        openKeyboardInternal();
                    } else {
                        showPopup(0, 0);
                    }
                    SharedPreferences preferences = MessagesController.getMainSettings(currentAccount);
                    preferences.edit().putInt("answered_" + dialog_id, botButtonsMessageObject.getId()).commit();
                }
                if (delegate != null) {
                    delegate.onMessageSend(null, true, 0);
                }
            });
            sizeNotifierLayout.addView(botKeyboardView, sizeNotifierLayout.getChildCount() - 1);
        }
        botButtonsMessageObject = messageObject;
        botReplyMarkup = messageObject != null && messageObject.messageOwner.reply_markup instanceof TLRPC.TL_replyKeyboardMarkup ? (TLRPC.TL_replyKeyboardMarkup) messageObject.messageOwner.reply_markup : null;

        botKeyboardView.setPanelHeight(AndroidUtilities.displaySize.x > AndroidUtilities.displaySize.y ? keyboardHeightLand : keyboardHeight);

        if (botReplyMarkup != null) {
            SharedPreferences preferences = MessagesController.getMainSettings(currentAccount);
            boolean keyboardHidden = preferences.getInt("hidekeyboard_" + dialog_id, 0) == messageObject.getId();
            boolean showPopup = true;
            if (botButtonsMessageObject != replyingMessageObject && botReplyMarkup.single_use) {
                if (preferences.getInt("answered_" + dialog_id, 0) == messageObject.getId()) {
                    showPopup = false;
                }
            }
            if (showPopup && !keyboardHidden && messageEditText.length() == 0 && !isPopupShowing()) {
                showPopup(1, 1);
            }
            botKeyboardView.setButtons(botReplyMarkup);
        } else {
            if (isPopupShowing() && currentPopupContentType == 1) {
                if (openKeyboard) {
                    clearBotButtonsOnKeyboardOpen = true;
                    openKeyboardInternal();
                } else {
                    showPopup(0, 1);
                }
            }
        }
        updateBotButton();
    }

    public boolean didPressedBotButton(final TLRPC.KeyboardButton button, final MessageObject replyMessageObject, final MessageObject messageObject) {
        if (button == null || messageObject == null) {
            return false;
        }
        if (button instanceof TLRPC.TL_keyboardButton) {
            SendMessagesHelper.getInstance(currentAccount).sendMessage(button.text, dialog_id, replyMessageObject, getThreadMessage(), null, false, null, null, null, true, 0);
        } else if (button instanceof TLRPC.TL_keyboardButtonUrl) {
            AlertsCreator.showOpenUrlAlert(parentFragment, button.url, false, true);
        } else if (button instanceof TLRPC.TL_keyboardButtonRequestPhone) {
            parentFragment.shareMyContact(2, messageObject);
        } else if (button instanceof TLRPC.TL_keyboardButtonRequestPoll) {
            parentFragment.openPollCreate((button.flags & 1) != 0 ? button.quiz : null);
            return false;
        } else if (button instanceof TLRPC.TL_keyboardButtonRequestGeoLocation) {
            AlertDialog.Builder builder = new AlertDialog.Builder(parentActivity);
            builder.setTitle(LocaleController.getString("ShareYouLocationTitle", R.string.ShareYouLocationTitle));
            builder.setMessage(LocaleController.getString("ShareYouLocationInfo", R.string.ShareYouLocationInfo));
            builder.setPositiveButton(LocaleController.getString("OK", R.string.OK), (dialogInterface, i) -> {
                if (Build.VERSION.SDK_INT >= 23 && parentActivity.checkSelfPermission(Manifest.permission.ACCESS_COARSE_LOCATION) != PackageManager.PERMISSION_GRANTED) {
                    parentActivity.requestPermissions(new String[]{Manifest.permission.ACCESS_COARSE_LOCATION, Manifest.permission.ACCESS_FINE_LOCATION}, 2);
                    pendingMessageObject = messageObject;
                    pendingLocationButton = button;
                    return;
                }
                SendMessagesHelper.getInstance(currentAccount).sendCurrentLocation(messageObject, button);
            });
            builder.setNegativeButton(LocaleController.getString("Cancel", R.string.Cancel), null);
            parentFragment.showDialog(builder.create());
        } else if (button instanceof TLRPC.TL_keyboardButtonCallback || button instanceof TLRPC.TL_keyboardButtonGame || button instanceof TLRPC.TL_keyboardButtonBuy || button instanceof TLRPC.TL_keyboardButtonUrlAuth) {
            SendMessagesHelper.getInstance(currentAccount).sendCallback(true, messageObject, button, parentFragment);
        } else if (button instanceof TLRPC.TL_keyboardButtonSwitchInline) {
            if (parentFragment.processSwitchButton((TLRPC.TL_keyboardButtonSwitchInline) button)) {
                return true;
            }
            if (button.same_peer) {
                int uid = messageObject.messageOwner.from_id.user_id;
                if (messageObject.messageOwner.via_bot_id != 0) {
                    uid = messageObject.messageOwner.via_bot_id;
                }
                TLRPC.User user = accountInstance.getMessagesController().getUser(uid);
                if (user == null) {
                    return true;
                }
                setFieldText("@" + user.username + " " + button.query);
            } else {
                Bundle args = new Bundle();
                args.putBoolean("onlySelect", true);
                args.putInt("dialogsType", 1);
                DialogsActivity fragment = new DialogsActivity(args);
                fragment.setDelegate((fragment1, dids, message, param) -> {
                    int uid = messageObject.messageOwner.from_id.user_id;
                    if (messageObject.messageOwner.via_bot_id != 0) {
                        uid = messageObject.messageOwner.via_bot_id;
                    }
                    TLRPC.User user = accountInstance.getMessagesController().getUser(uid);
                    if (user == null) {
                        fragment1.finishFragment();
                        return;
                    }
                    long did = dids.get(0);
                    MediaDataController.getInstance(currentAccount).saveDraft(did, 0, "@" + user.username + " " + button.query, null, null, true);
                    if (did != dialog_id) {
                        int lower_part = (int) did;
                        if (lower_part != 0) {
                            Bundle args1 = new Bundle();
                            if (lower_part > 0) {
                                args1.putInt("user_id", lower_part);
                            } else {
                                args1.putInt("chat_id", -lower_part);
                            }
                            if (!accountInstance.getMessagesController().checkCanOpenChat(args1, fragment1)) {
                                return;
                            }
                            ChatActivity chatActivity = new ChatActivity(args1);
                            if (parentFragment.presentFragment(chatActivity, true)) {
                                if (!AndroidUtilities.isTablet()) {
                                    parentFragment.removeSelfFromStack();
                                }
                            } else {
                                fragment1.finishFragment();
                            }
                        } else {
                            fragment1.finishFragment();
                        }
                    } else {
                        fragment1.finishFragment();
                    }
                });
                parentFragment.presentFragment(fragment);
            }
        }
        return true;
    }

    public boolean isPopupView(View view) {
        return view == botKeyboardView || view == emojiView;
    }

    public boolean isRecordCircle(View view) {
        return view == recordCircle;
    }

    private void createEmojiView() {
        if (emojiView != null) {
            return;
        }
        emojiView = new EmojiView(allowStickers, allowGifs, parentActivity, true, info) {
            @Override
            public void setTranslationY(float translationY) {
                super.setTranslationY(translationY);
                if (panelAnimation != null && animatingContentType == 0) {
                    delegate.bottomPanelTranslationYChanged(translationY);
                }
            }
        };
        emojiView.setVisibility(GONE);
        emojiView.setDelegate(new EmojiView.EmojiViewDelegate() {

            @Override
            public boolean onBackspace() {
                if (messageEditText.length() == 0) {
                    return false;
                }
                messageEditText.dispatchKeyEvent(new KeyEvent(KeyEvent.ACTION_DOWN, KeyEvent.KEYCODE_DEL));
                return true;
            }

            @Override
            public void onEmojiSelected(String symbol) {
                int i = messageEditText.getSelectionEnd();
                if (i < 0) {
                    i = 0;
                }
                try {
                    innerTextChange = 2;
                    CharSequence localCharSequence = Emoji.replaceEmoji(symbol, messageEditText.getPaint().getFontMetricsInt(), AndroidUtilities.dp(20), false);
                    messageEditText.setText(messageEditText.getText().insert(i, localCharSequence));
                    int j = i + localCharSequence.length();
                    messageEditText.setSelection(j, j);
                } catch (Exception e) {
                    FileLog.e(e);
                } finally {
                    innerTextChange = 0;
                }
            }

            @Override
            public void onStickerSelected(View view, TLRPC.Document sticker, String query, Object parent, boolean notify, int scheduleDate) {
                if (trendingStickersAlert != null) {
                    trendingStickersAlert.dismiss();
                    trendingStickersAlert = null;
                }
                if (slowModeTimer > 0 && !isInScheduleMode()) {
                    if (delegate != null) {
                        delegate.onUpdateSlowModeButton(view != null ? view : slowModeButton, true, slowModeButton.getText());
                    }
                    return;
                }
                if (stickersExpanded) {
                    if (searchingType != 0) {
                        searchingType = 0;
                        emojiView.closeSearch(true, MessageObject.getStickerSetId(sticker));
                        emojiView.hideSearchKeyboard();
                    }
                    setStickersExpanded(false, true, false);
                }
                ChatActivityEnterView.this.onStickerSelected(sticker, query, parent, false, notify, scheduleDate);
                if ((int) dialog_id == 0 && MessageObject.isGifDocument(sticker)) {
                    accountInstance.getMessagesController().saveGif(parent, sticker);
                }
            }

            @Override
            public void onStickersSettingsClick() {
                if (parentFragment != null) {
                    parentFragment.presentFragment(new StickersActivity(MediaDataController.TYPE_IMAGE));
                }
            }

            @Override
            public void onGifSelected(View view, Object gif, String query, Object parent, boolean notify, int scheduleDate) {
                if (isInScheduleMode() && scheduleDate == 0) {
                    AlertsCreator.createScheduleDatePickerDialog(parentActivity, parentFragment.getDialogId(), (n, s) -> onGifSelected(view, gif, query, parent, n, s));
                } else {
                    if (slowModeTimer > 0 && !isInScheduleMode()) {
                        if (delegate != null) {
                            delegate.onUpdateSlowModeButton(view != null ? view : slowModeButton, true, slowModeButton.getText());
                        }
                        return;
                    }
                    if (delegate != null) {
                        delegate.beforeMessageSend(null, notify, scheduleDate);
                    }
                    if (stickersExpanded) {
                        if (searchingType != 0) {
                            emojiView.hideSearchKeyboard();
                        }
                        setStickersExpanded(false, true, false);
                    }
                    if (gif instanceof TLRPC.Document) {
                        TLRPC.Document document = (TLRPC.Document) gif;
                        SendMessagesHelper.getInstance(currentAccount).sendSticker(document, query, dialog_id, replyingMessageObject, getThreadMessage(), parent, notify, scheduleDate);
                        MediaDataController.getInstance(currentAccount).addRecentGif(document, (int) (System.currentTimeMillis() / 1000));
                        if ((int) dialog_id == 0) {
                            accountInstance.getMessagesController().saveGif(parent, document);
                        }
                    } else if (gif instanceof TLRPC.BotInlineResult) {
                        TLRPC.BotInlineResult result = (TLRPC.BotInlineResult) gif;

                        if (result.document != null) {
                            MediaDataController.getInstance(currentAccount).addRecentGif(result.document, (int) (System.currentTimeMillis() / 1000));
                            if ((int) dialog_id == 0) {
                                accountInstance.getMessagesController().saveGif(parent, result.document);
                            }
                        }

                        TLRPC.User bot = (TLRPC.User) parent;

                        HashMap<String, String> params = new HashMap<>();
                        params.put("id", result.id);
                        params.put("query_id", "" + result.query_id);
                        params.put("force_gif", "1");

                        SendMessagesHelper.prepareSendingBotContextResult(accountInstance, result, params, dialog_id, replyingMessageObject, getThreadMessage(), notify, scheduleDate);

                        if (searchingType != 0) {
                            searchingType = 0;
                            emojiView.closeSearch(true);
                            emojiView.hideSearchKeyboard();
                        }
                    }
                    if (delegate != null) {
                        delegate.onMessageSend(null, notify, scheduleDate);
                    }
                }
            }

            @Override
            public void onTabOpened(int type) {
                delegate.onStickersTab(type == 3);
                post(updateExpandabilityRunnable);
            }

            @Override
            public void onClearEmojiRecent() {
                if (parentFragment == null || parentActivity == null) {
                    return;
                }
                AlertDialog.Builder builder = new AlertDialog.Builder(parentActivity);
                builder.setTitle(LocaleController.getString("AppName", R.string.AppName));
                builder.setMessage(LocaleController.getString("ClearRecentEmoji", R.string.ClearRecentEmoji));
                builder.setPositiveButton(LocaleController.getString("ClearButton", R.string.ClearButton).toUpperCase(), (dialogInterface, i) -> emojiView.clearRecentEmoji());
                builder.setNegativeButton(LocaleController.getString("Cancel", R.string.Cancel), null);
                parentFragment.showDialog(builder.create());
            }

            @Override
            public void onShowStickerSet(TLRPC.StickerSet stickerSet, TLRPC.InputStickerSet inputStickerSet) {
                if (trendingStickersAlert != null && !trendingStickersAlert.isDismissed()) {
                    trendingStickersAlert.getLayout().showStickerSet(stickerSet, inputStickerSet);
                    return;
                }
                if (parentFragment == null || parentActivity == null) {
                    return;
                }
                if (stickerSet != null) {
                    inputStickerSet = new TLRPC.TL_inputStickerSetID();
                    inputStickerSet.access_hash = stickerSet.access_hash;
                    inputStickerSet.id = stickerSet.id;
                }
                parentFragment.showDialog(new StickersAlert(parentActivity, parentFragment, inputStickerSet, null, ChatActivityEnterView.this));
            }

            @Override
            public void onStickerSetAdd(TLRPC.StickerSetCovered stickerSet) {
                MediaDataController.getInstance(currentAccount).toggleStickerSet(parentActivity, stickerSet, 2, parentFragment, false, false);
            }

            @Override
            public void onStickerSetRemove(TLRPC.StickerSetCovered stickerSet) {
                MediaDataController.getInstance(currentAccount).toggleStickerSet(parentActivity, stickerSet, 0, parentFragment, false, false);
            }

            @Override
            public void onStickersGroupClick(int chatId) {
                if (parentFragment != null) {
                    if (AndroidUtilities.isTablet()) {
                        hidePopup(false);
                    }
                    GroupStickersActivity fragment = new GroupStickersActivity(chatId);
                    fragment.setInfo(info);
                    parentFragment.presentFragment(fragment);
                }
            }

            @Override
            public void onSearchOpenClose(int type) {
                searchingType = type;
                if (type != 0) {
//                    expandStickersWithKeyboard = true;
//                    if (expandStickersWithKeyboard) {
//                        expandStickersWithKeyboard = false;
                    setStickersExpanded(true, true, false);
                    //   }
                }
                if (emojiTabOpen && searchingType == 2) {
                    checkStickresExpandHeight();
                }
            }

            @Override
            public boolean isSearchOpened() {
                return searchingType != 0;
            }

            @Override
            public boolean isExpanded() {
                return stickersExpanded;
            }

            @Override
            public boolean canSchedule() {
                return parentFragment != null && parentFragment.canScheduleMessage();
            }

            @Override
            public boolean isInScheduleMode() {
                return parentFragment != null && parentFragment.isInScheduleMode();
            }

            @Override
            public long getDialogId() {
                return dialog_id;
            }

            @Override
            public void showTrendingStickersAlert(TrendingStickersLayout layout) {
                if (parentActivity != null && parentFragment != null) {
                    trendingStickersAlert = new TrendingStickersAlert(parentActivity, parentFragment, layout) {
                        @Override
                        public void dismiss() {
                            super.dismiss();
                            if (trendingStickersAlert == this) {
                                trendingStickersAlert = null;
                            }
                            if (delegate != null) {
                                delegate.onTrendingStickersShowed(false);
                            }
                        }
                    };
                    if (delegate != null) {
                        delegate.onTrendingStickersShowed(true);
                    }
                    trendingStickersAlert.show();
                }
            }
        });
        emojiView.setDragListener(new EmojiView.DragListener() {

            boolean wasExpanded;
            int initialOffset;

            @Override
            public void onDragStart() {
                if (!allowDragging()) {
                    return;
                }
                if (stickersExpansionAnim != null) {
                    stickersExpansionAnim.cancel();
                }
                stickersDragging = true;
                wasExpanded = stickersExpanded;
                stickersExpanded = true;
                NotificationCenter.getGlobalInstance().postNotificationName(NotificationCenter.stopAllHeavyOperations, 1);
                stickersExpandedHeight = sizeNotifierLayout.getHeight() - (Build.VERSION.SDK_INT >= Build.VERSION_CODES.LOLLIPOP ? AndroidUtilities.statusBarHeight : 0) - ActionBar.getCurrentActionBarHeight() - getHeight() + Theme.chat_composeShadowDrawable.getIntrinsicHeight();
                if (searchingType == 2) {
                    stickersExpandedHeight = Math.min(stickersExpandedHeight, AndroidUtilities.dp(120) + (AndroidUtilities.displaySize.x > AndroidUtilities.displaySize.y ? keyboardHeightLand : keyboardHeight));
                }
                emojiView.getLayoutParams().height = stickersExpandedHeight;
                emojiView.setLayerType(LAYER_TYPE_HARDWARE, null);
                sizeNotifierLayout.requestLayout();
                sizeNotifierLayout.setForeground(new ScrimDrawable());
                initialOffset = (int) getTranslationY();
                if (delegate != null) {
                    delegate.onStickersExpandedChange();
                }
            }

            @Override
            public void onDragEnd(float velocity) {
                if (!allowDragging()) {
                    return;
                }
                stickersDragging = false;
                if ((wasExpanded && velocity >= AndroidUtilities.dp(200)) || (!wasExpanded && velocity <= AndroidUtilities.dp(-200)) || (wasExpanded && stickersExpansionProgress <= 0.6f) || (!wasExpanded && stickersExpansionProgress >= 0.4f)) {
                    setStickersExpanded(!wasExpanded, true, true);
                } else {
                    setStickersExpanded(wasExpanded, true, true);
                }
            }

            @Override
            public void onDragCancel() {
                if (!stickersTabOpen) {
                    return;
                }
                stickersDragging = false;
                setStickersExpanded(wasExpanded, true, false);
            }

            @Override
            public void onDrag(int offset) {
                if (!allowDragging()) {
                    return;
                }
                int origHeight = AndroidUtilities.displaySize.x > AndroidUtilities.displaySize.y ? keyboardHeightLand : keyboardHeight;
                offset += initialOffset;
                offset = Math.max(Math.min(offset, 0), -(stickersExpandedHeight - origHeight));
                emojiView.setTranslationY(offset);
                setTranslationY(offset);
                stickersExpansionProgress = (float) offset / (-(stickersExpandedHeight - origHeight));
                sizeNotifierLayout.invalidate();
            }

            private boolean allowDragging() {
                return stickersTabOpen && !(!stickersExpanded && messageEditText.length() > 0) && emojiView.areThereAnyStickers() && !waitingForKeyboardOpen;
            }
        });
        sizeNotifierLayout.addView(emojiView, sizeNotifierLayout.getChildCount() - 1);
        checkChannelRights();
    }

    @Override
    public void onStickerSelected(TLRPC.Document sticker, String query, Object parent, boolean clearsInputField, boolean notify, int scheduleDate) {
        if (isInScheduleMode() && scheduleDate == 0) {
            AlertsCreator.createScheduleDatePickerDialog(parentActivity, parentFragment.getDialogId(), (n, s) -> onStickerSelected(sticker, query, parent, clearsInputField, n, s));
        } else {
            if (slowModeTimer > 0 && !isInScheduleMode()) {
                if (delegate != null) {
                    delegate.onUpdateSlowModeButton(slowModeButton, true, slowModeButton.getText());
                }
                return;
            }
            if (delegate != null) {
                delegate.beforeMessageSend(null, true, scheduleDate);
            }
            if (searchingType != 0) {
                searchingType = 0;
                emojiView.closeSearch(true);
                emojiView.hideSearchKeyboard();
            }
            setStickersExpanded(false, true, false);
            SendMessagesHelper.getInstance(currentAccount).sendSticker(sticker, query, dialog_id, replyingMessageObject, getThreadMessage(), parent, notify, scheduleDate);
            if (delegate != null) {
                delegate.onMessageSend(null, true, scheduleDate);
            }
            if (clearsInputField) {
                setFieldText("");
            }
            MediaDataController.getInstance(currentAccount).addRecentSticker(MediaDataController.TYPE_IMAGE, parent, sticker, (int) (System.currentTimeMillis() / 1000), false);
        }
    }

    @Override
    public boolean canSchedule() {
        return parentFragment != null && parentFragment.canScheduleMessage();
    }

    @Override
    public boolean isInScheduleMode() {
        return parentFragment != null && parentFragment.isInScheduleMode();
    }

    public void addStickerToRecent(TLRPC.Document sticker) {
        createEmojiView();
        emojiView.addRecentSticker(sticker);
    }

    public void hideEmojiView() {
        if (!emojiViewVisible && emojiView != null && emojiView.getVisibility() != GONE) {
            sizeNotifierLayout.removeView(emojiView);
            emojiView.setVisibility(GONE);
        }
    }

    public void showEmojiView() {
        showPopup(1, 0);
    }

    private void showPopup(int show, int contentType) {
        if (show == 2) {
            return;
        }
        if (show == 1) {
            if (contentType == 0 && emojiView == null) {
                if (parentActivity == null) {
                    return;
                }
                createEmojiView();
            }

            View currentView = null;
            boolean anotherPanelWasVisible = false;
            boolean samePannelWasVisible = false;
            int previusHeight = 0;
            if (contentType == 0) {
                if (emojiView.getParent() == null) {
                    sizeNotifierLayout.addView(emojiView, sizeNotifierLayout.getChildCount() - 1);
                }
                samePannelWasVisible = emojiViewVisible && emojiView.getVisibility() == View.VISIBLE;
                emojiView.setVisibility(VISIBLE);
                emojiViewVisible = true;
                if (botKeyboardView != null && botKeyboardView.getVisibility() != GONE) {
                    botKeyboardView.setVisibility(GONE);
                    botKeyboardViewVisible = false;
                    anotherPanelWasVisible = true;
                    previusHeight = botKeyboardView.getMeasuredHeight();
                }
                currentView = emojiView;
                animatingContentType = 0;
            } else if (contentType == 1) {
                samePannelWasVisible = botKeyboardViewVisible && botKeyboardView.getVisibility() == View.VISIBLE;
                botKeyboardViewVisible = true;
                if (emojiView != null && emojiView.getVisibility() != GONE) {
                    sizeNotifierLayout.removeView(emojiView);
                    emojiView.setVisibility(GONE);
                    emojiViewVisible = false;
                    anotherPanelWasVisible = true;
                    previusHeight = emojiView.getMeasuredHeight();
                }
                botKeyboardView.setVisibility(VISIBLE);
                currentView = botKeyboardView;
                animatingContentType = 1;
            }
            currentPopupContentType = contentType;

            if (keyboardHeight <= 0) {
                keyboardHeight = MessagesController.getGlobalEmojiSettings().getInt("kbd_height", AndroidUtilities.dp(200));
            }
            if (keyboardHeightLand <= 0) {
                keyboardHeightLand = MessagesController.getGlobalEmojiSettings().getInt("kbd_height_land3", AndroidUtilities.dp(200));
            }
            int currentHeight = AndroidUtilities.displaySize.x > AndroidUtilities.displaySize.y ? keyboardHeightLand : keyboardHeight;
            /*if (!samePannelWasVisible && !anotherPanelWasVisible) {
                currentHeight = 0;
            } else */
            if (contentType == 1) {
                currentHeight = Math.min(botKeyboardView.getKeyboardHeight(), currentHeight);
            }
            if (botKeyboardView != null) {
                botKeyboardView.setPanelHeight(currentHeight);
            }
            FrameLayout.LayoutParams layoutParams = (FrameLayout.LayoutParams) currentView.getLayoutParams();
            layoutParams.height = currentHeight;
            currentView.setLayoutParams(layoutParams);
            if (!AndroidUtilities.isInMultiwindow) {
                AndroidUtilities.hideKeyboard(messageEditText);
            }
            if (sizeNotifierLayout != null) {
                emojiPadding = currentHeight;
                sizeNotifierLayout.requestLayout();
                setEmojiButtonImage(true, true);
                updateBotButton();
                onWindowSizeChanged();
                if (smoothKeyboard && !keyboardVisible && currentHeight != previusHeight) {
                    panelAnimation = new AnimatorSet();
                    currentView.setTranslationY(currentHeight - previusHeight);
                    panelAnimation.playTogether(ObjectAnimator.ofFloat(currentView, View.TRANSLATION_Y, currentHeight - previusHeight, 0));
                    panelAnimation.setInterpolator(AdjustPanLayoutHelper.keyboardInterpolator);
                    panelAnimation.setDuration(AdjustPanLayoutHelper.keyboardDuration);
                    panelAnimation.addListener(new AnimatorListenerAdapter() {
                        @Override
                        public void onAnimationEnd(Animator animation) {
                            panelAnimation = null;
                            if (delegate != null) {
                                delegate.bottomPanelTranslationYChanged(0);
                            }
                            NotificationCenter.getInstance(currentAccount).onAnimationFinish(notificationsIndex);
                            requestLayout();
                        }
                    });
                    panelAnimation.start();
                    notificationsIndex = NotificationCenter.getInstance(currentAccount).setAnimationInProgress(notificationsIndex, null);
                    requestLayout();
                }
            }
        } else {
            if (emojiButton != null) {
                setEmojiButtonImage(false, true);
            }
            currentPopupContentType = -1;
            if (emojiView != null) {
                if (show != 2 || AndroidUtilities.usingHardwareInput || AndroidUtilities.isInMultiwindow) {
                    if (smoothKeyboard && !keyboardVisible && !stickersExpanded) {
                        if (emojiViewVisible = true) {
                            animatingContentType = 0;
                        }
                        panelAnimation = new AnimatorSet();
                        panelAnimation.playTogether(ObjectAnimator.ofFloat(emojiView, View.TRANSLATION_Y, emojiView.getMeasuredHeight()));
                        panelAnimation.setInterpolator(AdjustPanLayoutHelper.keyboardInterpolator);
                        panelAnimation.setDuration(AdjustPanLayoutHelper.keyboardDuration);
                        panelAnimation.addListener(new AnimatorListenerAdapter() {
                            @Override
                            public void onAnimationEnd(Animator animation) {
                                if (show == 0) {
                                    emojiPadding = 0;
                                }
                                panelAnimation = null;
                                if (emojiView != null) {
                                    emojiView.setTranslationY(0);
                                    emojiView.setVisibility(GONE);
                                    sizeNotifierLayout.removeView(emojiView);
                                    if (removeEmojiViewAfterAnimation) {
                                        removeEmojiViewAfterAnimation = false;
                                        emojiView = null;
                                    }
                                }
                                if (delegate != null) {
                                    delegate.bottomPanelTranslationYChanged(0);
                                }
                                NotificationCenter.getInstance(currentAccount).onAnimationFinish(notificationsIndex);
                                requestLayout();
                            }
                        });
                        notificationsIndex = NotificationCenter.getInstance(currentAccount).setAnimationInProgress(notificationsIndex, null);
                        panelAnimation.start();
                        requestLayout();
                    } else {
                        if (delegate != null) {
                            delegate.bottomPanelTranslationYChanged(0);
                        }
                        emojiPadding = 0;
                        sizeNotifierLayout.removeView(emojiView);
                        emojiView.setVisibility(GONE);
                    }
                } else {
                    removeEmojiViewAfterAnimation = false;
                    if (delegate != null) {
                        delegate.bottomPanelTranslationYChanged(0);
                    }
                    sizeNotifierLayout.removeView(emojiView);
                    emojiView = null;
                }
                emojiViewVisible = false;
            }
            if (botKeyboardView != null) {
                if (show != 2 || AndroidUtilities.usingHardwareInput || AndroidUtilities.isInMultiwindow) {
                    if (smoothKeyboard && !keyboardVisible) {
                        if (botKeyboardViewVisible) {
                            animatingContentType = 1;
                        }
                        panelAnimation = new AnimatorSet();
                        panelAnimation.playTogether(ObjectAnimator.ofFloat(botKeyboardView, View.TRANSLATION_Y, botKeyboardView.getMeasuredHeight()));
                        panelAnimation.setInterpolator(AdjustPanLayoutHelper.keyboardInterpolator);
                        panelAnimation.setDuration(AdjustPanLayoutHelper.keyboardDuration);
                        panelAnimation.addListener(new AnimatorListenerAdapter() {
                            @Override
                            public void onAnimationEnd(Animator animation) {
                                if (show == 0) {
                                    emojiPadding = 0;
                                }
                                panelAnimation = null;
                                botKeyboardView.setTranslationY(0);
                                botKeyboardView.setVisibility(GONE);
                                NotificationCenter.getInstance(currentAccount).onAnimationFinish(notificationsIndex);
                                if (delegate != null) {
                                    delegate.bottomPanelTranslationYChanged(0);
                                }
                                requestLayout();
                            }
                        });
                        notificationsIndex = NotificationCenter.getInstance(currentAccount).setAnimationInProgress(notificationsIndex, null);
                        panelAnimation.start();
                        requestLayout();
                    } else {
                        if (!waitingForKeyboardOpen) {
                            botKeyboardView.setVisibility(GONE);
                        }
                    }
                }
                botKeyboardViewVisible = false;
            }
            if (sizeNotifierLayout != null) {
                if (!SharedConfig.smoothKeyboard && show == 0) {
                    emojiPadding = 0;
                    sizeNotifierLayout.requestLayout();
                    onWindowSizeChanged();
                }
            }
            updateBotButton();
        }

        if (stickersTabOpen || emojiTabOpen) {
            checkSendButton(true);
        }
        if (stickersExpanded && show != 1) {
            setStickersExpanded(false, false, false);
        }
    }

    private void setEmojiButtonImage(boolean byOpen, boolean animated) {
        boolean showingRecordInterface = recordInterfaceState == 1 || (recordedAudioPanel != null && recordedAudioPanel.getVisibility() == View.VISIBLE);
        if (showingRecordInterface) {
            emojiButton[0].setScaleX(0);
            emojiButton[0].setScaleY(0);
            emojiButton[0].setAlpha(0f);
            emojiButton[1].setScaleX(0);
            emojiButton[1].setScaleY(0);
            emojiButton[1].setAlpha(0f);
            animated = false;
        }
        if (animated && currentEmojiIcon == -1) {
            animated = false;
        }
        int nextIcon;
        if (byOpen && currentPopupContentType == 0) {
            nextIcon = 0;
        } else {
            int currentPage;
            if (emojiView == null) {
                currentPage = MessagesController.getGlobalEmojiSettings().getInt("selected_page", 0);
            } else {
                currentPage = emojiView.getCurrentPage();
            }
            if (currentPage == 0 || !allowStickers && !allowGifs) {
                nextIcon = 1;
            } else if (currentPage == 1) {
                nextIcon = 2;
            } else {
                nextIcon = 3;
            }
        }
        if (currentEmojiIcon == nextIcon) {
            return;
        }
        if (emojiButtonAnimation != null) {
            emojiButtonAnimation.cancel();
            emojiButtonAnimation = null;
        }
        if (nextIcon == 0) {
            emojiButton[animated ? 1 : 0].setImageResource(R.drawable.baseline_keyboard_24);
        } else if (nextIcon == 1) {
            emojiButton[animated ? 1 : 0].setImageResource(R.drawable.baseline_emoticon_24);
        } else if (nextIcon == 2) {
            emojiButton[animated ? 1 : 0].setImageResource(R.drawable.deproko_baseline_stickers_24);
        } else if (nextIcon == 3) {
            emojiButton[animated ? 1 : 0].setImageResource(R.drawable.deproko_baseline_gif_24);
        }
        emojiButton[animated ? 1 : 0].setTag(nextIcon == 2 ? 1 : null);
        currentEmojiIcon = nextIcon;
        if (animated) {
            emojiButton[1].setVisibility(VISIBLE);
            emojiButton[1].setAlpha(0f);
            emojiButton[1].setScaleX(0.1f);
            emojiButton[1].setScaleY(0.1f);
            emojiButtonAnimation = new AnimatorSet();
            emojiButtonAnimation.playTogether(
                    ObjectAnimator.ofFloat(emojiButton[0], View.SCALE_X, 0.1f),
                    ObjectAnimator.ofFloat(emojiButton[0], View.SCALE_Y, 0.1f),
                    ObjectAnimator.ofFloat(emojiButton[0], View.ALPHA, 0.0f),
                    ObjectAnimator.ofFloat(emojiButton[1], View.SCALE_X, 1.0f),
                    ObjectAnimator.ofFloat(emojiButton[1], View.SCALE_Y, 1.0f),
                    ObjectAnimator.ofFloat(emojiButton[1], View.ALPHA, 1.0f));
            emojiButtonAnimation.addListener(new AnimatorListenerAdapter() {
                @Override
                public void onAnimationEnd(Animator animation) {
                    if (animation.equals(emojiButtonAnimation)) {
                        emojiButtonAnimation = null;
                        ImageView temp = emojiButton[1];
                        emojiButton[1] = emojiButton[0];
                        emojiButton[0] = temp;
                        emojiButton[1].setVisibility(INVISIBLE);
                        emojiButton[1].setAlpha(0.0f);
                        emojiButton[1].setScaleX(0.1f);
                        emojiButton[1].setScaleY(0.1f);
                    }
                }
            });
            emojiButtonAnimation.setDuration(150);
            emojiButtonAnimation.start();
        }
        onEmojiIconChanged(nextIcon);
    }

    protected void onEmojiIconChanged(int currentIcon) {
        if (currentIcon == 3 && emojiView == null) {
            MediaDataController.getInstance(currentAccount).loadRecents(MediaDataController.TYPE_IMAGE, true, true, false);
            final ArrayList<String> gifSearchEmojies = MessagesController.getInstance(currentAccount).gifSearchEmojies;
            for (int i = 0, N = Math.min(10, gifSearchEmojies.size()); i < N; i++) {
                Emoji.preloadEmoji(gifSearchEmojies.get(i));
            }
        }
    }

    public void hidePopup(boolean byBackButton) {
        if (isPopupShowing()) {
            if (currentPopupContentType == 1 && byBackButton && botButtonsMessageObject != null) {
                SharedPreferences preferences = MessagesController.getMainSettings(currentAccount);
                preferences.edit().putInt("hidekeyboard_" + dialog_id, botButtonsMessageObject.getId()).commit();
            }
            if (byBackButton && searchingType != 0) {
                searchingType = 0;
                if (emojiView != null) {
                    emojiView.closeSearch(true);
                }
                messageEditText.requestFocus();
                setStickersExpanded(false, true, false);
                if (emojiTabOpen) {
                    checkSendButton(true);
                }
            } else {
                if (searchingType != 0) {
                    searchingType = 0;
                    emojiView.closeSearch(false);
                    messageEditText.requestFocus();
                }
                showPopup(0, 0);
            }
        }
    }

    private void openKeyboardInternal() {
        showPopup(AndroidUtilities.usingHardwareInput || AndroidUtilities.isInMultiwindow || parentFragment != null && parentFragment.isInBubbleMode() || isPaused ? 0 : 2, 0);
        messageEditText.requestFocus();
        AndroidUtilities.showKeyboard(messageEditText);
        if (isPaused) {
            showKeyboardOnResume = true;
        } else if (!AndroidUtilities.usingHardwareInput && !keyboardVisible && !AndroidUtilities.isInMultiwindow && (parentFragment == null || !parentFragment.isInBubbleMode())) {
            waitingForKeyboardOpen = true;
            if (emojiView != null) {
                emojiView.onTouchEvent(MotionEvent.obtain(SystemClock.uptimeMillis(), SystemClock.uptimeMillis(), MotionEvent.ACTION_CANCEL, 0, 0, 0));
            }
            AndroidUtilities.cancelRunOnUIThread(openKeyboardRunnable);
            AndroidUtilities.runOnUIThread(openKeyboardRunnable, 100);
        }
    }

    public boolean isEditingMessage() {
        return editingMessageObject != null;
    }

    public MessageObject getEditingMessageObject() {
        return editingMessageObject;
    }

    public boolean isEditingCaption() {
        return editingCaption;
    }

    public boolean hasAudioToSend() {
        return audioToSendMessageObject != null || videoToSendMessageObject != null;
    }

    public void openKeyboard() {
        if (!AndroidUtilities.showKeyboard(messageEditText)) {
            messageEditText.clearFocus();
            messageEditText.requestFocus();
        }
    }

    public void closeKeyboard() {
        AndroidUtilities.hideKeyboard(messageEditText);
    }

    public boolean isPopupShowing() {
        return emojiViewVisible || botKeyboardViewVisible;
    }

    public boolean isKeyboardVisible() {
        return keyboardVisible;
    }

    public void addRecentGif(TLRPC.Document searchImage) {
        MediaDataController.getInstance(currentAccount).addRecentGif(searchImage, (int) (System.currentTimeMillis() / 1000));
        if (emojiView != null) {
            emojiView.addRecentGif(searchImage);
        }
    }

    @Override
    protected void onSizeChanged(int w, int h, int oldw, int oldh) {
        super.onSizeChanged(w, h, oldw, oldh);
        if (w != oldw && stickersExpanded) {
            searchingType = 0;
            emojiView.closeSearch(false);
            setStickersExpanded(false, false, false);
        }
        videoTimelineView.clearFrames();
    }

    public boolean isStickersExpanded() {
        return stickersExpanded;
    }

    @Override
    public void onSizeChanged(int height, boolean isWidthGreater) {
        if (searchingType != 0) {
            lastSizeChangeValue1 = height;
            lastSizeChangeValue2 = isWidthGreater;
            keyboardVisible = height > 0;
            return;
        }
        if (height > AndroidUtilities.dp(50) && keyboardVisible && !AndroidUtilities.isInMultiwindow) {
            if (isWidthGreater) {
                keyboardHeightLand = height;
                MessagesController.getGlobalEmojiSettings().edit().putInt("kbd_height_land3", keyboardHeightLand).commit();
            } else {
                keyboardHeight = height;
                MessagesController.getGlobalEmojiSettings().edit().putInt("kbd_height", keyboardHeight).commit();
            }
        }

        if (keyboardVisible) {
            if (emojiViewVisible && emojiView == null) {
                emojiViewVisible = false;
            }
        }

        if (isPopupShowing()) {
            int newHeight = isWidthGreater ? keyboardHeightLand : keyboardHeight;
            if (currentPopupContentType == 1 && !botKeyboardView.isFullSize()) {
                newHeight = Math.min(botKeyboardView.getKeyboardHeight(), newHeight);
            }

            View currentView = null;
            if (currentPopupContentType == 0) {
                currentView = emojiView;
            } else if (currentPopupContentType == 1) {
                currentView = botKeyboardView;
            }
            if (botKeyboardView != null) {
                botKeyboardView.setPanelHeight(newHeight);
            }

            if (currentView != null) {
                FrameLayout.LayoutParams layoutParams = (FrameLayout.LayoutParams) currentView.getLayoutParams();
                if (!closeAnimationInProgress && (layoutParams.width != AndroidUtilities.displaySize.x || layoutParams.height != newHeight) && !stickersExpanded) {
                    layoutParams.width = AndroidUtilities.displaySize.x;
                    layoutParams.height = newHeight;
                    currentView.setLayoutParams(layoutParams);
                    if (sizeNotifierLayout != null) {
                        int oldHeight = emojiPadding;
                        emojiPadding = layoutParams.height;
                        sizeNotifierLayout.requestLayout();
                        onWindowSizeChanged();
                        if (smoothKeyboard && !keyboardVisible && oldHeight != emojiPadding && pannelAnimationEnabled()) {
                            panelAnimation = new AnimatorSet();
                            panelAnimation.playTogether(ObjectAnimator.ofFloat(currentView, View.TRANSLATION_Y, emojiPadding - oldHeight, 0));
                            panelAnimation.setInterpolator(AdjustPanLayoutHelper.keyboardInterpolator);
                            panelAnimation.setDuration(AdjustPanLayoutHelper.keyboardDuration);
                            panelAnimation.addListener(new AnimatorListenerAdapter() {
                                @Override
                                public void onAnimationEnd(Animator animation) {
                                    panelAnimation = null;
                                    if (delegate != null) {
                                        delegate.bottomPanelTranslationYChanged(0);
                                    }
                                    requestLayout();
                                    NotificationCenter.getInstance(currentAccount).onAnimationFinish(notificationsIndex);
                                }
                            });
                            panelAnimation.start();
                            notificationsIndex = NotificationCenter.getInstance(currentAccount).setAnimationInProgress(notificationsIndex, null);
                            requestLayout();
                        }
                    }
                }
            }
        }

        if (lastSizeChangeValue1 == height && lastSizeChangeValue2 == isWidthGreater) {
            onWindowSizeChanged();
            return;
        }
        lastSizeChangeValue1 = height;
        lastSizeChangeValue2 = isWidthGreater;

        boolean oldValue = keyboardVisible;
        keyboardVisible = height > 0;
        if (keyboardVisible && isPopupShowing() && stickersExpansionAnim == null) {
            showPopup(0, currentPopupContentType);
        }
        if (emojiPadding != 0 && !keyboardVisible && keyboardVisible != oldValue && !isPopupShowing()) {
            emojiPadding = 0;
            sizeNotifierLayout.requestLayout();
        }
        if (keyboardVisible && waitingForKeyboardOpen) {
            waitingForKeyboardOpen = false;
            if (clearBotButtonsOnKeyboardOpen) {
                clearBotButtonsOnKeyboardOpen = false;
                botKeyboardView.setButtons(botReplyMarkup);
            }

            AndroidUtilities.cancelRunOnUIThread(openKeyboardRunnable);
        }
        onWindowSizeChanged();
    }

    public int getEmojiPadding() {
        return emojiPadding;
    }

    private MessageObject getThreadMessage() {
        return parentFragment != null ? parentFragment.getThreadMessage() : null;
    }

    private int getThreadMessageId() {
        return parentFragment != null && parentFragment.getThreadMessage() != null ? parentFragment.getThreadMessage().getId() : 0;
    }

    @SuppressWarnings("unchecked")
    @Override
    public void didReceivedNotification(int id, int account, Object... args) {
        if (id == NotificationCenter.emojiDidLoad) {
            if (emojiView != null) {
                emojiView.invalidateViews();
            }
            if (botKeyboardView != null) {
                botKeyboardView.invalidateViews();
            }
        } else if (id == NotificationCenter.recordProgressChanged) {
            int guid = (Integer) args[0];
            if (guid != recordingGuid) {
                return;
            }

            if (recordInterfaceState != 0 && !wasSendTyping && !isInScheduleMode()) {
                wasSendTyping = true;
                accountInstance.getMessagesController().sendTyping(dialog_id, getThreadMessageId(), videoSendButton != null && videoSendButton.getTag() != null ? 7 : 1, 0);
            }

            if (recordCircle != null) {
                recordCircle.setAmplitude((Double) args[1]);
            }
        } else if (id == NotificationCenter.closeChats) {
            if (messageEditText != null && messageEditText.isFocused()) {
                AndroidUtilities.hideKeyboard(messageEditText);
            }
        } else if (id == NotificationCenter.recordStartError || id == NotificationCenter.recordStopped) {
            int guid = (Integer) args[0];
            if (guid != recordingGuid) {
                return;
            }
            if (recordingAudioVideo) {
                recordingAudioVideo = false;
                if (id == NotificationCenter.recordStopped) {
                    Integer reason = (Integer) args[1];
                    int state;
                    if (reason == 4) {
                        state = RECORD_STATE_CANCEL_BY_TIME;
                    } else if (isInVideoMode() && reason == 5) {
                        state = RECORD_STATE_SENDING;
                    } else {
                        if (reason == 0) {
                            state = RECORD_STATE_CANCEL_BY_GESTURE;
                        } else if (reason == 6) {
                            state = RECORD_STATE_CANCEL;
                        } else {
                            state = RECORD_STATE_PREPARING;
                        }
                    }
                    if (state != RECORD_STATE_PREPARING) {
                        updateRecordIntefrace(state);
                    }
                } else {
                    updateRecordIntefrace(RECORD_STATE_CANCEL);
                }
            }
            if (id == NotificationCenter.recordStopped) {
                Integer reason = (Integer) args[1];
            }
        } else if (id == NotificationCenter.recordStarted) {
            int guid = (Integer) args[0];
            if (guid != recordingGuid) {
                return;
            }
            boolean audio = (Boolean) args[1];
            if (videoSendButton != null) {
                videoSendButton.setTag(audio ? null : 1);
                videoSendButton.setVisibility(audio ? View.GONE : View.VISIBLE);
                videoSendButton.setVisibility(audio ? View.VISIBLE : View.GONE);
            }
            if (!recordingAudioVideo) {
                recordingAudioVideo = true;
                updateRecordIntefrace(RECORD_STATE_ENTER);
            } else {
                recordCircle.showWaves(true, true);
            }
            recordTimerView.start();
            recordDot.enterAnimation = false;
        } else if (id == NotificationCenter.audioDidSent) {
            int guid = (Integer) args[0];
            if (guid != recordingGuid) {
                return;
            }
            Object audio = args[1];
            if (audio instanceof VideoEditedInfo) {
                videoToSendMessageObject = (VideoEditedInfo) audio;

                audioToSendPath = (String) args[2];
                ArrayList<Bitmap> keyframes = (ArrayList<Bitmap>) args[3];

                videoTimelineView.setVideoPath(audioToSendPath);
                videoTimelineView.setKeyframes(keyframes);
                videoTimelineView.setVisibility(VISIBLE);
                videoTimelineView.setMinProgressDiff(1000.0f / videoToSendMessageObject.estimatedDuration);
                updateRecordIntefrace(RECORD_STATE_PREPARING);
                checkSendButton(false);
            } else {
                audioToSend = (TLRPC.TL_document) args[1];
                audioToSendPath = (String) args[2];
                if (audioToSend != null) {
                    if (recordedAudioPanel == null) {
                        return;
                    }

                    TLRPC.TL_message message = new TLRPC.TL_message();
                    message.out = true;
                    message.id = 0;
                    message.peer_id = new TLRPC.TL_peerUser();
                    message.from_id = new TLRPC.TL_peerUser();
                    message.peer_id.user_id = message.from_id.user_id = UserConfig.getInstance(currentAccount).getClientUserId();
                    message.date = (int) (System.currentTimeMillis() / 1000);
                    message.message = "";
                    message.attachPath = audioToSendPath;
                    message.media = new TLRPC.TL_messageMediaDocument();
                    message.media.flags |= 3;
                    message.media.document = audioToSend;
                    message.flags |= TLRPC.MESSAGE_FLAG_HAS_MEDIA | TLRPC.MESSAGE_FLAG_HAS_FROM_ID;
                    audioToSendMessageObject = new MessageObject(UserConfig.selectedAccount, message, false, true);

                    recordedAudioPanel.setAlpha(1.0f);
                    recordedAudioPanel.setVisibility(VISIBLE);
                    recordDeleteImageView.setVisibility(VISIBLE);
                    recordDeleteImageView.setAlpha(0f);
                    recordDeleteImageView.setScaleY(0f);
                    recordDeleteImageView.setScaleX(0f);
                    int duration = 0;
                    for (int a = 0; a < audioToSend.attributes.size(); a++) {
                        TLRPC.DocumentAttribute attribute = audioToSend.attributes.get(a);
                        if (attribute instanceof TLRPC.TL_documentAttributeAudio) {
                            duration = attribute.duration;
                            break;
                        }
                    }

                    for (int a = 0; a < audioToSend.attributes.size(); a++) {
                        TLRPC.DocumentAttribute attribute = audioToSend.attributes.get(a);
                        if (attribute instanceof TLRPC.TL_documentAttributeAudio) {
                            if (attribute.waveform == null || attribute.waveform.length == 0) {
                                attribute.waveform = MediaController.getInstance().getWaveform(audioToSendPath);
                            }
                            recordedAudioSeekBar.setWaveform(attribute.waveform);
                            break;
                        }
                    }
                    recordedAudioTimeTextView.setText(AndroidUtilities.formatShortDuration(duration));
                    checkSendButton(false);
                    updateRecordIntefrace(RECORD_STATE_PREPARING);
                } else {
                    if (delegate != null) {
                        delegate.onMessageSend(null, true, 0);
                    }
                }
            }
        } else if (id == NotificationCenter.beforeAudioDidSent) {
            if (delegate != null) {
                delegate.beforeMessageSend(null, true, 0);
            }
        } else if (id == NotificationCenter.audioRouteChanged) {
            if (parentActivity != null) {
                boolean frontSpeaker = (Boolean) args[0];
                parentActivity.setVolumeControlStream(frontSpeaker ? AudioManager.STREAM_VOICE_CALL : AudioManager.USE_DEFAULT_STREAM_TYPE);
            }
        } else if (id == NotificationCenter.messagePlayingDidReset) {
            if (audioToSendMessageObject != null && !MediaController.getInstance().isPlayingMessage(audioToSendMessageObject)) {
                playPauseDrawable.setIcon(MediaActionDrawable.ICON_PLAY, true);
                recordedAudioPlayButton.setContentDescription(LocaleController.getString("AccActionPlay", R.string.AccActionPlay));
                recordedAudioSeekBar.setProgress(0);
            }
        } else if (id == NotificationCenter.messagePlayingProgressDidChanged) {
            Integer mid = (Integer) args[0];
            if (audioToSendMessageObject != null && MediaController.getInstance().isPlayingMessage(audioToSendMessageObject)) {
                MessageObject player = MediaController.getInstance().getPlayingMessageObject();
                audioToSendMessageObject.audioProgress = player.audioProgress;
                audioToSendMessageObject.audioProgressSec = player.audioProgressSec;
                if (!recordedAudioSeekBar.isDragging()) {
                    recordedAudioSeekBar.setProgress(audioToSendMessageObject.audioProgress);
                }
            }
        } else if (id == NotificationCenter.featuredStickersDidLoad) {
            if (emojiButton != null) {
                for (int a = 0; a < emojiButton.length; a++) {
                    emojiButton[a].invalidate();
                }
            }
        } else if (id == NotificationCenter.messageReceivedByServer) {
            Boolean scheduled = (Boolean) args[6];
            if (scheduled) {
                return;
            }
            long did = (Long) args[3];
            if (did == dialog_id && info != null && info.slowmode_seconds != 0) {
                TLRPC.Chat chat = accountInstance.getMessagesController().getChat(info.id);
                if (chat != null && !ChatObject.hasAdminRights(chat)) {
                    info.slowmode_next_send_date = ConnectionsManager.getInstance(currentAccount).getCurrentTime() + info.slowmode_seconds;
                    info.flags |= 262144;
                    setSlowModeTimer(info.slowmode_next_send_date);
                }
            }
        } else if (id == NotificationCenter.sendingMessagesChanged) {
            if (info != null) {
                updateSlowModeText();
            }
        } else if (id == NotificationCenter.audioRecordTooShort) {
            updateRecordIntefrace(RECORD_STATE_CANCEL_BY_TIME);
        }
    }

    public void onRequestPermissionsResultFragment(int requestCode, String[] permissions, int[] grantResults) {
        if (requestCode == 2) {
            if (pendingLocationButton != null) {
                if (grantResults.length > 0 && grantResults[0] == PackageManager.PERMISSION_GRANTED) {
                    SendMessagesHelper.getInstance(currentAccount).sendCurrentLocation(pendingMessageObject, pendingLocationButton);
                }
                pendingLocationButton = null;
                pendingMessageObject = null;
            }
        }
    }

    private void checkStickresExpandHeight() {
        if (emojiView == null) {
            return;
        }
        final int origHeight = AndroidUtilities.displaySize.x > AndroidUtilities.displaySize.y ? keyboardHeightLand : keyboardHeight;
        int newHeight = originalViewHeight - (Build.VERSION.SDK_INT >= Build.VERSION_CODES.LOLLIPOP ? AndroidUtilities.statusBarHeight : 0) - ActionBar.getCurrentActionBarHeight() - getHeight() + Theme.chat_composeShadowDrawable.getIntrinsicHeight();
        if (searchingType == 2) {
            newHeight = Math.min(newHeight, AndroidUtilities.dp(120) + origHeight);
        }
        int currentHeight = emojiView.getLayoutParams().height;
        if (currentHeight == newHeight) {
            return;
        }
        if (stickersExpansionAnim != null) {
            stickersExpansionAnim.cancel();
            stickersExpansionAnim = null;
        }
        stickersExpandedHeight = newHeight;
        if (currentHeight > newHeight) {
            AnimatorSet anims = new AnimatorSet();
            anims.playTogether(
                    ObjectAnimator.ofInt(this, roundedTranslationYProperty, -(stickersExpandedHeight - origHeight)),
                    ObjectAnimator.ofInt(emojiView, roundedTranslationYProperty, -(stickersExpandedHeight - origHeight))
            );
            ((ObjectAnimator) anims.getChildAnimations().get(0)).addUpdateListener(animation -> sizeNotifierLayout.invalidate());
            anims.setDuration(300);
            anims.setInterpolator(CubicBezierInterpolator.DEFAULT);
            anims.addListener(new AnimatorListenerAdapter() {
                @Override
                public void onAnimationEnd(Animator animation) {
                    stickersExpansionAnim = null;
                    if (emojiView != null) {
                        emojiView.getLayoutParams().height = stickersExpandedHeight;
                        emojiView.setLayerType(LAYER_TYPE_NONE, null);
                    }
                }
            });
            stickersExpansionAnim = anims;
            emojiView.setLayerType(LAYER_TYPE_HARDWARE, null);
            anims.start();
        } else {
            emojiView.getLayoutParams().height = stickersExpandedHeight;
            sizeNotifierLayout.requestLayout();
            int start = messageEditText.getSelectionStart();
            int end = messageEditText.getSelectionEnd();
            messageEditText.setText(messageEditText.getText()); // dismiss action mode, if any
            messageEditText.setSelection(start, end);
            AnimatorSet anims = new AnimatorSet();
            anims.playTogether(
                    ObjectAnimator.ofInt(this, roundedTranslationYProperty, -(stickersExpandedHeight - origHeight)),
                    ObjectAnimator.ofInt(emojiView, roundedTranslationYProperty, -(stickersExpandedHeight - origHeight))
            );
            ((ObjectAnimator) anims.getChildAnimations().get(0)).addUpdateListener(animation -> sizeNotifierLayout.invalidate());
            anims.setDuration(300);
            anims.setInterpolator(CubicBezierInterpolator.DEFAULT);
            anims.addListener(new AnimatorListenerAdapter() {
                @Override
                public void onAnimationEnd(Animator animation) {
                    stickersExpansionAnim = null;
                    emojiView.setLayerType(LAYER_TYPE_NONE, null);
                }
            });
            stickersExpansionAnim = anims;
            emojiView.setLayerType(LAYER_TYPE_HARDWARE, null);
            anims.start();
        }
    }

    public void setStickersExpanded(boolean expanded, boolean animated, boolean byDrag) {
        if (adjustPanLayoutHelper != null && adjustPanLayoutHelper.animationInProgress() || waitingForKeyboardOpenAfterAnimation) {
            return;
        }
        if (emojiView == null || !byDrag && stickersExpanded == expanded) {
            return;
        }
        stickersExpanded = expanded;
        if (delegate != null) {
            delegate.onStickersExpandedChange();
        }
        final int origHeight = AndroidUtilities.displaySize.x > AndroidUtilities.displaySize.y ? keyboardHeightLand : keyboardHeight;
        if (stickersExpansionAnim != null) {
            stickersExpansionAnim.cancel();
            stickersExpansionAnim = null;
        }
        if (stickersExpanded) {
            NotificationCenter.getGlobalInstance().postNotificationName(NotificationCenter.stopAllHeavyOperations, 1);
            originalViewHeight = sizeNotifierLayout.getHeight();
            stickersExpandedHeight = originalViewHeight - (Build.VERSION.SDK_INT >= Build.VERSION_CODES.LOLLIPOP ? AndroidUtilities.statusBarHeight : 0) - ActionBar.getCurrentActionBarHeight() - getHeight() + Theme.chat_composeShadowDrawable.getIntrinsicHeight();
            if (searchingType == 2) {
                stickersExpandedHeight = Math.min(stickersExpandedHeight, AndroidUtilities.dp(120) + origHeight);
            }
            emojiView.getLayoutParams().height = stickersExpandedHeight;
            sizeNotifierLayout.requestLayout();
            sizeNotifierLayout.setForeground(new ScrimDrawable());
            int start = messageEditText.getSelectionStart();
            int end = messageEditText.getSelectionEnd();
            messageEditText.setText(messageEditText.getText()); // dismiss action mode, if any
            messageEditText.setSelection(start, end);
            if (animated) {
                AnimatorSet anims = new AnimatorSet();
                anims.playTogether(
                        ObjectAnimator.ofInt(this, roundedTranslationYProperty, -(stickersExpandedHeight - origHeight)),
                        ObjectAnimator.ofInt(emojiView, roundedTranslationYProperty, -(stickersExpandedHeight - origHeight)),
                        ObjectAnimator.ofFloat(stickersArrow, "animationProgress", 1)
                );
                anims.setDuration(300);
                anims.setInterpolator(CubicBezierInterpolator.DEFAULT);
                ((ObjectAnimator) anims.getChildAnimations().get(0)).addUpdateListener(animation -> {
                    stickersExpansionProgress = Math.abs(getTranslationY() / (-(stickersExpandedHeight - origHeight)));
                    sizeNotifierLayout.invalidate();
                });
                anims.addListener(new AnimatorListenerAdapter() {
                    @Override
                    public void onAnimationEnd(Animator animation) {
                        stickersExpansionAnim = null;
                        emojiView.setLayerType(LAYER_TYPE_NONE, null);
                        NotificationCenter.getInstance(currentAccount).onAnimationFinish(notificationsIndex);
                    }
                });
                stickersExpansionAnim = anims;
                emojiView.setLayerType(LAYER_TYPE_HARDWARE, null);
                notificationsIndex = NotificationCenter.getInstance(currentAccount).setAnimationInProgress(notificationsIndex, null);
                stickersExpansionProgress = 0f;
                sizeNotifierLayout.invalidate();
                anims.start();
            } else {
                stickersExpansionProgress = 1;
                setTranslationY(-(stickersExpandedHeight - origHeight));
                emojiView.setTranslationY(-(stickersExpandedHeight - origHeight));
                stickersArrow.setAnimationProgress(1);
            }
        } else {
            NotificationCenter.getGlobalInstance().postNotificationName(NotificationCenter.startAllHeavyOperations, 1);
            if (animated) {
                closeAnimationInProgress = true;
                AnimatorSet anims = new AnimatorSet();
                anims.playTogether(
                        ObjectAnimator.ofInt(this, roundedTranslationYProperty, 0),
                        ObjectAnimator.ofInt(emojiView, roundedTranslationYProperty, 0),
                        ObjectAnimator.ofFloat(stickersArrow, "animationProgress", 0)
                );
                anims.setDuration(300);
                anims.setInterpolator(CubicBezierInterpolator.DEFAULT);
                ((ObjectAnimator) anims.getChildAnimations().get(0)).addUpdateListener(animation -> {
                    stickersExpansionProgress = getTranslationY() / (-(stickersExpandedHeight - origHeight));
                    sizeNotifierLayout.invalidate();
                });
                anims.addListener(new AnimatorListenerAdapter() {
                    @Override
                    public void onAnimationEnd(Animator animation) {
                        closeAnimationInProgress = false;
                        stickersExpansionAnim = null;
                        if (emojiView != null) {
                            emojiView.getLayoutParams().height = origHeight;
                            emojiView.setLayerType(LAYER_TYPE_NONE, null);
                        }
                        if (sizeNotifierLayout != null) {
                            sizeNotifierLayout.requestLayout();
                            sizeNotifierLayout.setForeground(null);
                            sizeNotifierLayout.setWillNotDraw(false);
                        }
                        if (keyboardVisible && isPopupShowing()) {
                            showPopup(0, currentPopupContentType);
                        }
                        NotificationCenter.getInstance(currentAccount).onAnimationFinish(notificationsIndex);
                    }
                });
                stickersExpansionProgress = 1f;
                sizeNotifierLayout.invalidate();
                stickersExpansionAnim = anims;
                emojiView.setLayerType(LAYER_TYPE_HARDWARE, null);
                notificationsIndex = NotificationCenter.getInstance(currentAccount).setAnimationInProgress(notificationsIndex, null);
                anims.start();
            } else {
                stickersExpansionProgress = 0;
                setTranslationY(0);
                emojiView.setTranslationY(0);
                emojiView.getLayoutParams().height = origHeight;
                sizeNotifierLayout.requestLayout();
                sizeNotifierLayout.setForeground(null);
                sizeNotifierLayout.setWillNotDraw(false);
                stickersArrow.setAnimationProgress(0);
            }
        }
        if (expanded) {
            expandStickersButton.setContentDescription(LocaleController.getString("AccDescrCollapsePanel", R.string.AccDescrCollapsePanel));
        } else {
            expandStickersButton.setContentDescription(LocaleController.getString("AccDescrExpandPanel", R.string.AccDescrExpandPanel));
        }
    }

    public boolean swipeToBackEnabled() {
        if (recordingAudioVideo) {
            return false;
        }
        if ((videoSendButton != null) && isInVideoMode() && recordedAudioPanel != null && recordedAudioPanel.getVisibility() == View.VISIBLE) {
            return false;
        }
        return true;
    }

    public int getHeightWithTopView() {
        int h = getMeasuredHeight();
        if (topView != null && topView.getVisibility() == View.VISIBLE) {
            h -= (1f - topViewEnterProgress) * topView.getLayoutParams().height;
        }
        return h;
    }

    public void setAdjustPanLayoutHelper(AdjustPanLayoutHelper adjustPanLayoutHelper) {
        this.adjustPanLayoutHelper = adjustPanLayoutHelper;
    }

    public AdjustPanLayoutHelper getAdjustPanLayoutHelper() {
        return adjustPanLayoutHelper;
    }

    public boolean pannelAniamationInProgress() {
        return panelAnimation != null;
    }

    public float getTopViewTranslation() {
        if (topView == null || topView.getVisibility() == View.GONE) {
            return 0;
        }
        return topView.getTranslationY();
    }

    public int getAnimatedTop() {
        return animatedTop;
    }

    public void checkAnimation() {

    }

    private class ScrimDrawable extends Drawable {

        private Paint paint;

        public ScrimDrawable() {
            paint = new Paint();
            paint.setColor(0);
        }

        @Override
        public void draw(Canvas canvas) {
            if (emojiView == null) {
                return;
            }
            paint.setAlpha(Math.round(102 * stickersExpansionProgress));
            canvas.drawRect(0, 0, getWidth(), emojiView.getY() - getHeight() + Theme.chat_composeShadowDrawable.getIntrinsicHeight(), paint);
        }

        @Override
        public void setAlpha(int alpha) {

        }

        @Override
        public void setColorFilter(ColorFilter colorFilter) {

        }

        @Override
        public int getOpacity() {
            return PixelFormat.TRANSPARENT;
        }
    }

    private class SlideTextView extends View {

        TextPaint grayPaint;
        TextPaint bluePaint;

        Paint arrowPaint = new Paint(Paint.ANTI_ALIAS_FLAG);

        String slideToCancelString;
        String cancelString;

        float slideToCancelWidth;
        float cancelWidth;
        float cancelToProgress;
        float slideProgress;

        float slideToAlpha;
        float cancelAlpha;

        float xOffset = 0;
        boolean moveForward;
        long lastUpdateTime;

        int cancelCharOffset;

        Path arrowPath = new Path();

        StaticLayout slideToLayout;
        StaticLayout cancelLayout;

        private boolean pressed;
        private Rect cancelRect = new Rect();

        Drawable selectableBackground;

        @Override
        public boolean onTouchEvent(MotionEvent event) {
            if (event.getAction() == MotionEvent.ACTION_CANCEL || event.getAction() == MotionEvent.ACTION_UP) {
                setPressed(false);
            }
            if (cancelToProgress == 0 || !isEnabled()) {
                return false;
            }
            int x = (int) event.getX();
            int y = (int) event.getY();
            if (event.getAction() == MotionEvent.ACTION_DOWN) {
                pressed = cancelRect.contains(x, y);
                if (pressed) {
                    if (Build.VERSION.SDK_INT >= Build.VERSION_CODES.LOLLIPOP) {
                        selectableBackground.setHotspot(x, y);
                    }
                    setPressed(true);
                }
                return pressed;
            } else if (pressed) {
                if (event.getAction() == MotionEvent.ACTION_MOVE && !cancelRect.contains(x, y)) {
                    setPressed(false);
                    return false;
                }
                if (event.getAction() == MotionEvent.ACTION_UP && cancelRect.contains(x, y)) {
                    if (hasRecordVideo && videoSendButton.getTag() != null) {
                        CameraController.getInstance().cancelOnInitRunnable(onFinishInitCameraRunnable);
                        delegate.needStartRecordVideo(5, true, 0);
                    } else {
                        delegate.needStartRecordAudio(0);
                        MediaController.getInstance().stopRecording(0, false, 0);
                    }
                    recordingAudioVideo = false;
                    updateRecordIntefrace(RECORD_STATE_CANCEL);
                }
                return true;
            }
            return pressed;
        }


        boolean smallSize;

        public SlideTextView(@NonNull Context context) {
            super(context);
            smallSize = AndroidUtilities.displaySize.x <= AndroidUtilities.dp(320);
            grayPaint = new TextPaint(Paint.ANTI_ALIAS_FLAG);
            grayPaint.setTextSize(AndroidUtilities.dp(smallSize ? 13 : 15));

            bluePaint = new TextPaint(Paint.ANTI_ALIAS_FLAG);
            bluePaint.setTextSize(AndroidUtilities.dp(15));

            bluePaint.setTypeface(AndroidUtilities.getTypeface("fonts/rmedium.ttf"));

            arrowPaint.setColor(Theme.getColor(Theme.key_chat_messagePanelIcons));
            arrowPaint.setStyle(Paint.Style.STROKE);
            arrowPaint.setStrokeWidth(AndroidUtilities.dpf2(smallSize ? 1f : 1.6f));
            arrowPaint.setStrokeCap(Paint.Cap.ROUND);
            arrowPaint.setStrokeJoin(Paint.Join.ROUND);

            slideToCancelString = LocaleController.getString("SlideToCancel", R.string.SlideToCancel);
            slideToCancelString = slideToCancelString.charAt(0) + slideToCancelString.substring(1).toLowerCase();

            cancelString = LocaleController.getString("Cancel", R.string.Cancel).toUpperCase();

            cancelCharOffset = slideToCancelString.indexOf(cancelString);

            updateColors();
        }

        public void updateColors() {
            grayPaint.setColor(Theme.getColor(Theme.key_chat_recordTime));
            bluePaint.setColor(Theme.getColor(Theme.key_chat_recordVoiceCancel));
            slideToAlpha = grayPaint.getAlpha();
            cancelAlpha = bluePaint.getAlpha();
            selectableBackground = Theme.createSimpleSelectorCircleDrawable(AndroidUtilities.dp(60), 0, ColorUtils.setAlphaComponent(Theme.getColor(Theme.key_chat_recordVoiceCancel), 26));
            selectableBackground.setCallback(this);
        }

        @Override
        protected void drawableStateChanged() {
            super.drawableStateChanged();
            selectableBackground.setState(getDrawableState());
        }

        @Override
        public boolean verifyDrawable(Drawable drawable) {
            return selectableBackground == drawable || super.verifyDrawable(drawable);
        }

        @Override
        public void jumpDrawablesToCurrentState() {
            super.jumpDrawablesToCurrentState();
            if (selectableBackground != null) {
                selectableBackground.jumpToCurrentState();
            }
        }

        @SuppressLint("DrawAllocation")
        @Override
        protected void onMeasure(int widthMeasureSpec, int heightMeasureSpec) {
            super.onMeasure(widthMeasureSpec, heightMeasureSpec);
            slideToCancelWidth = grayPaint.measureText(slideToCancelString);
            cancelWidth = bluePaint.measureText(cancelString);
            lastUpdateTime = System.currentTimeMillis();

            int heightHalf = getMeasuredHeight() >> 1;
            arrowPath.reset();
            if (smallSize) {
                arrowPath.setLastPoint(AndroidUtilities.dpf2(2.5f), heightHalf - AndroidUtilities.dpf2(3.12f));
                arrowPath.lineTo(0, heightHalf);
                arrowPath.lineTo(AndroidUtilities.dpf2(2.5f), heightHalf + AndroidUtilities.dpf2(3.12f));
            } else {
                arrowPath.setLastPoint(AndroidUtilities.dpf2(4f), heightHalf - AndroidUtilities.dpf2(5f));
                arrowPath.lineTo(0, heightHalf);
                arrowPath.lineTo(AndroidUtilities.dpf2(4f), heightHalf + AndroidUtilities.dpf2(5f));
            }

            slideToLayout = new StaticLayout(slideToCancelString, grayPaint, (int) slideToCancelWidth, Layout.Alignment.ALIGN_NORMAL, 1.0f, 0.0f, false);
            cancelLayout = new StaticLayout(cancelString, bluePaint, (int) cancelWidth, Layout.Alignment.ALIGN_NORMAL, 1.0f, 0.0f, false);
        }

        @Override
        protected void onDraw(Canvas canvas) {
            if (slideToLayout == null || cancelLayout == null) {
                return;
            }
            int w = cancelLayout.getWidth() + AndroidUtilities.dp(16);

            grayPaint.setColor(Theme.getColor(Theme.key_chat_recordTime));
            grayPaint.setAlpha((int) (slideToAlpha * (1f - cancelToProgress) * slideProgress));
            bluePaint.setAlpha((int) (cancelAlpha * cancelToProgress));
            arrowPaint.setColor(grayPaint.getColor());

            if (smallSize) {
                xOffset = AndroidUtilities.dp(16);
            } else {
                long dt = (System.currentTimeMillis() - lastUpdateTime);
                lastUpdateTime = System.currentTimeMillis();
                if (cancelToProgress == 0 && slideProgress > 0.8f) {
                    if (moveForward) {
                        xOffset += (AndroidUtilities.dp(3) / 250f) * dt;
                        if (xOffset > AndroidUtilities.dp(6)) {
                            xOffset = AndroidUtilities.dp(6);
                            moveForward = false;
                        }
                    } else {
                        xOffset -= (AndroidUtilities.dp(3) / 250f) * dt;
                        if (xOffset < -AndroidUtilities.dp(6)) {
                            xOffset = -AndroidUtilities.dp(6);
                            moveForward = true;
                        }
                    }
                }
            }

            boolean enableTransition = cancelCharOffset >= 0;

            int slideX = (int) ((getMeasuredWidth() - slideToCancelWidth) / 2) + AndroidUtilities.dp(5);
            int cancelX = (int) ((getMeasuredWidth() - cancelWidth) / 2);
            float offset = enableTransition ? slideToLayout.getPrimaryHorizontal(cancelCharOffset) : 0;
            float cancelDiff = enableTransition ? slideX + offset - cancelX : 0;
            float x = slideX + xOffset * (1f - cancelToProgress) * slideProgress - cancelDiff * cancelToProgress + AndroidUtilities.dp(16);

            float offsetY = enableTransition ? 0 : cancelToProgress * AndroidUtilities.dp(12);

            if (cancelToProgress != 1) {
                int slideDelta = (int) (-getMeasuredWidth() / 4 * (1f - slideProgress));
                canvas.save();
                canvas.clipRect(recordTimerView.getLeftProperty() + AndroidUtilities.dp(4), 0, getMeasuredWidth(), getMeasuredHeight());
                canvas.save();
                canvas.translate((int) x - (smallSize ? AndroidUtilities.dp(7) : AndroidUtilities.dp(10)) + slideDelta, offsetY);
                canvas.drawPath(arrowPath, arrowPaint);
                canvas.restore();

                canvas.save();
                canvas.translate((int) x + slideDelta, (getMeasuredHeight() - slideToLayout.getHeight()) / 2f + offsetY);
                slideToLayout.draw(canvas);
                canvas.restore();
                canvas.restore();
            }

            if (cancelToProgress > 0) {
                selectableBackground.setBounds(
                        getMeasuredWidth() / 2 - w, getMeasuredHeight() / 2 - w,
                        getMeasuredWidth() / 2 + w, getMeasuredHeight() / 2 + w
                );
                selectableBackground.draw(canvas);

                float xi;
                float yi = (getMeasuredHeight() - cancelLayout.getHeight()) / 2f;
                if (!enableTransition) {
                    yi -= (AndroidUtilities.dp(12) - offsetY);
                }
                if (enableTransition) {
                    xi = x + offset;
                } else {
                    xi = cancelX;
                }
                canvas.save();
                canvas.translate(xi, yi);
                cancelRect.set((int) xi, (int) yi, (int) (xi + cancelLayout.getWidth()), (int) (yi + cancelLayout.getHeight()));
                cancelRect.inset(-AndroidUtilities.dp(16), -AndroidUtilities.dp(16));
                cancelLayout.draw(canvas);
                canvas.restore();
            } else {
                setPressed(false);
            }

            if (cancelToProgress != 1) {
                invalidate();
            }
        }

        @Keep
        public void setCancelToProgress(float cancelToProgress) {
            this.cancelToProgress = cancelToProgress;
        }

        @Keep
        public float getSlideToCancelWidth() {
            return slideToCancelWidth;
        }

        public void setSlideX(float v) {
            slideProgress = v;
        }
    }

    public class TimerView extends View {
        boolean isRunning;
        boolean stoppedInternal;
        String oldString;
        long startTime;
        long stopTime;
        long lastSendTypingTime;

        SpannableStringBuilder replaceIn = new SpannableStringBuilder();
        SpannableStringBuilder replaceOut = new SpannableStringBuilder();
        SpannableStringBuilder replaceStable = new SpannableStringBuilder();

        StaticLayout inLayout;
        StaticLayout outLayout;

        float replaceTransition;

        final TextPaint textPaint = new TextPaint(Paint.ANTI_ALIAS_FLAG);
        final float replaceDistance = AndroidUtilities.dp(15);
        float left;


        public TimerView(Context context) {
            super(context);
            textPaint.setTextSize(AndroidUtilities.dp(15));
            textPaint.setTypeface(AndroidUtilities.getTypeface("fonts/rmedium.ttf"));
            updateColors();
        }

        public void start() {
            isRunning = true;
            startTime = System.currentTimeMillis();
            lastSendTypingTime = startTime;
            invalidate();
        }

        public void stop() {
            if (isRunning) {
                isRunning = false;
                if (startTime > 0) {
                    stopTime = System.currentTimeMillis();
                }
                invalidate();
            }
            lastSendTypingTime = 0;
        }

        @SuppressLint("DrawAllocation")
        @Override
        protected void onDraw(Canvas canvas) {
            long currentTimeMillis = System.currentTimeMillis();
            long t = isRunning ? (currentTimeMillis - startTime) : stopTime - startTime;
            long time = t / 1000;
            int ms = (int) (t % 1000L) / 10;

            if (videoSendButton != null && videoSendButton.getTag() != null) {
                if (t >= 59500 && !stoppedInternal) {
                    startedDraggingX = -1;
                    delegate.needStartRecordVideo(3, true, 0);
                    stoppedInternal = true;
                }
            }

            if (isRunning && currentTimeMillis > lastSendTypingTime + 5000) {
                lastSendTypingTime = currentTimeMillis;
                MessagesController.getInstance(currentAccount).sendTyping(dialog_id, getThreadMessageId(), videoSendButton != null && videoSendButton.getTag() != null ? 7 : 1, 0);
            }

            String newString;
            if (time / 60 >= 60) {
                newString = String.format(Locale.US, "%01d:%02d:%02d,%d", (time / 60) / 60, (time / 60) % 60, time % 60, ms / 10);
            } else {
                newString = String.format(Locale.US, "%01d:%02d,%d", time / 60, time % 60, ms / 10);
            }
            if (newString.length() >= 3 && oldString != null && oldString.length() >= 3 && newString.length() == oldString.length() && newString.charAt(newString.length() - 3) != oldString.charAt(newString.length() - 3)) {
                int n = newString.length();

                replaceIn.clear();
                replaceOut.clear();
                replaceStable.clear();
                replaceIn.append(newString);
                replaceOut.append(oldString);
                replaceStable.append(newString);

                int inLast = -1;
                int inCount = 0;
                int outLast = -1;
                int outCount = 0;


                for (int i = 0; i < n - 1; i++) {
                    if (oldString.charAt(i) != newString.charAt(i)) {
                        if (outCount == 0) {
                            outLast = i;
                        }
                        outCount++;

                        if (inCount != 0) {
                            EmptyStubSpan span = new EmptyStubSpan();
                            if (i == n - 2) {
                                inCount++;
                            }
                            replaceIn.setSpan(span, inLast, inLast + inCount, Spannable.SPAN_EXCLUSIVE_EXCLUSIVE);
                            replaceOut.setSpan(span, inLast, inLast + inCount, Spannable.SPAN_EXCLUSIVE_EXCLUSIVE);
                            inCount = 0;
                        }
                    } else {
                        if (inCount == 0) {
                            inLast = i;
                        }
                        inCount++;
                        if (outCount != 0) {
                            replaceStable.setSpan(new EmptyStubSpan(), outLast, outLast + outCount, Spannable.SPAN_EXCLUSIVE_EXCLUSIVE);
                            outCount = 0;
                        }
                    }
                }

                if (inCount != 0) {
                    EmptyStubSpan span = new EmptyStubSpan();
                    replaceIn.setSpan(span, inLast, inLast + inCount + 1, Spannable.SPAN_EXCLUSIVE_EXCLUSIVE);
                    replaceOut.setSpan(span, inLast, inLast + inCount + 1, Spannable.SPAN_EXCLUSIVE_EXCLUSIVE);
                }
                if (outCount != 0) {
                    replaceStable.setSpan(new EmptyStubSpan(), outLast, outLast + outCount, Spannable.SPAN_EXCLUSIVE_EXCLUSIVE);
                }

                inLayout = new StaticLayout(replaceIn, textPaint, getMeasuredWidth(), Layout.Alignment.ALIGN_NORMAL, 1.0f, 0.0f, false);
                outLayout = new StaticLayout(replaceOut, textPaint, getMeasuredWidth(), Layout.Alignment.ALIGN_NORMAL, 1.0f, 0.0f, false);

                replaceTransition = 1f;
            } else {
                if (replaceStable == null) {
                    replaceStable = new SpannableStringBuilder(newString);
                }
                if (replaceStable.length() == 0 || replaceStable.length() != newString.length()) {
                    replaceStable.clear();
                    replaceStable.append(newString);
                } else {
                    replaceStable.replace(replaceStable.length() - 1, replaceStable.length(), newString, newString.length() - 1 - (newString.length() - replaceStable.length()), newString.length());
                }
            }

            if (replaceTransition != 0) {
                replaceTransition -= 0.15f;
                if (replaceTransition < 0f) {
                    replaceTransition = 0f;
                }
            }

            float y = getMeasuredHeight() / 2;
            float x = 0;

            if (replaceTransition == 0) {
                replaceStable.clearSpans();
                StaticLayout staticLayout = new StaticLayout(replaceStable, textPaint, getMeasuredWidth(), Layout.Alignment.ALIGN_NORMAL, 1.0f, 0.0f, false);
                canvas.save();
                canvas.translate(x, y - staticLayout.getHeight() / 2f);
                staticLayout.draw(canvas);
                canvas.restore();
                left = x + staticLayout.getLineWidth(0);
            } else {
                if (inLayout != null) {
                    canvas.save();
                    textPaint.setAlpha((int) (255 * (1f - replaceTransition)));
                    canvas.translate(x, y - inLayout.getHeight() / 2f - (replaceDistance * replaceTransition));
                    inLayout.draw(canvas);
                    canvas.restore();
                }

                if (outLayout != null) {
                    canvas.save();
                    textPaint.setAlpha((int) (255 * replaceTransition));
                    canvas.translate(x, y - outLayout.getHeight() / 2f + (replaceDistance * (1f - replaceTransition)));
                    outLayout.draw(canvas);
                    canvas.restore();
                }

                canvas.save();
                textPaint.setAlpha(255);
                StaticLayout staticLayout = new StaticLayout(replaceStable, textPaint, getMeasuredWidth(), Layout.Alignment.ALIGN_NORMAL, 1.0f, 0.0f, false);
                canvas.translate(x, y - staticLayout.getHeight() / 2f);
                staticLayout.draw(canvas);
                canvas.restore();
                left = x + staticLayout.getLineWidth(0);
            }

            oldString = newString;

            if (isRunning || replaceTransition != 0) {
                invalidate();
            }
        }

        public void updateColors() {
            textPaint.setColor(Theme.getColor(Theme.key_chat_recordTime));
        }

        public float getLeftProperty() {
            return left;
        }

        public void reset() {
            isRunning = false;
            stopTime = startTime = 0;
            stoppedInternal = false;
        }
    }

    protected boolean pannelAnimationEnabled() {
        return true;
    }

    public RecordCircle getRecordCicle() {
        return recordCircle;
    }
}<|MERGE_RESOLUTION|>--- conflicted
+++ resolved
@@ -1428,7 +1428,7 @@
             }
             drawingCircleRadius = radius;
         }
-        
+
         public void drawIcon(Canvas canvas, int cx, int cy, float alpha) {
             Drawable drawable;
             Drawable replaceDrawable = null;
@@ -2389,16 +2389,8 @@
                             delegate.needStartRecordAudio(0);
                         }
                         recordingAudioVideo = false;
-<<<<<<< HEAD
                         updateRecordIntefrace(RECORD_STATE_SENDING);
 
-=======
-                        AndroidUtilities.runOnUIThread(moveToSendStateRunnable = () -> {
-                            moveToSendStateRunnable = null;
-                            messageTransitionIsRunning = false;
-                            updateRecordIntefrace(RECORD_STATE_SENDING);
-                        }, 200);
->>>>>>> ca13bc97
                     }
                     return;
                 }
@@ -2420,7 +2412,11 @@
                                 delegate.needStartRecordAudio(0);
                             }
                             recordingAudioVideo = false;
+                        AndroidUtilities.runOnUIThread(moveToSendStateRunnable = () -> {
+                            moveToSendStateRunnable = null;
+                            messageTransitionIsRunning = false;
                             updateRecordIntefrace(RECORD_STATE_SENDING);
+                        }, 200);
                         }
                         return false;
                     }
@@ -2505,7 +2501,11 @@
                             }
                             if (!NekoConfig.confirmAVMessage) {
                                 recordingAudioVideo = false;
+                        AndroidUtilities.runOnUIThread(moveToSendStateRunnable = () -> {
+                            moveToSendStateRunnable = null;
+                            messageTransitionIsRunning = false;
                                 updateRecordIntefrace(RECORD_STATE_SENDING);
+                        }, 500);
                             }
                         }
                     }
@@ -2552,35 +2552,7 @@
                             MediaController.getInstance().stopRecording(0, false, 0);
                         }
                         recordingAudioVideo = false;
-<<<<<<< HEAD
                         updateRecordIntefrace(RECORD_STATE_CANCEL_BY_GESTURE);
-=======
-                        AndroidUtilities.runOnUIThread(moveToSendStateRunnable = () -> {
-                            moveToSendStateRunnable = null;
-                            messageTransitionIsRunning = false;
-                            updateRecordIntefrace(RECORD_STATE_SENDING);
-                        }, 500);
-                    }
-                }
-            } else if (motionEvent.getAction() == MotionEvent.ACTION_MOVE && recordingAudioVideo) {
-                float x = motionEvent.getX();
-                float y = motionEvent.getY();
-                if (recordCircle.isSendButtonVisible()) {
-                    return false;
-                }
-                if (recordCircle.setLockTranslation(y) == 2) {
-                    startLockTransition();
-                    return false;
-                } else {
-                    recordCircle.setMovingCords(x, y);
-                }
-
-                if (startedDraggingX == -1) {
-                    startedDraggingX = x;
-                    distCanMove = (float) (sizeNotifierLayout.getMeasuredWidth() * 0.35);
-                    if (distCanMove > AndroidUtilities.dp(140)) {
-                        distCanMove = AndroidUtilities.dp(140);
->>>>>>> ca13bc97
                     }
                 }
                 view.onTouchEvent(motionEvent);
@@ -5501,17 +5473,14 @@
     }
 
     private void updateRecordIntefrace(int recordState) {
-<<<<<<< HEAD
-
-        boolean isVid = isInVideoMode() && !NekoConfig.useChatAttachMediaMenu;
-
-=======
         if (moveToSendStateRunnable != null) {
             AndroidUtilities.cancelRunOnUIThread(moveToSendStateRunnable);
             moveToSendStateRunnable = null;
         }
         recordCircle.voiceEnterTransitionInProgress = false;
->>>>>>> ca13bc97
+
+        boolean isVid = isInVideoMode() && !NekoConfig.useChatAttachMediaMenu;
+
         if (recordingAudioVideo) {
             if (recordInterfaceState == 1) {
                 return;
