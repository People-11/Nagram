--- conflicted
+++ resolved
@@ -3221,10 +3221,6 @@
             }
         });
         cancelBotButton.setContentDescription(LocaleController.getString("Cancel", R.string.Cancel));
-<<<<<<< HEAD
-        progressDrawable.setColorFilter(new PorterDuffColorFilter(getThemedColor(Theme.key_chat_messagePanelCancelInlineBot), PorterDuff.Mode.SRC_IN));
-=======
->>>>>>> 0abe4541
         cancelBotButton.setSoundEffectsEnabled(false);
         cancelBotButton.setScaleX(0.1f);
         cancelBotButton.setScaleY(0.1f);
