package org.telegram.ui.Components;

import android.animation.Animator;
import android.animation.AnimatorListenerAdapter;
import android.animation.AnimatorSet;
import android.animation.ObjectAnimator;
import android.app.Activity;
import android.content.Context;
import android.graphics.Canvas;
import android.graphics.Color;
import android.graphics.drawable.Drawable;
import android.graphics.drawable.GradientDrawable;
import android.os.Build;
import android.text.SpannableStringBuilder;
import android.util.TypedValue;
import android.view.Gravity;
import android.view.View;
import android.view.ViewGroup;
import android.widget.FrameLayout;
import android.widget.ImageView;
import android.widget.ScrollView;
import android.widget.TextView;

import org.telegram.messenger.AndroidUtilities;
import org.telegram.messenger.ApplicationLoader;
import org.telegram.messenger.BuildVars;
import org.telegram.messenger.FileLoader;
import org.telegram.messenger.LocaleController;
import org.telegram.messenger.MessageObject;
import org.telegram.messenger.NotificationCenter;
import org.telegram.messenger.R;
import org.telegram.messenger.SharedConfig;
import org.telegram.messenger.browser.Browser;
import org.telegram.tgnet.ConnectionsManager;
import org.telegram.tgnet.TLRPC;
import org.telegram.ui.ActionBar.Theme;
import org.telegram.ui.Components.voip.CellFlickerDrawable;

import java.util.Locale;

public class BlockingUpdateView extends FrameLayout implements NotificationCenter.NotificationCenterDelegate {

    private TextView textView;
    private TextView acceptTextView;
    private FrameLayout radialProgressView;
    private FrameLayout acceptButton;
    private RadialProgress radialProgress;
    private ScrollView scrollView;

    private AnimatorSet progressAnimation;

    private TLRPC.TL_help_appUpdate appUpdate;
    private String fileName;
    private int accountNum;
    private int pressCount;

    public BlockingUpdateView(final Context context) {
        super(context);
        setBackgroundColor(Theme.getColor(Theme.key_windowBackgroundWhite));

        int top = Build.VERSION.SDK_INT >= 21 ? (int) (AndroidUtilities.statusBarHeight / AndroidUtilities.density) : 0;

        FrameLayout view = new FrameLayout(context);
        addView(view, new FrameLayout.LayoutParams(ViewGroup.LayoutParams.MATCH_PARENT, AndroidUtilities.dp(176) + (Build.VERSION.SDK_INT >= 21 ? AndroidUtilities.statusBarHeight : 0)));

        RLottieImageView imageView = new RLottieImageView(context);
        imageView.setAnimation(R.raw.qr_code_logo, 108, 108);
        imageView.playAnimation();
        imageView.getAnimatedDrawable().setAutoRepeat(1);
        imageView.setScaleType(ImageView.ScaleType.CENTER);
        imageView.setPadding(0, 0, 0, AndroidUtilities.dp(14));
        view.addView(imageView, LayoutHelper.createFrame(LayoutHelper.WRAP_CONTENT, LayoutHelper.WRAP_CONTENT, Gravity.CENTER, 0, top, 0, 0));
        imageView.setOnClickListener(v -> {
            pressCount++;
            if (pressCount >= 10) {
                setVisibility(GONE);
                SharedConfig.pendingAppUpdate = null;
                SharedConfig.saveConfig();
            }
        });

        FrameLayout container = new FrameLayout(context);
        scrollView = new ScrollView(context);
        AndroidUtilities.setScrollViewEdgeEffectColor(scrollView, Theme.getColor(Theme.key_actionBarDefault));
        scrollView.setPadding(0, AndroidUtilities.dp(16), 0, AndroidUtilities.dp(16));
        scrollView.setClipToPadding(false);
        addView(scrollView, LayoutHelper.createFrame(LayoutHelper.MATCH_PARENT, LayoutHelper.MATCH_PARENT, Gravity.LEFT | Gravity.TOP, 27, 178 + top, 27, 130));


        scrollView.addView(container);

        TextView titleTextView = new TextView(context);
        titleTextView.setTextColor(Theme.getColor(Theme.key_windowBackgroundWhiteBlackText));
        titleTextView.setTextSize(TypedValue.COMPLEX_UNIT_DIP, 20);
        titleTextView.setGravity(Gravity.CENTER_HORIZONTAL | Gravity.TOP);
        titleTextView.setTypeface(AndroidUtilities.getTypeface("fonts/rmedium.ttf"));
        titleTextView.setText(LocaleController.getString("UpdateTelegram", R.string.UpdateTelegram));
        container.addView(titleTextView, LayoutHelper.createFrame(LayoutHelper.WRAP_CONTENT, LayoutHelper.WRAP_CONTENT, Gravity.CENTER_HORIZONTAL | Gravity.TOP));

        textView = new TextView(context);
        textView.setTextColor(Theme.getColor(Theme.key_windowBackgroundWhiteBlackText));
        textView.setLinkTextColor(Theme.getColor(Theme.key_windowBackgroundWhiteLinkText));
        textView.setTextSize(TypedValue.COMPLEX_UNIT_DIP, 15);
        textView.setMovementMethod(new AndroidUtilities.LinkMovementMethodMy());
        textView.setGravity(Gravity.CENTER_HORIZONTAL | Gravity.TOP);
        textView.setLineSpacing(AndroidUtilities.dp(2), 1.0f);
        container.addView(textView, LayoutHelper.createFrame(LayoutHelper.WRAP_CONTENT, LayoutHelper.WRAP_CONTENT, Gravity.LEFT | Gravity.TOP, 0, 44, 0, 0));


        acceptButton = new FrameLayout(context) {
            CellFlickerDrawable cellFlickerDrawable;

            @Override
            protected void onDraw(Canvas canvas) {
                super.onDraw(canvas);
                if (cellFlickerDrawable == null) {
                    cellFlickerDrawable = new CellFlickerDrawable();
                    cellFlickerDrawable.drawFrame = false;
                    cellFlickerDrawable.repeatProgress = 2f;
                }
                cellFlickerDrawable.setParentWidth(getMeasuredWidth());
                AndroidUtilities.rectTmp.set(0, 0, getMeasuredWidth(), getMeasuredHeight());
                cellFlickerDrawable.draw(canvas, AndroidUtilities.rectTmp, AndroidUtilities.dp(4), null);
                invalidate();
            }

            @Override
            protected void onMeasure(int widthMeasureSpec, int heightMeasureSpec) {
                int size = MeasureSpec.getSize(widthMeasureSpec);
                if (size > AndroidUtilities.dp(260)) {
                    super.onMeasure(MeasureSpec.makeMeasureSpec(AndroidUtilities.dp(320), MeasureSpec.EXACTLY), heightMeasureSpec);
                } else {
                    super.onMeasure(widthMeasureSpec, heightMeasureSpec);
                }
            }
        };
        acceptButton.setPadding(AndroidUtilities.dp(34), 0, AndroidUtilities.dp(34), 0);
        acceptButton.setBackgroundDrawable(Theme.AdaptiveRipple.filledRectByKey(Theme.key_featuredStickers_addButton, 4));
        acceptButton.setPadding(AndroidUtilities.dp(34), 0, AndroidUtilities.dp(34), 0);
        addView(acceptButton, LayoutHelper.createFrame(LayoutHelper.WRAP_CONTENT, 46, Gravity.CENTER_HORIZONTAL | Gravity.BOTTOM, 0, 0, 0, 45));
        acceptButton.setOnClickListener(view1 -> {
<<<<<<< HEAD
//            if (BuildVars.isStandaloneApp() || BuildVars.DEBUG_VERSION) {
//                if (!ApplicationLoader.applicationLoaderInstance.checkApkInstallPermissions(getContext())) {
//                    return;
//                }
//                if (appUpdate.document instanceof TLRPC.TL_document) {
//                    if (!ApplicationLoader.applicationLoaderInstance.openApkInstall((Activity) getContext(), appUpdate.document)) {
//                        FileLoader.getInstance(accountNum).loadFile(appUpdate.document, "update", FileLoader.PRIORITY_HIGH, 1);
//                        showProgress(true);
//                    }
//                } else if (appUpdate.url != null) {
//                    Browser.openUrl(getContext(), appUpdate.url);
//                }
//            } else if (BuildVars.isHuaweiStoreApp()){
//                Browser.openUrl(context, BuildVars.HUAWEI_STORE_URL);
//            } else {
//                Browser.openUrl(context, BuildVars.PLAYSTORE_APP_URL);
//            }
            Browser.openUrl(context, BuildVars.GITHUB_RELEASE_URL);
=======
            if (ApplicationLoader.isStandaloneBuild() || BuildVars.DEBUG_VERSION) {
                if (!ApplicationLoader.applicationLoaderInstance.checkApkInstallPermissions(getContext())) {
                    return;
                }
                if (appUpdate.document instanceof TLRPC.TL_document) {
                    if (!ApplicationLoader.applicationLoaderInstance.openApkInstall((Activity) getContext(), appUpdate.document)) {
                        FileLoader.getInstance(accountNum).loadFile(appUpdate.document, "update", FileLoader.PRIORITY_HIGH, 1);
                        showProgress(true);
                    }
                } else if (appUpdate.url != null) {
                    Browser.openUrl(getContext(), appUpdate.url);
                }
            } else if (BuildVars.isHuaweiStoreApp()){
                Browser.openUrl(context, BuildVars.HUAWEI_STORE_URL);
            } else {
                Browser.openUrl(context, BuildVars.PLAYSTORE_APP_URL);
            }
>>>>>>> b4dbcd16
        });

        acceptTextView = new TextView(context);
        acceptTextView.setGravity(Gravity.CENTER);
        acceptTextView.setTypeface(AndroidUtilities.getTypeface("fonts/rmedium.ttf"));
        acceptTextView.setTextColor(0xffffffff);
        acceptTextView.setTextSize(TypedValue.COMPLEX_UNIT_DIP, 14);
        acceptButton.addView(acceptTextView, LayoutHelper.createFrame(LayoutHelper.WRAP_CONTENT, LayoutHelper.WRAP_CONTENT, Gravity.CENTER));

        radialProgressView = new FrameLayout(context) {
            @Override
            protected void onLayout(boolean changed, int left, int top, int right, int bottom) {
                super.onLayout(changed, left, top, right, bottom);
                int width = right - left;
                int height = bottom - top;
                int w = AndroidUtilities.dp(36);
                int l = (width - w) / 2;
                int t = (height - w) / 2;
                radialProgress.setProgressRect(l, t, l + w, t + w);
            }

            @Override
            protected void onDraw(Canvas canvas) {
                radialProgress.draw(canvas);
            }
        };
        radialProgressView.setWillNotDraw(false);
        radialProgressView.setAlpha(0.0f);
        radialProgressView.setScaleX(0.1f);
        radialProgressView.setScaleY(0.1f);
        radialProgressView.setVisibility(View.INVISIBLE);
        radialProgress = new RadialProgress(radialProgressView);
        radialProgress.setBackground(null, true, false);
        radialProgress.setProgressColor(0xffffffff);
        acceptButton.addView(radialProgressView, LayoutHelper.createFrame(36, 36, Gravity.CENTER));
    }

    @Override
    public void setVisibility(int visibility) {
        super.setVisibility(visibility);
        if (visibility == GONE) {
            NotificationCenter.getInstance(accountNum).removeObserver(this, NotificationCenter.fileLoaded);
            NotificationCenter.getInstance(accountNum).removeObserver(this, NotificationCenter.fileLoadFailed);
            NotificationCenter.getInstance(accountNum).removeObserver(this, NotificationCenter.fileLoadProgressChanged);
        }
    }

    @Override
    public void didReceivedNotification(int id, int account, Object... args) {
        if (id == NotificationCenter.fileLoaded) {
            String location = (String) args[0];
            if (fileName != null && fileName.equals(location)) {
                showProgress(false);
                ApplicationLoader.applicationLoaderInstance.openApkInstall((Activity) getContext(), appUpdate.document);
            }
        } else if (id == NotificationCenter.fileLoadFailed) {
            String location = (String) args[0];
            if (fileName != null && fileName.equals(location)) {
                showProgress(false);
            }
        } else if (id == NotificationCenter.fileLoadProgressChanged) {
            String location = (String) args[0];
            if (fileName != null && fileName.equals(location)) {
                Long loadedSize = (Long) args[1];
                Long totalSize = (Long) args[2];
                float progress = Math.min(1f, loadedSize / (float) totalSize);
                radialProgress.setProgress(progress, true);
            }
        }
    }



    private void showProgress(final boolean show) {
        if (progressAnimation != null) {
            progressAnimation.cancel();
        }
        progressAnimation = new AnimatorSet();
        if (show) {
            radialProgressView.setVisibility(View.VISIBLE);
            acceptButton.setEnabled(false);
            progressAnimation.playTogether(
                    ObjectAnimator.ofFloat(acceptTextView, View.SCALE_X, 0.1f),
                    ObjectAnimator.ofFloat(acceptTextView, View.SCALE_Y, 0.1f),
                    ObjectAnimator.ofFloat(acceptTextView, View.ALPHA, 0.0f),
                    ObjectAnimator.ofFloat(radialProgressView, View.SCALE_X, 1.0f),
                    ObjectAnimator.ofFloat(radialProgressView, View.SCALE_Y, 1.0f),
                    ObjectAnimator.ofFloat(radialProgressView, View.ALPHA, 1.0f));
        } else {
            acceptTextView.setVisibility(View.VISIBLE);
            acceptButton.setEnabled(true);
            progressAnimation.playTogether(
                    ObjectAnimator.ofFloat(radialProgressView, View.SCALE_X, 0.1f),
                    ObjectAnimator.ofFloat(radialProgressView, View.SCALE_Y, 0.1f),
                    ObjectAnimator.ofFloat(radialProgressView, View.ALPHA, 0.0f),
                    ObjectAnimator.ofFloat(acceptTextView, View.SCALE_X, 1.0f),
                    ObjectAnimator.ofFloat(acceptTextView, View.SCALE_Y, 1.0f),
                    ObjectAnimator.ofFloat(acceptTextView, View.ALPHA, 1.0f));

        }
        progressAnimation.addListener(new AnimatorListenerAdapter() {
            @Override
            public void onAnimationEnd(Animator animation) {
                if (progressAnimation != null && progressAnimation.equals(animation)) {
                    if (!show) {
                        radialProgressView.setVisibility(View.INVISIBLE);
                    } else {
                        acceptTextView.setVisibility(View.INVISIBLE);
                    }
                }
            }

            @Override
            public void onAnimationCancel(Animator animation) {
                if (progressAnimation != null && progressAnimation.equals(animation)) {
                    progressAnimation = null;
                }
            }
        });
        progressAnimation.setDuration(150);
        progressAnimation.start();
    }

    public void show(int account, TLRPC.TL_help_appUpdate update, boolean check) {
        pressCount = 0;
        appUpdate = update;
        accountNum = account;
        if (update.document instanceof TLRPC.TL_document) {
            fileName = FileLoader.getAttachFileName(update.document);
        }
        if (getVisibility() != VISIBLE) {
            setVisibility(VISIBLE);
        }
        SpannableStringBuilder builder = new SpannableStringBuilder(update.text);
        MessageObject.addEntitiesToText(builder, update.entities, false, false, false, false);
        textView.setText(builder);
        if (update.document instanceof TLRPC.TL_document) {
            acceptTextView.setText(LocaleController.getString("Update", R.string.Update) + String.format(Locale.US, " (%1$s)", AndroidUtilities.formatFileSize(update.document.size)));
        } else {
            acceptTextView.setText(LocaleController.getString("Update", R.string.Update));
        }
        NotificationCenter.getInstance(accountNum).addObserver(this, NotificationCenter.fileLoaded);
        NotificationCenter.getInstance(accountNum).addObserver(this, NotificationCenter.fileLoadFailed);
        NotificationCenter.getInstance(accountNum).addObserver(this, NotificationCenter.fileLoadProgressChanged);
<<<<<<< HEAD
        if (check) {
=======
        if (check && ApplicationLoader.isStandaloneBuild()) {
>>>>>>> b4dbcd16
            TLRPC.TL_help_getAppUpdate req = new TLRPC.TL_help_getAppUpdate();
            try {
                req.source = ApplicationLoader.applicationContext.getPackageManager().getInstallerPackageName(ApplicationLoader.applicationContext.getPackageName());
            } catch (Exception ignore) {

            }
            if (req.source == null) {
                req.source = "";
            }
            ConnectionsManager.getInstance(accountNum).sendRequest(req, (response, error) -> AndroidUtilities.runOnUIThread(() -> {
                if (response instanceof TLRPC.TL_help_appUpdate) {
                    final TLRPC.TL_help_appUpdate res = (TLRPC.TL_help_appUpdate) response;
                    if (!res.can_not_skip) {
                        setVisibility(GONE);
                        SharedConfig.pendingAppUpdate = null;
                        SharedConfig.saveConfig();
                    }
                }
            }));
        }
    }

    Drawable gradientDrawableTop = new GradientDrawable(GradientDrawable.Orientation.TOP_BOTTOM, new int[] {Theme.getColor(Theme.key_windowBackgroundWhite), Color.TRANSPARENT });
    Drawable gradientDrawableBottom = new GradientDrawable(GradientDrawable.Orientation.BOTTOM_TOP, new int[] {Theme.getColor(Theme.key_windowBackgroundWhite), Color.TRANSPARENT });

    @Override
    protected void dispatchDraw(Canvas canvas) {
        super.dispatchDraw(canvas);
        gradientDrawableTop.setBounds(scrollView.getLeft(), scrollView.getTop(), scrollView.getRight(), scrollView.getTop() + AndroidUtilities.dp(16));
        gradientDrawableTop.draw(canvas);

        gradientDrawableBottom.setBounds(scrollView.getLeft(), scrollView.getBottom() - AndroidUtilities.dp(18), scrollView.getRight(), scrollView.getBottom());
        gradientDrawableBottom.draw(canvas);
    }

}<|MERGE_RESOLUTION|>--- conflicted
+++ resolved
@@ -139,8 +139,7 @@
         acceptButton.setPadding(AndroidUtilities.dp(34), 0, AndroidUtilities.dp(34), 0);
         addView(acceptButton, LayoutHelper.createFrame(LayoutHelper.WRAP_CONTENT, 46, Gravity.CENTER_HORIZONTAL | Gravity.BOTTOM, 0, 0, 0, 45));
         acceptButton.setOnClickListener(view1 -> {
-<<<<<<< HEAD
-//            if (BuildVars.isStandaloneApp() || BuildVars.DEBUG_VERSION) {
+//            if (ApplicationLoader.isStandaloneBuild() || BuildVars.DEBUG_VERSION) {
 //                if (!ApplicationLoader.applicationLoaderInstance.checkApkInstallPermissions(getContext())) {
 //                    return;
 //                }
@@ -158,25 +157,6 @@
 //                Browser.openUrl(context, BuildVars.PLAYSTORE_APP_URL);
 //            }
             Browser.openUrl(context, BuildVars.GITHUB_RELEASE_URL);
-=======
-            if (ApplicationLoader.isStandaloneBuild() || BuildVars.DEBUG_VERSION) {
-                if (!ApplicationLoader.applicationLoaderInstance.checkApkInstallPermissions(getContext())) {
-                    return;
-                }
-                if (appUpdate.document instanceof TLRPC.TL_document) {
-                    if (!ApplicationLoader.applicationLoaderInstance.openApkInstall((Activity) getContext(), appUpdate.document)) {
-                        FileLoader.getInstance(accountNum).loadFile(appUpdate.document, "update", FileLoader.PRIORITY_HIGH, 1);
-                        showProgress(true);
-                    }
-                } else if (appUpdate.url != null) {
-                    Browser.openUrl(getContext(), appUpdate.url);
-                }
-            } else if (BuildVars.isHuaweiStoreApp()){
-                Browser.openUrl(context, BuildVars.HUAWEI_STORE_URL);
-            } else {
-                Browser.openUrl(context, BuildVars.PLAYSTORE_APP_URL);
-            }
->>>>>>> b4dbcd16
         });
 
         acceptTextView = new TextView(context);
@@ -321,11 +301,7 @@
         NotificationCenter.getInstance(accountNum).addObserver(this, NotificationCenter.fileLoaded);
         NotificationCenter.getInstance(accountNum).addObserver(this, NotificationCenter.fileLoadFailed);
         NotificationCenter.getInstance(accountNum).addObserver(this, NotificationCenter.fileLoadProgressChanged);
-<<<<<<< HEAD
-        if (check) {
-=======
         if (check && ApplicationLoader.isStandaloneBuild()) {
->>>>>>> b4dbcd16
             TLRPC.TL_help_getAppUpdate req = new TLRPC.TL_help_getAppUpdate();
             try {
                 req.source = ApplicationLoader.applicationContext.getPackageManager().getInstallerPackageName(ApplicationLoader.applicationContext.getPackageName());
