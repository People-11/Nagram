--- conflicted
+++ resolved
@@ -94,13 +94,8 @@
         titleTextView.setTextColor(Theme.getColor(Theme.key_windowBackgroundWhiteBlackText));
         titleTextView.setTextSize(TypedValue.COMPLEX_UNIT_DIP, 20);
         titleTextView.setGravity(Gravity.CENTER_HORIZONTAL | Gravity.TOP);
-<<<<<<< HEAD
-        titleTextView.setTypeface(AndroidUtilities.getTypeface("fonts/rmedium.ttf"));
+        titleTextView.setTypeface(AndroidUtilities.bold());
         titleTextView.setText(LocaleController.getString("UpdateTelegram", R.string.UpdateTelegram).replace("Telegram", LocaleController.getString("NekoX", R.string.NekoX)));
-=======
-        titleTextView.setTypeface(AndroidUtilities.bold());
-        titleTextView.setText(LocaleController.getString("UpdateTelegram", R.string.UpdateTelegram));
->>>>>>> 5bc1c3dc
         container.addView(titleTextView, LayoutHelper.createFrame(LayoutHelper.WRAP_CONTENT, LayoutHelper.WRAP_CONTENT, Gravity.CENTER_HORIZONTAL | Gravity.TOP));
 
         textView = new TextViewEffects(context);
