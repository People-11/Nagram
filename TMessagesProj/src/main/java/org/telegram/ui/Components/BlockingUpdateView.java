package org.telegram.ui.Components;

import android.animation.Animator;
import android.animation.AnimatorListenerAdapter;
import android.animation.AnimatorSet;
import android.animation.ObjectAnimator;
import android.app.Activity;
import android.content.Context;
import android.content.Intent;
import android.graphics.Canvas;
import android.graphics.Color;
import android.graphics.drawable.Drawable;
import android.graphics.drawable.GradientDrawable;
import android.net.Uri;
import android.os.Build;
import android.provider.Settings;
import androidx.core.content.FileProvider;
import android.text.SpannableStringBuilder;
import android.util.TypedValue;
import android.view.Gravity;
import android.view.View;
import android.view.ViewGroup;
import android.widget.FrameLayout;
import android.widget.ImageView;
import android.widget.ScrollView;
import android.widget.TextView;

import com.google.android.exoplayer2.util.Log;

import org.telegram.messenger.AndroidUtilities;
import org.telegram.messenger.ApplicationLoader;
import org.telegram.messenger.BuildConfig;
import org.telegram.messenger.FileLoader;
import org.telegram.messenger.FileLog;
import org.telegram.messenger.LocaleController;
import org.telegram.messenger.MessageObject;
import org.telegram.messenger.NotificationCenter;
import org.telegram.messenger.R;
import org.telegram.messenger.SharedConfig;
import org.telegram.messenger.browser.Browser;
import org.telegram.tgnet.ConnectionsManager;
import org.telegram.tgnet.TLRPC;
import org.telegram.ui.ActionBar.AlertDialog;
import org.telegram.ui.ActionBar.Theme;
import org.telegram.ui.Components.voip.CellFlickerDrawable;

import java.io.File;
import java.util.Locale;

public class BlockingUpdateView extends FrameLayout implements NotificationCenter.NotificationCenterDelegate {

    private TextView textView;
    private TextView acceptTextView;
    private FrameLayout radialProgressView;
    private FrameLayout acceptButton;
    private RadialProgress radialProgress;
    private ScrollView scrollView;

    private AnimatorSet progressAnimation;

    private TLRPC.TL_help_appUpdate appUpdate;
    private String fileName;
    private int accountNum;
    private int pressCount;

    public BlockingUpdateView(final Context context) {
        super(context);
        setBackgroundColor(Theme.getColor(Theme.key_windowBackgroundWhite));

        int top = Build.VERSION.SDK_INT >= 21 ? (int) (AndroidUtilities.statusBarHeight / AndroidUtilities.density) : 0;

        FrameLayout view = new FrameLayout(context);
        addView(view, new FrameLayout.LayoutParams(ViewGroup.LayoutParams.MATCH_PARENT, AndroidUtilities.dp(176) + (Build.VERSION.SDK_INT >= 21 ? AndroidUtilities.statusBarHeight : 0)));

        RLottieImageView imageView = new RLottieImageView(context);
        imageView.setAnimation(R.raw.qr_code_logo, 108, 108);
        imageView.playAnimation();
        imageView.getAnimatedDrawable().setAutoRepeat(1);
        imageView.setScaleType(ImageView.ScaleType.CENTER);
        imageView.setPadding(0, 0, 0, AndroidUtilities.dp(14));
        view.addView(imageView, LayoutHelper.createFrame(LayoutHelper.WRAP_CONTENT, LayoutHelper.WRAP_CONTENT, Gravity.CENTER, 0, top, 0, 0));
        imageView.setOnClickListener(v -> {
            pressCount++;
            if (pressCount >= 10) {
                setVisibility(GONE);
                SharedConfig.pendingAppUpdate = null;
                SharedConfig.saveConfig();
            }
        });

        FrameLayout container = new FrameLayout(context);
        scrollView = new ScrollView(context);
        AndroidUtilities.setScrollViewEdgeEffectColor(scrollView, Theme.getColor(Theme.key_actionBarDefault));
        scrollView.setPadding(0, AndroidUtilities.dp(16), 0, AndroidUtilities.dp(16));
        scrollView.setClipToPadding(false);
        addView(scrollView, LayoutHelper.createFrame(LayoutHelper.MATCH_PARENT, LayoutHelper.MATCH_PARENT, Gravity.LEFT | Gravity.TOP, 27, 178 + top, 27, 130));


        scrollView.addView(container);

        TextView titleTextView = new TextView(context);
        titleTextView.setTextColor(Theme.getColor(Theme.key_windowBackgroundWhiteBlackText));
        titleTextView.setTextSize(TypedValue.COMPLEX_UNIT_DIP, 20);
        titleTextView.setGravity(Gravity.CENTER_HORIZONTAL | Gravity.TOP);
        titleTextView.setTypeface(AndroidUtilities.getTypeface("fonts/rmedium.ttf"));
        titleTextView.setText(LocaleController.getString("UpdateTelegram", R.string.UpdateTelegram));
        container.addView(titleTextView, LayoutHelper.createFrame(LayoutHelper.WRAP_CONTENT, LayoutHelper.WRAP_CONTENT, Gravity.CENTER_HORIZONTAL | Gravity.TOP));

        textView = new TextView(context);
        textView.setTextColor(Theme.getColor(Theme.key_windowBackgroundWhiteBlackText));
        textView.setLinkTextColor(Theme.getColor(Theme.key_windowBackgroundWhiteLinkText));
        textView.setTextSize(TypedValue.COMPLEX_UNIT_DIP, 15);
        textView.setMovementMethod(new AndroidUtilities.LinkMovementMethodMy());
        textView.setGravity(Gravity.CENTER_HORIZONTAL | Gravity.TOP);
        textView.setLineSpacing(AndroidUtilities.dp(2), 1.0f);
        container.addView(textView, LayoutHelper.createFrame(LayoutHelper.WRAP_CONTENT, LayoutHelper.WRAP_CONTENT, Gravity.LEFT | Gravity.TOP, 0, 44, 0, 0));


        acceptButton = new FrameLayout(context) {
            CellFlickerDrawable cellFlickerDrawable;

            @Override
            protected void onDraw(Canvas canvas) {
                super.onDraw(canvas);
                if (cellFlickerDrawable == null) {
                    cellFlickerDrawable = new CellFlickerDrawable();
                    cellFlickerDrawable.drawFrame = false;
                    cellFlickerDrawable.repeatProgress = 2f;
                }
                cellFlickerDrawable.setParentWidth(getMeasuredWidth());
                AndroidUtilities.rectTmp.set(0, 0, getMeasuredWidth(), getMeasuredHeight());
                cellFlickerDrawable.draw(canvas, AndroidUtilities.rectTmp, AndroidUtilities.dp(4));
                invalidate();
            }

            @Override
            protected void onMeasure(int widthMeasureSpec, int heightMeasureSpec) {
                int size = MeasureSpec.getSize(widthMeasureSpec);
                if (size > AndroidUtilities.dp(260)) {
                    super.onMeasure(MeasureSpec.makeMeasureSpec(AndroidUtilities.dp(320), MeasureSpec.EXACTLY), heightMeasureSpec);
                } else {
                    super.onMeasure(widthMeasureSpec, heightMeasureSpec);
                }
            }
        };
        acceptButton.setPadding(AndroidUtilities.dp(34), 0, AndroidUtilities.dp(34), 0);
        acceptButton.setBackgroundDrawable(Theme.createSimpleSelectorRoundRectDrawable(AndroidUtilities.dp(4), Theme.getColor(Theme.key_featuredStickers_addButton), Theme.getColor(Theme.key_featuredStickers_addButtonPressed)));
        acceptButton.setPadding(AndroidUtilities.dp(34), 0, AndroidUtilities.dp(34), 0);
        addView(acceptButton, LayoutHelper.createFrame(LayoutHelper.WRAP_CONTENT, 46, Gravity.CENTER_HORIZONTAL | Gravity.BOTTOM, 0, 0, 0, 45));
        acceptButton.setOnClickListener(view1 -> {
            if (!checkApkInstallPermissions(getContext())) {
                return;
            }
            if (appUpdate.document instanceof TLRPC.TL_document) {
                if (!openApkInstall((Activity) getContext(), appUpdate.document)) {
                    FileLoader.getInstance(accountNum).loadFile(appUpdate.document, "update", 2, 1);
                    showProgress(true);
                }
            } else if (appUpdate.url != null) {
                Browser.openUrl(getContext(), appUpdate.url);
            }
        });

        acceptTextView = new TextView(context);
        acceptTextView.setGravity(Gravity.CENTER);
        acceptTextView.setTypeface(AndroidUtilities.getTypeface("fonts/rmedium.ttf"));
        acceptTextView.setTextColor(0xffffffff);
        acceptTextView.setTextSize(TypedValue.COMPLEX_UNIT_DIP, 14);
        acceptButton.addView(acceptTextView, LayoutHelper.createFrame(LayoutHelper.WRAP_CONTENT, LayoutHelper.WRAP_CONTENT, Gravity.CENTER));

        radialProgressView = new FrameLayout(context) {
            @Override
            protected void onLayout(boolean changed, int left, int top, int right, int bottom) {
                super.onLayout(changed, left, top, right, bottom);
                int width = right - left;
                int height = bottom - top;
                int w = AndroidUtilities.dp(36);
                int l = (width - w) / 2;
                int t = (height - w) / 2;
                radialProgress.setProgressRect(l, t, l + w, t + w);
            }

            @Override
            protected void onDraw(Canvas canvas) {
                radialProgress.draw(canvas);
            }
        };
        radialProgressView.setWillNotDraw(false);
        radialProgressView.setAlpha(0.0f);
        radialProgressView.setScaleX(0.1f);
        radialProgressView.setScaleY(0.1f);
        radialProgressView.setVisibility(View.INVISIBLE);
        radialProgress = new RadialProgress(radialProgressView);
        radialProgress.setBackground(null, true, false);
        radialProgress.setProgressColor(0xffffffff);
        acceptButton.addView(radialProgressView, LayoutHelper.createFrame(36, 36, Gravity.CENTER));
    }

    @Override
    public void setVisibility(int visibility) {
        super.setVisibility(visibility);
        if (visibility == GONE) {
            NotificationCenter.getInstance(accountNum).removeObserver(this, NotificationCenter.fileLoaded);
            NotificationCenter.getInstance(accountNum).removeObserver(this, NotificationCenter.fileLoadFailed);
            NotificationCenter.getInstance(accountNum).removeObserver(this, NotificationCenter.fileLoadProgressChanged);
        }
    }

    @Override
    public void didReceivedNotification(int id, int account, Object... args) {
        if (id == NotificationCenter.fileLoaded) {
            String location = (String) args[0];
            if (fileName != null && fileName.equals(location)) {
                showProgress(false);
                openApkInstall((Activity) getContext(), appUpdate.document);
            }
        } else if (id == NotificationCenter.fileLoadFailed) {
            String location = (String) args[0];
            if (fileName != null && fileName.equals(location)) {
                showProgress(false);
            }
        } else if (id == NotificationCenter.fileLoadProgressChanged) {
            String location = (String) args[0];
            if (fileName != null && fileName.equals(location)) {
                Long loadedSize = (Long) args[1];
                Long totalSize = (Long) args[2];
                float progress = Math.min(1f, loadedSize / (float) totalSize);
                radialProgress.setProgress(progress, true);
            }
        }
    }

    public static boolean checkApkInstallPermissions(final Context context) {
<<<<<<< HEAD
        if (Build.VERSION.SDK_INT >= 26 && !ApplicationLoader.applicationContext.getPackageManager().canRequestPackageInstalls()) {
            AlertDialog.Builder builder = new AlertDialog.Builder(context);
            builder.setTitle(LocaleController.getString("NekoX", R.string.NekoX));
            builder.setMessage(LocaleController.getString("ApkRestricted", R.string.ApkRestricted));
            builder.setPositiveButton(LocaleController.getString("PermissionOpenSettings", R.string.PermissionOpenSettings), (dialogInterface, i) -> {
                try {
                    context.startActivity(new Intent(Settings.ACTION_MANAGE_UNKNOWN_APP_SOURCES, Uri.parse("package:" + ApplicationLoader.applicationContext.getPackageName())));
                } catch (Exception e) {
                    FileLog.e(e);
                }
            });
            builder.setNegativeButton(LocaleController.getString("Cancel", R.string.Cancel), null);
            builder.show();
=======
        if (Build.VERSION.SDK_INT >= Build.VERSION_CODES.O && !ApplicationLoader.applicationContext.getPackageManager().canRequestPackageInstalls()) {
            AlertsCreator.createApkRestrictedDialog(context, null).show();
>>>>>>> 5d552752
            return false;
        }
        return true;
    }

    public static boolean openApkInstall(Activity activity, TLRPC.Document document) {
        boolean exists = false;
        try {
            String fileName = FileLoader.getAttachFileName(document);
            File f = FileLoader.getPathToAttach(document, true);
            if (exists = f.exists()) {
                Intent intent = new Intent(Intent.ACTION_VIEW);
                intent.setFlags(Intent.FLAG_GRANT_READ_URI_PERMISSION);

                if (Build.VERSION.SDK_INT >= 24) {
                    intent.setDataAndType(FileProvider.getUriForFile(activity, BuildConfig.APPLICATION_ID + ".provider", f), "application/vnd.android.package-archive");
                } else {
                    intent.setDataAndType(Uri.fromFile(f), "application/vnd.android.package-archive");
                }
                try {
                    activity.startActivityForResult(intent, 500);
                } catch (Exception e) {
                    FileLog.e(e);
                }
            }
        } catch (Exception e) {
            FileLog.e(e);
        }
        return exists;
    }

    private void showProgress(final boolean show) {
        if (progressAnimation != null) {
            progressAnimation.cancel();
        }
        progressAnimation = new AnimatorSet();
        if (show) {
            radialProgressView.setVisibility(View.VISIBLE);
            acceptButton.setEnabled(false);
            progressAnimation.playTogether(
                    ObjectAnimator.ofFloat(acceptTextView, View.SCALE_X, 0.1f),
                    ObjectAnimator.ofFloat(acceptTextView, View.SCALE_Y, 0.1f),
                    ObjectAnimator.ofFloat(acceptTextView, View.ALPHA, 0.0f),
                    ObjectAnimator.ofFloat(radialProgressView, View.SCALE_X, 1.0f),
                    ObjectAnimator.ofFloat(radialProgressView, View.SCALE_Y, 1.0f),
                    ObjectAnimator.ofFloat(radialProgressView, View.ALPHA, 1.0f));
        } else {
            acceptTextView.setVisibility(View.VISIBLE);
            acceptButton.setEnabled(true);
            progressAnimation.playTogether(
                    ObjectAnimator.ofFloat(radialProgressView, View.SCALE_X, 0.1f),
                    ObjectAnimator.ofFloat(radialProgressView, View.SCALE_Y, 0.1f),
                    ObjectAnimator.ofFloat(radialProgressView, View.ALPHA, 0.0f),
                    ObjectAnimator.ofFloat(acceptTextView, View.SCALE_X, 1.0f),
                    ObjectAnimator.ofFloat(acceptTextView, View.SCALE_Y, 1.0f),
                    ObjectAnimator.ofFloat(acceptTextView, View.ALPHA, 1.0f));

        }
        progressAnimation.addListener(new AnimatorListenerAdapter() {
            @Override
            public void onAnimationEnd(Animator animation) {
                if (progressAnimation != null && progressAnimation.equals(animation)) {
                    if (!show) {
                        radialProgressView.setVisibility(View.INVISIBLE);
                    } else {
                        acceptTextView.setVisibility(View.INVISIBLE);
                    }
                }
            }

            @Override
            public void onAnimationCancel(Animator animation) {
                if (progressAnimation != null && progressAnimation.equals(animation)) {
                    progressAnimation = null;
                }
            }
        });
        progressAnimation.setDuration(150);
        progressAnimation.start();
    }

    public void show(int account, TLRPC.TL_help_appUpdate update, boolean check) {
        pressCount = 0;
        appUpdate = update;
        accountNum = account;
        if (update.document instanceof TLRPC.TL_document) {
            fileName = FileLoader.getAttachFileName(update.document);
        }
        if (getVisibility() != VISIBLE) {
            setVisibility(VISIBLE);
        }
        SpannableStringBuilder builder = new SpannableStringBuilder(update.text);
        MessageObject.addEntitiesToText(builder, update.entities, false, false, false, false);
        textView.setText(builder);
        if (update.document instanceof TLRPC.TL_document) {
            acceptTextView.setText(LocaleController.getString("Update", R.string.Update) + String.format(Locale.US, " (%1$s)", AndroidUtilities.formatFileSize(update.document.size)));
        } else {
            acceptTextView.setText(LocaleController.getString("Update", R.string.Update));
        }
        NotificationCenter.getInstance(accountNum).addObserver(this, NotificationCenter.fileLoaded);
        NotificationCenter.getInstance(accountNum).addObserver(this, NotificationCenter.fileLoadFailed);
        NotificationCenter.getInstance(accountNum).addObserver(this, NotificationCenter.fileLoadProgressChanged);
        if (check) {
            TLRPC.TL_help_getAppUpdate req = new TLRPC.TL_help_getAppUpdate();
            try {
                req.source = ApplicationLoader.applicationContext.getPackageManager().getInstallerPackageName(ApplicationLoader.applicationContext.getPackageName());
            } catch (Exception ignore) {

            }
            if (req.source == null) {
                req.source = "";
            }
            ConnectionsManager.getInstance(accountNum).sendRequest(req, (response, error) -> AndroidUtilities.runOnUIThread(() -> {
                if (response instanceof TLRPC.TL_help_appUpdate) {
                    final TLRPC.TL_help_appUpdate res = (TLRPC.TL_help_appUpdate) response;
                    if (!res.can_not_skip) {
                        setVisibility(GONE);
                        SharedConfig.pendingAppUpdate = null;
                        SharedConfig.saveConfig();
                    }
                }
            }));
        }
    }

    Drawable gradientDrawableTop = new GradientDrawable(GradientDrawable.Orientation.TOP_BOTTOM, new int[] {Theme.getColor(Theme.key_windowBackgroundWhite), Color.TRANSPARENT });
    Drawable gradientDrawableBottom = new GradientDrawable(GradientDrawable.Orientation.BOTTOM_TOP, new int[] {Theme.getColor(Theme.key_windowBackgroundWhite), Color.TRANSPARENT });

    @Override
    protected void dispatchDraw(Canvas canvas) {
        super.dispatchDraw(canvas);
        gradientDrawableTop.setBounds(scrollView.getLeft(), scrollView.getTop(), scrollView.getRight(), scrollView.getTop() + AndroidUtilities.dp(16));
        gradientDrawableTop.draw(canvas);

        gradientDrawableBottom.setBounds(scrollView.getLeft(), scrollView.getBottom() - AndroidUtilities.dp(18), scrollView.getRight(), scrollView.getBottom());
        gradientDrawableBottom.draw(canvas);
    }

}<|MERGE_RESOLUTION|>--- conflicted
+++ resolved
@@ -231,24 +231,8 @@
     }
 
     public static boolean checkApkInstallPermissions(final Context context) {
-<<<<<<< HEAD
-        if (Build.VERSION.SDK_INT >= 26 && !ApplicationLoader.applicationContext.getPackageManager().canRequestPackageInstalls()) {
-            AlertDialog.Builder builder = new AlertDialog.Builder(context);
-            builder.setTitle(LocaleController.getString("NekoX", R.string.NekoX));
-            builder.setMessage(LocaleController.getString("ApkRestricted", R.string.ApkRestricted));
-            builder.setPositiveButton(LocaleController.getString("PermissionOpenSettings", R.string.PermissionOpenSettings), (dialogInterface, i) -> {
-                try {
-                    context.startActivity(new Intent(Settings.ACTION_MANAGE_UNKNOWN_APP_SOURCES, Uri.parse("package:" + ApplicationLoader.applicationContext.getPackageName())));
-                } catch (Exception e) {
-                    FileLog.e(e);
-                }
-            });
-            builder.setNegativeButton(LocaleController.getString("Cancel", R.string.Cancel), null);
-            builder.show();
-=======
         if (Build.VERSION.SDK_INT >= Build.VERSION_CODES.O && !ApplicationLoader.applicationContext.getPackageManager().canRequestPackageInstalls()) {
             AlertsCreator.createApkRestrictedDialog(context, null).show();
->>>>>>> 5d552752
             return false;
         }
         return true;
