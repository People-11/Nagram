package org.telegram.ui.Components;

import android.animation.Animator;
import android.animation.AnimatorListenerAdapter;
import android.animation.AnimatorSet;
import android.animation.ObjectAnimator;
import android.app.Activity;
import android.content.Context;
import android.graphics.Canvas;
import android.graphics.Color;
import android.graphics.drawable.Drawable;
import android.graphics.drawable.GradientDrawable;
import android.os.Build;
import android.text.SpannableStringBuilder;
import android.util.TypedValue;
import android.view.Gravity;
import android.view.View;
import android.view.ViewGroup;
import android.widget.FrameLayout;
import android.widget.ImageView;
import android.widget.ScrollView;
import android.widget.TextView;

import org.telegram.messenger.AndroidUtilities;
import org.telegram.messenger.ApplicationLoader;
import org.telegram.messenger.BuildVars;
import org.telegram.messenger.FileLoader;
import org.telegram.messenger.LocaleController;
import org.telegram.messenger.MessageObject;
import org.telegram.messenger.NotificationCenter;
import org.telegram.messenger.R;
import org.telegram.messenger.SharedConfig;
import org.telegram.messenger.browser.Browser;
import org.telegram.tgnet.ConnectionsManager;
import org.telegram.tgnet.TLRPC;
import org.telegram.ui.ActionBar.Theme;
import org.telegram.ui.Components.voip.CellFlickerDrawable;

import java.util.Locale;

import tw.nekomimi.nekogram.TextViewEffects;
import tw.nekomimi.nekogram.helpers.remote.UpdateHelper;

public class BlockingUpdateView extends FrameLayout implements NotificationCenter.NotificationCenterDelegate {

    private TextView textView;
    private TextView acceptTextView;
    private FrameLayout radialProgressView;
    private FrameLayout acceptButton;
    private RadialProgress radialProgress;
    private ScrollView scrollView;

    private AnimatorSet progressAnimation;

    private TLRPC.TL_help_appUpdate appUpdate;
    private String fileName;
    private int accountNum;
    private int pressCount;

    public BlockingUpdateView(final Context context) {
        super(context);
        setBackgroundColor(Theme.getColor(Theme.key_windowBackgroundWhite));

        int top = Build.VERSION.SDK_INT >= 21 ? (int) (AndroidUtilities.statusBarHeight / AndroidUtilities.density) : 0;

        FrameLayout view = new FrameLayout(context);
        addView(view, new FrameLayout.LayoutParams(ViewGroup.LayoutParams.MATCH_PARENT, AndroidUtilities.dp(176) + (Build.VERSION.SDK_INT >= 21 ? AndroidUtilities.statusBarHeight : 0)));

        ImageView imageView = new ImageView(context);
        imageView.setImageResource(R.mipmap.ic_launcher);
        imageView.setScaleType(ImageView.ScaleType.CENTER);
        imageView.setPadding(0, 0, 0, AndroidUtilities.dp(14));
        view.addView(imageView, LayoutHelper.createFrame(LayoutHelper.WRAP_CONTENT, LayoutHelper.WRAP_CONTENT, Gravity.CENTER, 0, top, 0, 0));
        imageView.setOnClickListener(v -> {
            pressCount++;
            if (pressCount >= 10) {
                setVisibility(GONE);
                SharedConfig.pendingAppUpdate = null;
                SharedConfig.saveConfig();
            }
        });

        FrameLayout container = new FrameLayout(context);
        scrollView = new ScrollView(context);
        AndroidUtilities.setScrollViewEdgeEffectColor(scrollView, Theme.getColor(Theme.key_actionBarDefault));
        scrollView.setPadding(0, AndroidUtilities.dp(16), 0, AndroidUtilities.dp(16));
        scrollView.setClipToPadding(false);
        addView(scrollView, LayoutHelper.createFrame(LayoutHelper.MATCH_PARENT, LayoutHelper.MATCH_PARENT, Gravity.LEFT | Gravity.TOP, 27, 178 + top, 27, 130));


        scrollView.addView(container);

        TextView titleTextView = new TextView(context);
        titleTextView.setTextColor(Theme.getColor(Theme.key_windowBackgroundWhiteBlackText));
        titleTextView.setTextSize(TypedValue.COMPLEX_UNIT_DIP, 20);
        titleTextView.setGravity(Gravity.CENTER_HORIZONTAL | Gravity.TOP);
        titleTextView.setTypeface(AndroidUtilities.bold());
<<<<<<< HEAD
        titleTextView.setText(LocaleController.getString("UpdateTelegram", R.string.UpdateTelegram).replace("Telegram", LocaleController.getString("NekoX", R.string.NekoX)));
=======
        titleTextView.setText(LocaleController.getString(R.string.UpdateTelegram));
>>>>>>> 1e891826
        container.addView(titleTextView, LayoutHelper.createFrame(LayoutHelper.WRAP_CONTENT, LayoutHelper.WRAP_CONTENT, Gravity.CENTER_HORIZONTAL | Gravity.TOP));

        textView = new TextViewEffects(context);
        textView.setTextColor(Theme.getColor(Theme.key_windowBackgroundWhiteBlackText));
        textView.setLinkTextColor(Theme.getColor(Theme.key_windowBackgroundWhiteLinkText));
        textView.setTextSize(TypedValue.COMPLEX_UNIT_DIP, 15);
        textView.setGravity(Gravity.LEFT | Gravity.TOP);
        textView.setLineSpacing(AndroidUtilities.dp(2), 1.0f);
        container.addView(textView, LayoutHelper.createFrame(LayoutHelper.WRAP_CONTENT, LayoutHelper.WRAP_CONTENT, Gravity.LEFT | Gravity.TOP, 0, 44, 0, 0));


        acceptButton = new FrameLayout(context) {
            CellFlickerDrawable cellFlickerDrawable;

            @Override
            protected void onDraw(Canvas canvas) {
                super.onDraw(canvas);
                if (cellFlickerDrawable == null) {
                    cellFlickerDrawable = new CellFlickerDrawable();
                    cellFlickerDrawable.drawFrame = false;
                    cellFlickerDrawable.repeatProgress = 2f;
                }
                cellFlickerDrawable.setParentWidth(getMeasuredWidth());
                AndroidUtilities.rectTmp.set(0, 0, getMeasuredWidth(), getMeasuredHeight());
                cellFlickerDrawable.draw(canvas, AndroidUtilities.rectTmp, AndroidUtilities.dp(4), null);
                invalidate();
            }

            @Override
            protected void onMeasure(int widthMeasureSpec, int heightMeasureSpec) {
                int size = MeasureSpec.getSize(widthMeasureSpec);
                if (size > AndroidUtilities.dp(260)) {
                    super.onMeasure(MeasureSpec.makeMeasureSpec(AndroidUtilities.dp(320), MeasureSpec.EXACTLY), heightMeasureSpec);
                } else {
                    super.onMeasure(widthMeasureSpec, heightMeasureSpec);
                }
            }
        };
        acceptButton.setPadding(AndroidUtilities.dp(34), 0, AndroidUtilities.dp(34), 0);
        acceptButton.setBackgroundDrawable(Theme.AdaptiveRipple.filledRectByKey(Theme.key_featuredStickers_addButton, 4));
        acceptButton.setPadding(AndroidUtilities.dp(34), 0, AndroidUtilities.dp(34), 0);
        addView(acceptButton, LayoutHelper.createFrame(LayoutHelper.WRAP_CONTENT, 46, Gravity.CENTER_HORIZONTAL | Gravity.BOTTOM, 0, 0, 0, 45));
        acceptButton.setOnClickListener(view1 -> {
            if (appUpdate.document instanceof TLRPC.TL_document) {
                if (!ApplicationLoader.applicationLoaderInstance.openApkInstall((Activity) getContext(), appUpdate.document)) {
                    FileLoader.getInstance(accountNum).loadFile(appUpdate.document, "update", FileLoader.PRIORITY_HIGH, 1);
                    showProgress(true);
                }
            } else if (appUpdate.url != null) {
                Browser.openUrl(getContext(), appUpdate.url);
            }
        });

        acceptTextView = new TextView(context);
        acceptTextView.setGravity(Gravity.CENTER);
        acceptTextView.setTypeface(AndroidUtilities.bold());
        acceptTextView.setTextColor(0xffffffff);
        acceptTextView.setTextSize(TypedValue.COMPLEX_UNIT_DIP, 14);
        acceptButton.addView(acceptTextView, LayoutHelper.createFrame(LayoutHelper.WRAP_CONTENT, LayoutHelper.WRAP_CONTENT, Gravity.CENTER));

        radialProgressView = new FrameLayout(context) {
            @Override
            protected void onLayout(boolean changed, int left, int top, int right, int bottom) {
                super.onLayout(changed, left, top, right, bottom);
                int width = right - left;
                int height = bottom - top;
                int w = AndroidUtilities.dp(36);
                int l = (width - w) / 2;
                int t = (height - w) / 2;
                radialProgress.setProgressRect(l, t, l + w, t + w);
            }

            @Override
            protected void onDraw(Canvas canvas) {
                radialProgress.draw(canvas);
            }
        };
        radialProgressView.setWillNotDraw(false);
        radialProgressView.setAlpha(0.0f);
        radialProgressView.setScaleX(0.1f);
        radialProgressView.setScaleY(0.1f);
        radialProgressView.setVisibility(View.INVISIBLE);
        radialProgress = new RadialProgress(radialProgressView);
        radialProgress.setBackground(null, true, false);
        radialProgress.setProgressColor(0xffffffff);
        acceptButton.addView(radialProgressView, LayoutHelper.createFrame(36, 36, Gravity.CENTER));
    }

    @Override
    public void setVisibility(int visibility) {
        super.setVisibility(visibility);
        if (visibility == GONE) {
            NotificationCenter.getInstance(accountNum).removeObserver(this, NotificationCenter.fileLoaded);
            NotificationCenter.getInstance(accountNum).removeObserver(this, NotificationCenter.fileLoadFailed);
            NotificationCenter.getInstance(accountNum).removeObserver(this, NotificationCenter.fileLoadProgressChanged);
        }
    }

    @Override
    public void didReceivedNotification(int id, int account, Object... args) {
        if (id == NotificationCenter.fileLoaded) {
            String location = (String) args[0];
            if (fileName != null && fileName.equals(location)) {
                showProgress(false);
                ApplicationLoader.applicationLoaderInstance.openApkInstall((Activity) getContext(), appUpdate.document);
            }
        } else if (id == NotificationCenter.fileLoadFailed) {
            String location = (String) args[0];
            if (fileName != null && fileName.equals(location)) {
                showProgress(false);
            }
        } else if (id == NotificationCenter.fileLoadProgressChanged) {
            String location = (String) args[0];
            if (fileName != null && fileName.equals(location)) {
                Long loadedSize = (Long) args[1];
                Long totalSize = (Long) args[2];
                float progress = Math.min(1f, loadedSize / (float) totalSize);
                radialProgress.setProgress(progress, true);
            }
        }
    }



    private void showProgress(final boolean show) {
        if (progressAnimation != null) {
            progressAnimation.cancel();
        }
        progressAnimation = new AnimatorSet();
        if (show) {
            radialProgressView.setVisibility(View.VISIBLE);
            acceptButton.setEnabled(false);
            progressAnimation.playTogether(
                    ObjectAnimator.ofFloat(acceptTextView, View.SCALE_X, 0.1f),
                    ObjectAnimator.ofFloat(acceptTextView, View.SCALE_Y, 0.1f),
                    ObjectAnimator.ofFloat(acceptTextView, View.ALPHA, 0.0f),
                    ObjectAnimator.ofFloat(radialProgressView, View.SCALE_X, 1.0f),
                    ObjectAnimator.ofFloat(radialProgressView, View.SCALE_Y, 1.0f),
                    ObjectAnimator.ofFloat(radialProgressView, View.ALPHA, 1.0f));
        } else {
            acceptTextView.setVisibility(View.VISIBLE);
            acceptButton.setEnabled(true);
            progressAnimation.playTogether(
                    ObjectAnimator.ofFloat(radialProgressView, View.SCALE_X, 0.1f),
                    ObjectAnimator.ofFloat(radialProgressView, View.SCALE_Y, 0.1f),
                    ObjectAnimator.ofFloat(radialProgressView, View.ALPHA, 0.0f),
                    ObjectAnimator.ofFloat(acceptTextView, View.SCALE_X, 1.0f),
                    ObjectAnimator.ofFloat(acceptTextView, View.SCALE_Y, 1.0f),
                    ObjectAnimator.ofFloat(acceptTextView, View.ALPHA, 1.0f));

        }
        progressAnimation.addListener(new AnimatorListenerAdapter() {
            @Override
            public void onAnimationEnd(Animator animation) {
                if (progressAnimation != null && progressAnimation.equals(animation)) {
                    if (!show) {
                        radialProgressView.setVisibility(View.INVISIBLE);
                    } else {
                        acceptTextView.setVisibility(View.INVISIBLE);
                    }
                }
            }

            @Override
            public void onAnimationCancel(Animator animation) {
                if (progressAnimation != null && progressAnimation.equals(animation)) {
                    progressAnimation = null;
                }
            }
        });
        progressAnimation.setDuration(150);
        progressAnimation.start();
    }

    public void show(int account, TLRPC.TL_help_appUpdate update, boolean check) {
        pressCount = 0;
        appUpdate = update;
        accountNum = account;
        if (update.document instanceof TLRPC.TL_document) {
            fileName = FileLoader.getAttachFileName(update.document);
        }
        if (getVisibility() != VISIBLE) {
            setVisibility(VISIBLE);
        }
        SpannableStringBuilder builder = new SpannableStringBuilder(update.text);
        MessageObject.addEntitiesToText(builder, update.entities, false, false, false, false);
        MessageObject.replaceAnimatedEmoji(builder, update.entities, textView.getPaint().getFontMetricsInt());
        textView.setText(builder);
        if (update.document instanceof TLRPC.TL_document) {
            acceptTextView.setText(LocaleController.getString(R.string.Update) + String.format(Locale.US, " (%1$s)", AndroidUtilities.formatFileSize(update.document.size)));
        } else {
            acceptTextView.setText(LocaleController.getString(R.string.Update));
        }
        NotificationCenter.getInstance(accountNum).addObserver(this, NotificationCenter.fileLoaded);
        NotificationCenter.getInstance(accountNum).addObserver(this, NotificationCenter.fileLoadFailed);
        NotificationCenter.getInstance(accountNum).addObserver(this, NotificationCenter.fileLoadProgressChanged);
        if (check) {
            UpdateHelper.getInstance().checkNewVersionAvailable((response, error) -> AndroidUtilities.runOnUIThread(() -> {
                if (response != null) {
                    if (!response.can_not_skip) {
                        setVisibility(GONE);
                        SharedConfig.pendingAppUpdate = null;
                        SharedConfig.saveConfig();
                    }
                }
            }));
        }
    }

    Drawable gradientDrawableTop = new GradientDrawable(GradientDrawable.Orientation.TOP_BOTTOM, new int[] {Theme.getColor(Theme.key_windowBackgroundWhite), Color.TRANSPARENT });
    Drawable gradientDrawableBottom = new GradientDrawable(GradientDrawable.Orientation.BOTTOM_TOP, new int[] {Theme.getColor(Theme.key_windowBackgroundWhite), Color.TRANSPARENT });

    @Override
    protected void dispatchDraw(Canvas canvas) {
        super.dispatchDraw(canvas);
        gradientDrawableTop.setBounds(scrollView.getLeft(), scrollView.getTop(), scrollView.getRight(), scrollView.getTop() + AndroidUtilities.dp(16));
        gradientDrawableTop.draw(canvas);

        gradientDrawableBottom.setBounds(scrollView.getLeft(), scrollView.getBottom() - AndroidUtilities.dp(18), scrollView.getRight(), scrollView.getBottom());
        gradientDrawableBottom.draw(canvas);
    }

}<|MERGE_RESOLUTION|>--- conflicted
+++ resolved
@@ -95,11 +95,7 @@
         titleTextView.setTextSize(TypedValue.COMPLEX_UNIT_DIP, 20);
         titleTextView.setGravity(Gravity.CENTER_HORIZONTAL | Gravity.TOP);
         titleTextView.setTypeface(AndroidUtilities.bold());
-<<<<<<< HEAD
-        titleTextView.setText(LocaleController.getString("UpdateTelegram", R.string.UpdateTelegram).replace("Telegram", LocaleController.getString("NekoX", R.string.NekoX)));
-=======
-        titleTextView.setText(LocaleController.getString(R.string.UpdateTelegram));
->>>>>>> 1e891826
+        titleTextView.setText(LocaleController.getString(R.string.UpdateTelegram).replace("Telegram", LocaleController.getString(R.string.NekoX)));
         container.addView(titleTextView, LayoutHelper.createFrame(LayoutHelper.WRAP_CONTENT, LayoutHelper.WRAP_CONTENT, Gravity.CENTER_HORIZONTAL | Gravity.TOP));
 
         textView = new TextViewEffects(context);
