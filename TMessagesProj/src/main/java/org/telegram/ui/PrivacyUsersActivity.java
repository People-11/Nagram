/*
 * This is the source code of Telegram for Android v. 5.x.x.
 * It is licensed under GNU GPL v. 2 or later.
 * You should have received a copy of the license in this archive (see LICENSE).
 *
 * Copyright Nikolai Kudashov, 2013-2018.
 */

package org.telegram.ui;

import android.content.Context;
import android.os.Bundle;
<<<<<<< HEAD
import android.text.TextUtils;
import android.util.SparseIntArray;
=======
>>>>>>> 1c03d75e
import android.view.View;
import android.view.ViewGroup;
import android.widget.FrameLayout;

import androidx.recyclerview.widget.LinearLayoutManager;
import androidx.recyclerview.widget.RecyclerView;

import org.telegram.PhoneFormat.PhoneFormat;
import org.telegram.messenger.ChatObject;
import org.telegram.messenger.DialogObject;
import org.telegram.messenger.LocaleController;
import org.telegram.messenger.MessagesController;
import org.telegram.messenger.NotificationCenter;
import org.telegram.messenger.R;
import org.telegram.ui.ActionBar.ActionBarMenu;
import org.telegram.ui.ActionBar.ActionBarMenuItem;
import org.telegram.tgnet.TLRPC;
import org.telegram.ui.ActionBar.ActionBar;
import org.telegram.ui.ActionBar.AlertDialog;
import org.telegram.ui.ActionBar.BaseFragment;
import org.telegram.ui.ActionBar.Theme;
import org.telegram.ui.ActionBar.ThemeDescription;
import org.telegram.ui.Cells.HeaderCell;
import org.telegram.ui.Cells.ManageChatTextCell;
import org.telegram.ui.Cells.ManageChatUserCell;
import org.telegram.ui.Cells.ShadowSectionCell;
import org.telegram.ui.Cells.TextCell;
import org.telegram.ui.Cells.TextInfoPrivacyCell;
import org.telegram.ui.Components.AlertsCreator;
import org.telegram.ui.Components.EmptyTextProgressView;
import org.telegram.ui.Components.LayoutHelper;
import org.telegram.ui.Components.RecyclerListView;

import java.util.ArrayList;

public class PrivacyUsersActivity extends BaseFragment implements NotificationCenter.NotificationCenterDelegate, ContactsActivity.ContactsActivityDelegate {

    private RecyclerListView listView;
    private LinearLayoutManager layoutManager;
    private ListAdapter listViewAdapter;
    private EmptyTextProgressView emptyView;

    private int rowCount;
    private int blockUserRow;
    private int blockUserDetailRow;
    private int usersHeaderRow;
    private int usersStartRow;
    private int usersEndRow;
    private int usersDetailRow;
    private int deleteAllRow;

    private boolean blockedUsersActivity;

    private boolean isGroup;
    private ArrayList<Long> uidArray;
    private boolean isAlwaysShare;

    private PrivacyActivityDelegate delegate;
    
    private int currentType;
    
    public static final int TYPE_PRIVACY = 0;
    public static final int TYPE_BLOCKED = 1;
    public static final int TYPE_FILTER = 2;

    private int unblock_all = 1;

    public interface PrivacyActivityDelegate {
        void didUpdateUserList(ArrayList<Long> ids, boolean added);
    }

    public PrivacyUsersActivity() {
        super();
        currentType = TYPE_BLOCKED;
        blockedUsersActivity = true;
    }

    public PrivacyUsersActivity(int type, ArrayList<Long> users, boolean group, boolean always) {
        super();
        uidArray = users;
        isAlwaysShare = always;
        isGroup = group;
        blockedUsersActivity = false;
        currentType = type;
    }

    @Override
    public boolean onFragmentCreate() {
        super.onFragmentCreate();
        NotificationCenter.getInstance(currentAccount).addObserver(this, NotificationCenter.updateInterfaces);
        if (currentType == TYPE_BLOCKED) {
            NotificationCenter.getInstance(currentAccount).addObserver(this, NotificationCenter.blockedUsersDidLoad);
        }
        return true;
    }

    @Override
    public void onFragmentDestroy() {
        super.onFragmentDestroy();
        NotificationCenter.getInstance(currentAccount).removeObserver(this, NotificationCenter.updateInterfaces);
        if (currentType == TYPE_BLOCKED) {
            NotificationCenter.getInstance(currentAccount).removeObserver(this, NotificationCenter.blockedUsersDidLoad);
        }
    }

    @Override
    public View createView(Context context) {
        actionBar.setBackButtonImage(R.drawable.ic_ab_back);
        actionBar.setAllowOverlayTitle(true);
        if (currentType == TYPE_BLOCKED) {
            actionBar.setTitle(LocaleController.getString("BlockedUsers", R.string.BlockedUsers));
        } else if (currentType == TYPE_FILTER) {
            if (isAlwaysShare) {
                actionBar.setTitle(LocaleController.getString("FilterAlwaysShow", R.string.FilterAlwaysShow));
            } else {
                actionBar.setTitle(LocaleController.getString("FilterNeverShow", R.string.FilterNeverShow));
            }
        } else {
            if (isGroup) {
                if (isAlwaysShare) {
                    actionBar.setTitle(LocaleController.getString("AlwaysAllow", R.string.AlwaysAllow));
                } else {
                    actionBar.setTitle(LocaleController.getString("NeverAllow", R.string.NeverAllow));
                }
            } else {
                if (isAlwaysShare) {
                    actionBar.setTitle(LocaleController.getString("AlwaysShareWithTitle", R.string.AlwaysShareWithTitle));
                } else {
                    actionBar.setTitle(LocaleController.getString("NeverShareWithTitle", R.string.NeverShareWithTitle));
                }
            }
        }
        actionBar.setActionBarMenuOnItemClick(new ActionBar.ActionBarMenuOnItemClick() {
            @Override
            public void onItemClick(int id) {
                if (id == -1) {
                    finishFragment();
                } else if (id == unblock_all) {
                    AlertDialog.Builder builder = new AlertDialog.Builder(getParentActivity());
                    builder.setTitle(LocaleController.getString("UnblockAll", R.string.UnblockAll));
                    if (getMessagesController().totalBlockedCount != 0) {
                        builder.setMessage(LocaleController.getString("UnblockAllWarn", R.string.UnblockAllWarn));
                        builder.setPositiveButton(LocaleController.getString("UnblockAll", R.string.UnblockAll), (dialog, which) -> {
                            new Thread(() -> getMessagesController().unblockAllUsers()).start();
                        });
                        builder.setNegativeButton(LocaleController.getString("Cancel", R.string.Cancel), null);
                    } else {
                        builder.setMessage(LocaleController.getString("BlockedListEmpty",R.string.BlockedListEmpty));
                        builder.setPositiveButton(LocaleController.getString("OK",R.string.OK),null);
                    }
                    showDialog(builder.create());
                }
            }
        });

        if (blockedUsersActivity) {

            ActionBarMenu menu = actionBar.createMenu();

            ActionBarMenuItem otherItem = menu.addItem(0, R.drawable.ic_ab_other);
            otherItem.setContentDescription(LocaleController.getString("AccDescrMoreOptions", R.string.AccDescrMoreOptions));
            otherItem.addSubItem(unblock_all, LocaleController.getString("UnblockAll", R.string.UnblockAll));

        }

        fragmentView = new FrameLayout(context);
        FrameLayout frameLayout = (FrameLayout) fragmentView;
        frameLayout.setBackgroundColor(Theme.getColor(Theme.key_windowBackgroundGray));

        emptyView = new EmptyTextProgressView(context);
        if (currentType == TYPE_BLOCKED) {
            emptyView.setText(LocaleController.getString("NoBlocked", R.string.NoBlocked));
        } else {
            emptyView.setText(LocaleController.getString("NoContacts", R.string.NoContacts));
        }
        frameLayout.addView(emptyView, LayoutHelper.createFrame(LayoutHelper.MATCH_PARENT, LayoutHelper.MATCH_PARENT));

        listView = new RecyclerListView(context);
        listView.setEmptyView(emptyView);
        listView.setLayoutManager(layoutManager = new LinearLayoutManager(context, LinearLayoutManager.VERTICAL, false));
        listView.setVerticalScrollBarEnabled(false);
        listView.setAdapter(listViewAdapter = new ListAdapter(context));
        listView.setVerticalScrollbarPosition(LocaleController.isRTL ? RecyclerListView.SCROLLBAR_POSITION_LEFT : RecyclerListView.SCROLLBAR_POSITION_RIGHT);
        frameLayout.addView(listView, LayoutHelper.createFrame(LayoutHelper.MATCH_PARENT, LayoutHelper.MATCH_PARENT));

        listView.setOnItemClickListener((view, position) -> {
            if (position == deleteAllRow) {
                AlertDialog alert = AlertsCreator.createSimpleAlert(getContext(),
                        LocaleController.getString(R.string.NotificationsDeleteAllExceptionTitle), LocaleController.getString(R.string.NotificationsDeleteAllExceptionAlert), LocaleController.getString(R.string.Delete), () -> {
                            uidArray.clear();
                            updateRows();
                            finishFragment();
                            if (delegate != null) {
                                delegate.didUpdateUserList(uidArray, true);
                            }
                        }, null).create();
                alert.show();
                alert.redPositive();
            } else if (position == blockUserRow) {
                if (currentType == TYPE_BLOCKED) {
                    presentFragment(new DialogOrContactPickerActivity());
                } else {
                    Bundle args = new Bundle();
                    args.putBoolean(isAlwaysShare ? "isAlwaysShare" : "isNeverShare", true);
                    if (isGroup) {
                        args.putInt("chatAddType", 1);
                    } else if (currentType == TYPE_FILTER) {
                        args.putInt("chatAddType", 2);
                    }
                    GroupCreateActivity fragment = new GroupCreateActivity(args);
                    fragment.setDelegate(ids -> {
                        for (Long id1 : ids) {
                            if (uidArray.contains(id1)) {
                                continue;
                            }
                            uidArray.add(id1);
                        }
                        updateRows();
                        if (delegate != null) {
                            delegate.didUpdateUserList(uidArray, true);
                        }
                    });
                    presentFragment(fragment);
                }
            } else if (position >= usersStartRow && position < usersEndRow) {
                if (currentType == TYPE_BLOCKED) {
                    Bundle args = new Bundle();
                    args.putLong("user_id", getMessagesController().blockePeers.keyAt(position - usersStartRow));
                    presentFragment(new ProfileActivity(args));
                } else {
                    Bundle args = new Bundle();
                    long uid = uidArray.get(position - usersStartRow);
                    if (DialogObject.isUserDialog(uid)) {
                        args.putLong("user_id", uid);
                    } else {
                        args.putLong("chat_id", -uid);
                    }
                    presentFragment(new ProfileActivity(args));
                }
            }
        });

        listView.setOnItemLongClickListener((view, position) -> {
            if (position >= usersStartRow && position < usersEndRow) {
                if (currentType == TYPE_BLOCKED) {
                    showUnblockAlert(getMessagesController().blockePeers.keyAt(position - usersStartRow));
                } else {
                    showUnblockAlert(uidArray.get(position - usersStartRow));
                }
                return true;
            }
            return false;
        });

        if (currentType == TYPE_BLOCKED) {
            listView.setOnScrollListener(new RecyclerView.OnScrollListener() {
                @Override
                public void onScrolled(RecyclerView recyclerView, int dx, int dy) {
                    if (getMessagesController().blockedEndReached) {
                        return;
                    }
                    int firstVisibleItem = layoutManager.findFirstVisibleItemPosition();
                    int visibleItemCount = Math.abs(layoutManager.findLastVisibleItemPosition() - firstVisibleItem) + 1;
                    int totalItemCount = recyclerView.getAdapter().getItemCount();
                    if (visibleItemCount > 0) {
                        if (layoutManager.findLastVisibleItemPosition() >= totalItemCount - 10) {
                            getMessagesController().getBlockedPeers(false);
                        }
                    }
                }
            });

            if (getMessagesController().totalBlockedCount < 0) {
                emptyView.showProgress();
            } else {
                emptyView.showTextView();
            }
        }

        updateRows();
        return fragmentView;
    }

    public void setDelegate(PrivacyActivityDelegate privacyActivityDelegate) {
        delegate = privacyActivityDelegate;
    }

    private void showUnblockAlert(Long uid) {
        if (getParentActivity() == null) {
            return;
        }
        AlertDialog.Builder builder = new AlertDialog.Builder(getParentActivity());
        CharSequence[] items;
        if (currentType == TYPE_BLOCKED) {
            items = new CharSequence[]{LocaleController.getString("Unblock", R.string.Unblock)};
        } else {
            items = new CharSequence[]{LocaleController.getString("Delete", R.string.Delete)};
        }
        builder.setItems(items, (dialogInterface, i) -> {
            if (i == 0) {
                if (currentType == TYPE_BLOCKED) {
                    getMessagesController().unblockPeer(uid);
                } else {
                    uidArray.remove(uid);
                    updateRows();
                    if (delegate != null) {
                        delegate.didUpdateUserList(uidArray, false);
                    }
                    if (uidArray.isEmpty()) {
                        finishFragment();
                    }
                }
            }
        });
        showDialog(builder.create());
    }

    private void updateRows() {
        rowCount = 0;
        usersHeaderRow = -1;
        blockUserDetailRow = -1;
        deleteAllRow = -1;
        if (!blockedUsersActivity || getMessagesController().totalBlockedCount >= 0) {
            blockUserRow = rowCount++;
            if (currentType == TYPE_BLOCKED) {
                blockUserDetailRow = rowCount++;
            }

            int count;
            if (currentType == TYPE_BLOCKED) {
                count = getMessagesController().blockePeers.size();
            } else {
                count = uidArray.size();
            }
            if (count != 0) {
                if (currentType == TYPE_BLOCKED) {
                    usersHeaderRow = rowCount++;
                }
                usersStartRow = rowCount;
                rowCount += count;
                usersEndRow = rowCount;
                usersDetailRow = rowCount++;
                if (currentType != TYPE_BLOCKED) {
                    deleteAllRow = rowCount++;
                }
            } else {
                usersHeaderRow = -1;
                usersStartRow = -1;
                usersEndRow = -1;
                usersDetailRow = -1;
                deleteAllRow = -1;
            }


        }
        if (listViewAdapter != null) {
            listViewAdapter.notifyDataSetChanged();
        }
    }

    @Override
    public void didReceivedNotification(int id, int account, Object... args) {
        if (id == NotificationCenter.updateInterfaces) {
            int mask = (Integer) args[0];
            if ((mask & MessagesController.UPDATE_MASK_AVATAR) != 0 || (mask & MessagesController.UPDATE_MASK_NAME) != 0) {
                updateVisibleRows(mask);
            }
        } else if (id == NotificationCenter.blockedUsersDidLoad) {
            emptyView.showTextView();
            updateRows();
        }
    }

    private void updateVisibleRows(int mask) {
        if (listView == null) {
            return;
        }
        int count = listView.getChildCount();
        for (int a = 0; a < count; a++) {
            View child = listView.getChildAt(a);
            if (child instanceof ManageChatUserCell) {
                ((ManageChatUserCell) child).update(mask);
            }
        }
    }

    @Override
    public void onResume() {
        super.onResume();
        if (listViewAdapter != null) {
            listViewAdapter.notifyDataSetChanged();
        }
    }

    @Override
    public void didSelectContact(final TLRPC.User user, String param, ContactsActivity activity) {
        if (user == null) {
            return;
        }
        getMessagesController().blockPeer(user.id);
    }

    private class ListAdapter extends RecyclerListView.SelectionAdapter {

        private Context mContext;

        public ListAdapter(Context context) {
            mContext = context;
        }

        @Override
        public int getItemCount() {
            return rowCount;
        }

        @Override
        public boolean isEnabled(RecyclerView.ViewHolder holder) {
            int viewType = holder.getItemViewType();
            return viewType == 0 || viewType == 2 || viewType == 4;
        }

        @Override
        public RecyclerView.ViewHolder onCreateViewHolder(ViewGroup parent, int viewType) {
            View view;
            switch (viewType) {
                case 0:
                    view = new ManageChatUserCell(mContext, 7, 6, true);
                    view.setBackgroundColor(Theme.getColor(Theme.key_windowBackgroundWhite));
                    ((ManageChatUserCell) view).setDelegate((cell, click) -> {
                        if (click) {
                            showUnblockAlert((Long) cell.getTag());
                        }
                        return true;
                    });
                    break;
                case 1:
                    view = new TextInfoPrivacyCell(mContext);
                    break;
                case 2:
                    view = new ManageChatTextCell(mContext);
                    view.setBackgroundColor(Theme.getColor(Theme.key_windowBackgroundWhite));
                    break;
                case 3:
                default:
                    HeaderCell headerCell = new HeaderCell(mContext, Theme.key_windowBackgroundWhiteBlueHeader, 21, 11, false);
                    headerCell.setBackgroundColor(Theme.getColor(Theme.key_windowBackgroundWhite));
                    headerCell.setHeight(43);
                    view = headerCell;
                    break;
                case 4:
                    TextCell textCell = new TextCell(parent.getContext());
                    textCell.setText(LocaleController.getString("NotificationsDeleteAllException", R.string.NotificationsDeleteAllException), false);
                    textCell.setColors(null, Theme.key_windowBackgroundWhiteRedText5);
                    view = textCell;
                    view.setBackgroundColor(Theme.getColor(Theme.key_windowBackgroundWhite));
                    break;
            }
            return new RecyclerListView.Holder(view);
        }

        @Override
        public void onBindViewHolder(RecyclerView.ViewHolder holder, int position) {
            switch (holder.getItemViewType()) {
                case 0:
                    ManageChatUserCell userCell = (ManageChatUserCell) holder.itemView;
                    long uid;
                    if (currentType == TYPE_BLOCKED) {
                        uid = getMessagesController().blockePeers.keyAt(position - usersStartRow);
                    } else {
                        uid = uidArray.get(position - usersStartRow);
                    }
                    userCell.setTag(uid);
                    if (uid > 0) {
                        TLRPC.User user = getMessagesController().getUser(uid);
                        if (user != null) {
                            String number;
                            if (user.bot) {
                                number = LocaleController.getString("Bot", R.string.Bot).substring(0, 1).toUpperCase() + LocaleController.getString("Bot", R.string.Bot).substring(1);
                            } else if (user.phone != null && user.phone.length() != 0) {
                                number = PhoneFormat.getInstance().format("+" + user.phone);
                            } else {
                                number = LocaleController.getString("NumberUnknown", R.string.NumberUnknown);
                            }
                            userCell.setData(user, null, number, position != usersEndRow - 1);
                        }
                    } else {
                        TLRPC.Chat chat = getMessagesController().getChat(-uid);
                        if (chat != null) {
                            String subtitle;
                            if (chat.participants_count != 0) {
                                subtitle = LocaleController.formatPluralString("Members", chat.participants_count);
                            } else if (chat.has_geo) {
                                subtitle = LocaleController.getString("MegaLocation", R.string.MegaLocation);
                            } else if (!ChatObject.isPublic(chat)) {
                                subtitle = LocaleController.getString("MegaPrivate", R.string.MegaPrivate);
                            } else {
                                subtitle = LocaleController.getString("MegaPublic", R.string.MegaPublic);
                            }
                            userCell.setData(chat, null, subtitle, position != usersEndRow - 1);
                        }
                    }
                    break;
                case 1:
                    TextInfoPrivacyCell privacyCell = (TextInfoPrivacyCell) holder.itemView;
                    if (position == blockUserDetailRow) {
                        if (currentType == TYPE_BLOCKED) {
                            privacyCell.setFixedSize(0);
                            privacyCell.setText(LocaleController.getString("BlockedUsersInfo", R.string.BlockedUsersInfo));
                        } else {
                            privacyCell.setFixedSize(8);
                            privacyCell.setText(null);
                        }
                        if (usersStartRow == -1) {
                            privacyCell.setBackgroundDrawable(Theme.getThemedDrawable(mContext, R.drawable.greydivider_bottom, Theme.key_windowBackgroundGrayShadow));
                        } else {
                            privacyCell.setBackgroundDrawable(Theme.getThemedDrawable(mContext, R.drawable.greydivider, Theme.key_windowBackgroundGrayShadow));
                        }
                    } else if (position == usersDetailRow) {
                        privacyCell.setFixedSize(12);
                        privacyCell.setText("");
                        privacyCell.setBackgroundDrawable(Theme.getThemedDrawable(mContext, R.drawable.greydivider_bottom, Theme.key_windowBackgroundGrayShadow));
                    }
                    break;
                case 2:
                    ManageChatTextCell actionCell = (ManageChatTextCell) holder.itemView;
                    actionCell.setColors(Theme.key_windowBackgroundWhiteBlueIcon, Theme.key_windowBackgroundWhiteBlueButton);
                    if (currentType == TYPE_BLOCKED) {
                        actionCell.setText(LocaleController.getString("BlockUser", R.string.BlockUser), null, R.drawable.baseline_person_add_24, false);
                    } else {
<<<<<<< HEAD
                        actionCell.setText(LocaleController.getString("PrivacyAddAnException", R.string.PrivacyAddAnException), null, R.drawable.baseline_person_add_24, false);
=======
                        actionCell.setText(LocaleController.getString("PrivacyAddAnException", R.string.PrivacyAddAnException), null, R.drawable.msg_contact_add, uidArray.size() > 0);
>>>>>>> 1c03d75e
                    }
                    break;
                case 3:
                    HeaderCell headerCell = (HeaderCell) holder.itemView;
                    if (position == usersHeaderRow) {
                        if (currentType == TYPE_BLOCKED) {
                            headerCell.setText(LocaleController.formatPluralString("BlockedUsersCount", getMessagesController().totalBlockedCount));
                        } else {
                            headerCell.setText(LocaleController.getString("PrivacyExceptions", R.string.PrivacyExceptions));
                        }
                    }
                    break;
            }
        }

        @Override
        public int getItemViewType(int position) {
            if (position == deleteAllRow) {
                return 4;
            } else if (position == usersHeaderRow) {
                return 3;
            } else if (position == blockUserRow) {
                return 2;
            } else if (position == blockUserDetailRow || position == usersDetailRow) {
                return 1;
            } else {
                return 0;
            }
        }
    }

    @Override
    public ArrayList<ThemeDescription> getThemeDescriptions() {
        ArrayList<ThemeDescription> themeDescriptions = new ArrayList<>();

        ThemeDescription.ThemeDescriptionDelegate cellDelegate = () -> {
            if (listView != null) {
                int count = listView.getChildCount();
                for (int a = 0; a < count; a++) {
                    View child = listView.getChildAt(a);
                    if (child instanceof ManageChatUserCell) {
                        ((ManageChatUserCell) child).update(0);
                    }
                }
            }
        };


        themeDescriptions.add(new ThemeDescription(fragmentView, ThemeDescription.FLAG_BACKGROUND, null, null, null, null, Theme.key_windowBackgroundGray));

        themeDescriptions.add(new ThemeDescription(listView, ThemeDescription.FLAG_CELLBACKGROUNDCOLOR, new Class[]{ManageChatUserCell.class, ManageChatTextCell.class, HeaderCell.class}, null, null, null, Theme.key_windowBackgroundWhite));

        themeDescriptions.add(new ThemeDescription(actionBar, ThemeDescription.FLAG_BACKGROUND, null, null, null, null, Theme.key_actionBarDefault));
        themeDescriptions.add(new ThemeDescription(listView, ThemeDescription.FLAG_LISTGLOWCOLOR, null, null, null, null, Theme.key_actionBarDefault));
        themeDescriptions.add(new ThemeDescription(actionBar, ThemeDescription.FLAG_AB_ITEMSCOLOR, null, null, null, null, Theme.key_actionBarDefaultIcon));
        themeDescriptions.add(new ThemeDescription(actionBar, ThemeDescription.FLAG_AB_TITLECOLOR, null, null, null, null, Theme.key_actionBarDefaultTitle));
        themeDescriptions.add(new ThemeDescription(actionBar, ThemeDescription.FLAG_AB_SELECTORCOLOR, null, null, null, null, Theme.key_actionBarDefaultSelector));

        themeDescriptions.add(new ThemeDescription(listView, ThemeDescription.FLAG_SELECTOR, null, null, null, null, Theme.key_listSelector));

        themeDescriptions.add(new ThemeDescription(emptyView, ThemeDescription.FLAG_TEXTCOLOR, null, null, null, null, Theme.key_emptyListPlaceholder));
        themeDescriptions.add(new ThemeDescription(emptyView, ThemeDescription.FLAG_PROGRESSBAR, null, null, null, null, Theme.key_progressCircle));

        themeDescriptions.add(new ThemeDescription(listView, ThemeDescription.FLAG_BACKGROUNDFILTER, new Class[]{ShadowSectionCell.class}, null, null, null, Theme.key_windowBackgroundGrayShadow));

        themeDescriptions.add(new ThemeDescription(listView, 0, new Class[]{ManageChatUserCell.class}, new String[]{"nameTextView"}, null, null, null, Theme.key_windowBackgroundWhiteBlackText));
        themeDescriptions.add(new ThemeDescription(listView, 0, new Class[]{ManageChatUserCell.class}, new String[]{"statusColor"}, null, null, cellDelegate, Theme.key_windowBackgroundWhiteGrayText));
        themeDescriptions.add(new ThemeDescription(listView, 0, new Class[]{ManageChatUserCell.class}, new String[]{"statusOnlineColor"}, null, null, cellDelegate, Theme.key_windowBackgroundWhiteBlueText));
        themeDescriptions.add(new ThemeDescription(listView, 0, new Class[]{ManageChatUserCell.class}, null, Theme.avatarDrawables, null, Theme.key_avatar_text));
        themeDescriptions.add(new ThemeDescription(null, 0, null, null, null, cellDelegate, Theme.key_avatar_backgroundRed));
        themeDescriptions.add(new ThemeDescription(null, 0, null, null, null, cellDelegate, Theme.key_avatar_backgroundOrange));
        themeDescriptions.add(new ThemeDescription(null, 0, null, null, null, cellDelegate, Theme.key_avatar_backgroundViolet));
        themeDescriptions.add(new ThemeDescription(null, 0, null, null, null, cellDelegate, Theme.key_avatar_backgroundGreen));
        themeDescriptions.add(new ThemeDescription(null, 0, null, null, null, cellDelegate, Theme.key_avatar_backgroundCyan));
        themeDescriptions.add(new ThemeDescription(null, 0, null, null, null, cellDelegate, Theme.key_avatar_backgroundBlue));
        themeDescriptions.add(new ThemeDescription(null, 0, null, null, null, cellDelegate, Theme.key_avatar_backgroundPink));

        themeDescriptions.add(new ThemeDescription(listView, 0, new Class[]{HeaderCell.class}, new String[]{"textView"}, null, null, null, Theme.key_windowBackgroundWhiteBlueHeader));

        themeDescriptions.add(new ThemeDescription(listView, ThemeDescription.FLAG_CHECKTAG, new Class[]{ManageChatTextCell.class}, new String[]{"textView"}, null, null, null, Theme.key_windowBackgroundWhiteBlackText));
        themeDescriptions.add(new ThemeDescription(listView, ThemeDescription.FLAG_CHECKTAG, new Class[]{ManageChatTextCell.class}, new String[]{"imageView"}, null, null, null, Theme.key_windowBackgroundWhiteGrayIcon));
        themeDescriptions.add(new ThemeDescription(listView, ThemeDescription.FLAG_CHECKTAG, new Class[]{ManageChatTextCell.class}, new String[]{"imageView"}, null, null, null, Theme.key_windowBackgroundWhiteBlueButton));
        themeDescriptions.add(new ThemeDescription(listView, ThemeDescription.FLAG_CHECKTAG, new Class[]{ManageChatTextCell.class}, new String[]{"textView"}, null, null, null, Theme.key_windowBackgroundWhiteBlueIcon));

        return themeDescriptions;
    }
}<|MERGE_RESOLUTION|>--- conflicted
+++ resolved
@@ -10,11 +10,8 @@
 
 import android.content.Context;
 import android.os.Bundle;
-<<<<<<< HEAD
 import android.text.TextUtils;
 import android.util.SparseIntArray;
-=======
->>>>>>> 1c03d75e
 import android.view.View;
 import android.view.ViewGroup;
 import android.widget.FrameLayout;
@@ -544,11 +541,7 @@
                     if (currentType == TYPE_BLOCKED) {
                         actionCell.setText(LocaleController.getString("BlockUser", R.string.BlockUser), null, R.drawable.baseline_person_add_24, false);
                     } else {
-<<<<<<< HEAD
-                        actionCell.setText(LocaleController.getString("PrivacyAddAnException", R.string.PrivacyAddAnException), null, R.drawable.baseline_person_add_24, false);
-=======
-                        actionCell.setText(LocaleController.getString("PrivacyAddAnException", R.string.PrivacyAddAnException), null, R.drawable.msg_contact_add, uidArray.size() > 0);
->>>>>>> 1c03d75e
+                        actionCell.setText(LocaleController.getString("PrivacyAddAnException", R.string.PrivacyAddAnException), null, R.drawable.baseline_person_add_24, uidArray.size() > 0);
                     }
                     break;
                 case 3:
