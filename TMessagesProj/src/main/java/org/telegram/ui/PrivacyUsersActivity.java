--- conflicted
+++ resolved
@@ -10,11 +10,6 @@
 
 import android.content.Context;
 import android.os.Bundle;
-<<<<<<< HEAD
-import android.text.TextUtils;
-import android.util.SparseIntArray;
-=======
->>>>>>> 3ccf875b
 import android.view.View;
 import android.view.ViewGroup;
 import android.widget.FrameLayout;
@@ -544,11 +539,7 @@
                     if (currentType == TYPE_BLOCKED) {
                         actionCell.setText(LocaleController.getString("BlockUser", R.string.BlockUser), null, R.drawable.actions_addmember2, false);
                     } else {
-<<<<<<< HEAD
-                        actionCell.setText(LocaleController.getString("PrivacyAddAnException", R.string.PrivacyAddAnException), null, R.drawable.actions_addmember2, false);
-=======
-                        actionCell.setText(LocaleController.getString("PrivacyAddAnException", R.string.PrivacyAddAnException), null, R.drawable.msg_contact_add, uidArray.size() > 0);
->>>>>>> 3ccf875b
+                        actionCell.setText(LocaleController.getString("PrivacyAddAnException", R.string.PrivacyAddAnException), null, R.drawable.actions_addmember2, uidArray.size() > 0);
                     }
                     break;
                 case 3:
