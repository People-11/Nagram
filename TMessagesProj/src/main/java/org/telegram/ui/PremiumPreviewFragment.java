--- conflicted
+++ resolved
@@ -1146,8 +1146,11 @@
             premiumButtonView.setButton(getPremiumButtonText(currentAccount), v -> buyPremium(this, subscriptionTiers.get(selectedTierIndex), "settings"), animated);
             return;
         }
+        if (!subscriptionTiers.isEmpty()) {
+            premiumButtonView.setButton(getPremiumButtonText(currentAccount, subscriptionTiers.get(selectedTierIndex)), v -> buyPremium(this, subscriptionTiers.get(selectedTierIndex), "settings"), animated);
             premiumButtonView.setFlickerDisabled(false);
         }
+    }
 
     @Override
     public boolean isLightStatusBar() {
@@ -1318,10 +1321,7 @@
 
         });
     }
-<<<<<<< HEAD
-
-=======
->>>>>>> c71626f8
+
     // NekoX: remove Google Billing SubscriptionTier
     public final static class SubscriptionTier {
         public final TLRPC.TL_premiumSubscriptionOption subscriptionOption;
