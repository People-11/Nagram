--- conflicted
+++ resolved
@@ -1086,25 +1086,12 @@
 
         @SuppressLint("NotifyDataSetChanged")
         public void updatePremiumTiers() {
-<<<<<<< HEAD
-=======
             subscriptionTiers.clear();
->>>>>>> 079b3bb3
             long pricePerYearMax = 0;
             if (getMediaDataController().getPremiumPromo() != null) {
                 for (TLRPC.TL_premiumSubscriptionOption option : getMediaDataController().getPremiumPromo().period_options) {
                     SubscriptionTier subscriptionTier = new SubscriptionTier(option);
                     subscriptionTiers.add(subscriptionTier);
-<<<<<<< HEAD
-                    if (subscriptionTier.getPricePerYear() > pricePerYearMax) {
-                        pricePerYearMax = subscriptionTier.getPricePerYear();
-                    }
-                }
-            }
-            for (SubscriptionTier tier : subscriptionTiers) {
-                tier.setPricePerYearRegular(pricePerYearMax);
-            }
-=======
                     if (BuildVars.useInvoiceBilling()) {
                         if (subscriptionTier.getPricePerYear() > pricePerYearMax) {
                             pricePerYearMax = subscriptionTier.getPricePerYear();
@@ -1118,7 +1105,6 @@
                 }
             }
             // NekoX: remove Google billing
->>>>>>> 079b3bb3
             for (int i = 0; i < subscriptionTiers.size(); i++) {
                 SubscriptionTier tier = subscriptionTiers.get(i);
                 if (tier.getMonths() == 1) {
@@ -1126,10 +1112,6 @@
                     break;
                 }
             }
-<<<<<<< HEAD
-            // NekoX: remove
-=======
->>>>>>> 079b3bb3
             updateButtonText(false);
             tierListView.getAdapter().notifyDataSetChanged();
         }
