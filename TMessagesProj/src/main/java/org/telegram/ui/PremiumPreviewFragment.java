--- conflicted
+++ resolved
@@ -508,14 +508,10 @@
 //                    bottomSheet.setParentFragment(PremiumPreviewFragment.this);
 //                    showDialog(bottomSheet);
 //                } else {
-<<<<<<< HEAD
+//                if (subscriptionTiers.isEmpty()) {
+//                    return;
+//                }
 //                    showDialog(new PremiumFeatureBottomSheet(PremiumPreviewFragment.this, cell.data.type, false, subscriptionTiers.get(selectedTierIndex)));
-=======
-                if (subscriptionTiers.isEmpty()) {
-                    return;
-                }
-                    showDialog(new PremiumFeatureBottomSheet(PremiumPreviewFragment.this, cell.data.type, false, subscriptionTiers.get(selectedTierIndex)));
->>>>>>> 5a31f93e
                // }
             }
         });
@@ -629,133 +625,7 @@
             fragment.showDialog(new PremiumNotAvailableBottomSheet(fragment));
             return;
         }
-<<<<<<< HEAD
         // NekoX: remove Google billing
-=======
-
-        if (tier == null) {
-            for (TLRPC.TL_premiumSubscriptionOption option : fragment.getAccountInstance().getMediaDataController().getPremiumPromo().period_options) {
-                if (option.months == 1) {
-                    tier = new SubscriptionTier(option);
-                    break;
-                }
-            }
-        }
-        SubscriptionTier selectedTier = tier;
-
-        PremiumPreviewFragment.sentPremiumButtonClick();
-
-        if (BuildVars.useInvoiceBilling()) {
-            Activity activity = fragment.getParentActivity();
-            if (activity instanceof LaunchActivity) {
-                LaunchActivity launchActivity = (LaunchActivity) activity;
-
-                if (selectedTier.subscriptionOption.bot_url == null) {
-                    if (!TextUtils.isEmpty(fragment.getMessagesController().premiumBotUsername)) {
-                        launchActivity.setNavigateToPremiumBot(true);
-                        launchActivity.onNewIntent(new Intent(Intent.ACTION_VIEW, Uri.parse("https://t.me/" + fragment.getMessagesController().premiumBotUsername + "?start=" + source)));
-                    } else if (!TextUtils.isEmpty(fragment.getMessagesController().premiumInvoiceSlug)) {
-                        launchActivity.onNewIntent(new Intent(Intent.ACTION_VIEW, Uri.parse("https://t.me/$" + fragment.getMessagesController().premiumInvoiceSlug)));
-                    }
-                } else {
-                    Uri uri = Uri.parse(selectedTier.subscriptionOption.bot_url);
-                    if (uri.getHost().equals("t.me")) {
-                        if (!uri.getPath().startsWith("/$") && !uri.getPath().startsWith("/invoice/")) {
-                            launchActivity.setNavigateToPremiumBot(true);
-                        }
-                    }
-                    Browser.openUrl(launchActivity, tier.subscriptionOption.bot_url);
-                }
-                return;
-            }
-        }
-
-        if (BillingController.PREMIUM_PRODUCT_DETAILS == null) {
-            return;
-        }
-
-        List<ProductDetails.SubscriptionOfferDetails> offerDetails = BillingController.PREMIUM_PRODUCT_DETAILS.getSubscriptionOfferDetails();
-        if (offerDetails.isEmpty()) {
-            return;
-        }
-
-        if (selectedTier.getGooglePlayProductDetails() == null) {
-            selectedTier.setGooglePlayProductDetails(BillingController.PREMIUM_PRODUCT_DETAILS);
-        }
-
-        if (selectedTier.getOfferDetails() == null) {
-            return;
-        }
-
-        BillingController.getInstance().queryPurchases(BillingClient.ProductType.SUBS, (billingResult1, list) -> AndroidUtilities.runOnUIThread(() -> {
-            if (billingResult1.getResponseCode() == BillingClient.BillingResponseCode.OK) {
-                Runnable onSuccess = () -> {
-                    if (fragment instanceof PremiumPreviewFragment) {
-                        PremiumPreviewFragment premiumPreviewFragment = (PremiumPreviewFragment) fragment;
-                        premiumPreviewFragment.setForcePremium();
-                        premiumPreviewFragment.getMediaDataController().loadPremiumPromo(false);
-
-                        premiumPreviewFragment.listView.smoothScrollToPosition(0);
-                    } else {
-                        fragment.presentFragment(new PremiumPreviewFragment(null).setForcePremium());
-                    }
-                    if (fragment.getParentActivity() instanceof LaunchActivity) {
-                        try {
-                            fragment.getFragmentView().performHapticFeedback(HapticFeedbackConstants.KEYBOARD_TAP, HapticFeedbackConstants.FLAG_IGNORE_GLOBAL_SETTING);
-                        } catch (Exception ignored) {
-                        }
-                        ((LaunchActivity) fragment.getParentActivity()).getFireworksOverlay().start();
-                    }
-                };
-                if (list != null && !list.isEmpty()) {
-                    for (Purchase purchase : list) {
-                        if (purchase.getProducts().contains(BillingController.PREMIUM_PRODUCT_ID)) {
-                            TLRPC.TL_payments_assignPlayMarketTransaction req = new TLRPC.TL_payments_assignPlayMarketTransaction();
-                            req.receipt = new TLRPC.TL_dataJSON();
-                            req.receipt.data = purchase.getOriginalJson();
-                            TLRPC.TL_inputStorePaymentPremiumSubscription purpose = new TLRPC.TL_inputStorePaymentPremiumSubscription();
-                            purpose.restore = true;
-                            req.purpose = purpose;
-                            fragment.getConnectionsManager().sendRequest(req, (response, error) -> {
-                                if (response instanceof TLRPC.Updates) {
-                                    fragment.getMessagesController().processUpdates((TLRPC.Updates) response, false);
-
-                                    AndroidUtilities.runOnUIThread(onSuccess);
-                                } else if (error != null) {
-                                    AndroidUtilities.runOnUIThread(() -> AlertsCreator.processError(fragment.getCurrentAccount(), error, fragment, req));
-                                }
-                            }, ConnectionsManager.RequestFlagFailOnServerErrors | ConnectionsManager.RequestFlagInvokeAfter);
-
-                            return;
-                        }
-                    }
-                }
-
-                BillingController.getInstance().addResultListener(BillingController.PREMIUM_PRODUCT_ID, billingResult -> {
-                    if (billingResult.getResponseCode() == BillingClient.BillingResponseCode.OK) {
-                        onSuccess.run();
-                    }
-                });
-
-                TLRPC.TL_payments_canPurchasePremium req = new TLRPC.TL_payments_canPurchasePremium();
-                req.purpose = new TLRPC.TL_inputStorePaymentPremiumSubscription();
-                fragment.getConnectionsManager().sendRequest(req, (response, error) -> {
-                    AndroidUtilities.runOnUIThread(() -> {
-                        if (response instanceof TLRPC.TL_boolTrue) {
-                            BillingController.getInstance().launchBillingFlow(fragment.getParentActivity(), fragment.getAccountInstance(), new TLRPC.TL_inputStorePaymentPremiumSubscription(), Collections.singletonList(
-                                    BillingFlowParams.ProductDetailsParams.newBuilder()
-                                            .setProductDetails(BillingController.PREMIUM_PRODUCT_DETAILS)
-                                            .setOfferToken(selectedTier.getOfferDetails().getOfferToken())
-                                            .build()
-                            ));
-                        } else {
-                            AlertsCreator.processError(fragment.getCurrentAccount(), error, fragment, req);
-                        }
-                    });
-                });
-            }
-        }));
->>>>>>> 5a31f93e
     }
 
     public static String getPremiumButtonText(int currentAccount) {
