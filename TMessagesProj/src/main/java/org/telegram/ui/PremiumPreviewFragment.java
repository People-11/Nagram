--- conflicted
+++ resolved
@@ -718,28 +718,8 @@
         // NekoX: remove Google billing
     }
 
-<<<<<<< HEAD
     public static String getPremiumButtonText(int currentAccount, PremiumPreviewFragment.SubscriptionTier ignore) {
         return LocaleController.getString(R.string.SubscribeToPremiumNotAvailable);
-=======
-            return LocaleController.formatString(R.string.SubscribeToPremium, price);
-        } else {
-            if (!BuildVars.useInvoiceBilling() && tier.getOfferDetails() == null) {
-                return LocaleController.getString(R.string.Loading);
-            }
-            final boolean isPremium = UserConfig.getInstance(currentAccount).isPremium();
-            final boolean isYearTier = tier.getMonths() == 12;
-            String price = isYearTier ? tier.getFormattedPricePerYear() : tier.getFormattedPricePerMonth();
-            final int resId;
-            if (isPremium) {
-                resId = isYearTier ? R.string.UpgradePremiumPerYear : R.string.UpgradePremiumPerMonth;
-            } else {
-                price = tier.getFormattedPricePerMonthRounded();
-                resId = R.string.SubscribeToPremium;
-            }
-            return LocaleController.formatString(resId, price);
-        }
->>>>>>> c319639e
     }
 
     private void measureGradient(int w, int h) {
