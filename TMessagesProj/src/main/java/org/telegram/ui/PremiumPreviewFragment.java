--- conflicted
+++ resolved
@@ -615,189 +615,12 @@
             fragment.showDialog(new PremiumNotAvailableBottomSheet(fragment));
             return;
         }
-<<<<<<< HEAD
         // NekoX: remove Google billing
     }
 
     public static String getPremiumButtonText(int currentAccount) {
         return LocaleController.getString(R.string.SubscribeToPremiumNotAvailable);
         // NekoX: remove Google billing
-=======
-
-        if (tier == null) {
-            for (TLRPC.TL_premiumSubscriptionOption option : fragment.getAccountInstance().getMediaDataController().getPremiumPromo().period_options) {
-                if (option.months == 1) {
-                    tier = new SubscriptionTier(option);
-                    break;
-                }
-            }
-        }
-        SubscriptionTier selectedTier = tier;
-
-        PremiumPreviewFragment.sentPremiumButtonClick();
-
-        if (BuildVars.useInvoiceBilling()) {
-            Activity activity = fragment.getParentActivity();
-            if (activity instanceof LaunchActivity) {
-                LaunchActivity launchActivity = (LaunchActivity) activity;
-
-                if (selectedTier.subscriptionOption.bot_url == null) {
-                    if (!TextUtils.isEmpty(fragment.getMessagesController().premiumBotUsername)) {
-                        launchActivity.setNavigateToPremiumBot(true);
-                        launchActivity.onNewIntent(new Intent(Intent.ACTION_VIEW, Uri.parse("https://t.me/" + fragment.getMessagesController().premiumBotUsername + "?start=" + source)));
-                    } else if (!TextUtils.isEmpty(fragment.getMessagesController().premiumInvoiceSlug)) {
-                        launchActivity.onNewIntent(new Intent(Intent.ACTION_VIEW, Uri.parse("https://t.me/$" + fragment.getMessagesController().premiumInvoiceSlug)));
-                    }
-                } else {
-                    Uri uri = Uri.parse(selectedTier.subscriptionOption.bot_url);
-                    if (uri.getHost().equals("t.me")) {
-                        if (!uri.getPath().startsWith("/$") && !uri.getPath().startsWith("/invoice/")) {
-                            launchActivity.setNavigateToPremiumBot(true);
-                        }
-                    }
-                    Browser.openUrl(launchActivity, tier.subscriptionOption.bot_url);
-                }
-                return;
-            }
-        }
-
-        if (BillingController.PREMIUM_PRODUCT_DETAILS == null) {
-            return;
-        }
-
-        List<ProductDetails.SubscriptionOfferDetails> offerDetails = BillingController.PREMIUM_PRODUCT_DETAILS.getSubscriptionOfferDetails();
-        if (offerDetails.isEmpty()) {
-            return;
-        }
-
-        if (selectedTier.getGooglePlayProductDetails() == null) {
-            selectedTier.setGooglePlayProductDetails(BillingController.PREMIUM_PRODUCT_DETAILS);
-        }
-
-        if (selectedTier.getOfferDetails() == null) {
-            return;
-        }
-
-        BillingController.getInstance().queryPurchases(BillingClient.ProductType.SUBS, (billingResult1, list) -> AndroidUtilities.runOnUIThread(() -> {
-            if (billingResult1.getResponseCode() == BillingClient.BillingResponseCode.OK) {
-                Runnable onSuccess = () -> {
-                    if (fragment instanceof PremiumPreviewFragment) {
-                        PremiumPreviewFragment premiumPreviewFragment = (PremiumPreviewFragment) fragment;
-                        premiumPreviewFragment.setForcePremium();
-                        premiumPreviewFragment.getMediaDataController().loadPremiumPromo(false);
-
-                        premiumPreviewFragment.listView.smoothScrollToPosition(0);
-                    } else {
-                        fragment.presentFragment(new PremiumPreviewFragment(null).setForcePremium());
-                    }
-                    if (fragment.getParentActivity() instanceof LaunchActivity) {
-                        try {
-                            fragment.getFragmentView().performHapticFeedback(HapticFeedbackConstants.KEYBOARD_TAP, HapticFeedbackConstants.FLAG_IGNORE_GLOBAL_SETTING);
-                        } catch (Exception ignored) {
-                        }
-                        ((LaunchActivity) fragment.getParentActivity()).getFireworksOverlay().start();
-                    }
-                };
-                if (list != null && !list.isEmpty()) {
-                    for (Purchase purchase : list) {
-                        if (purchase.getProducts().contains(BillingController.PREMIUM_PRODUCT_ID)) {
-                            TLRPC.TL_payments_assignPlayMarketTransaction req = new TLRPC.TL_payments_assignPlayMarketTransaction();
-                            req.receipt = new TLRPC.TL_dataJSON();
-                            req.receipt.data = purchase.getOriginalJson();
-                            TLRPC.TL_inputStorePaymentPremiumSubscription purpose = new TLRPC.TL_inputStorePaymentPremiumSubscription();
-                            purpose.restore = true;
-                            req.purpose = purpose;
-                            fragment.getConnectionsManager().sendRequest(req, (response, error) -> {
-                                if (response instanceof TLRPC.Updates) {
-                                    fragment.getMessagesController().processUpdates((TLRPC.Updates) response, false);
-
-                                    onSuccess.run();
-                                } else if (error != null) {
-                                    AndroidUtilities.runOnUIThread(() -> AlertsCreator.processError(fragment.getCurrentAccount(), error, fragment, req));
-                                }
-                            }, ConnectionsManager.RequestFlagFailOnServerErrors | ConnectionsManager.RequestFlagInvokeAfter);
-
-                            return;
-                        }
-                    }
-                }
-
-                BillingController.getInstance().addResultListener(BillingController.PREMIUM_PRODUCT_ID, billingResult -> {
-                    if (billingResult.getResponseCode() == BillingClient.BillingResponseCode.OK) {
-                        onSuccess.run();
-                    }
-                });
-
-                TLRPC.TL_payments_canPurchasePremium req = new TLRPC.TL_payments_canPurchasePremium();
-                req.purpose = new TLRPC.TL_inputStorePaymentPremiumSubscription();
-                fragment.getConnectionsManager().sendRequest(req, (response, error) -> {
-                    AndroidUtilities.runOnUIThread(() -> {
-                        if (response instanceof TLRPC.TL_boolTrue) {
-                            BillingController.getInstance().launchBillingFlow(fragment.getParentActivity(), fragment.getAccountInstance(), new TLRPC.TL_inputStorePaymentPremiumSubscription(), Collections.singletonList(
-                                    BillingFlowParams.ProductDetailsParams.newBuilder()
-                                            .setProductDetails(BillingController.PREMIUM_PRODUCT_DETAILS)
-                                            .setOfferToken(selectedTier.getOfferDetails().getOfferToken())
-                                            .build()
-                            ));
-                        } else {
-                            AlertsCreator.processError(fragment.getCurrentAccount(), error, fragment, req);
-                        }
-                    });
-                });
-            }
-        }));
-    }
-
-    public static String getPremiumButtonText(int currentAccount, SubscriptionTier tier) {
-        if (BuildVars.IS_BILLING_UNAVAILABLE) {
-            return LocaleController.getString(R.string.SubscribeToPremiumNotAvailable);
-        }
-
-        if (tier == null) {
-            if (BuildVars.useInvoiceBilling()) {
-                TLRPC.TL_help_premiumPromo premiumPromo = MediaDataController.getInstance(currentAccount).getPremiumPromo();
-                if (premiumPromo != null) {
-                    long amount = 0;
-                    String currency = "USD";
-                    for (TLRPC.TL_premiumSubscriptionOption option : premiumPromo.period_options) {
-                        if (option.months == 1) {
-                            amount = option.amount;
-                            currency = option.currency;
-                        }
-                    }
-
-                    return LocaleController.formatString(R.string.SubscribeToPremium, BillingController.getInstance().formatCurrency(amount, currency));
-                }
-
-                return LocaleController.getString(R.string.SubscribeToPremiumNoPrice);
-            }
-
-            String price = null;
-            if (BillingController.PREMIUM_PRODUCT_DETAILS != null) {
-                List<ProductDetails.SubscriptionOfferDetails> details = BillingController.PREMIUM_PRODUCT_DETAILS.getSubscriptionOfferDetails();
-                if (!details.isEmpty()) {
-                    ProductDetails.SubscriptionOfferDetails offerDetails = details.get(0);
-                    for (ProductDetails.PricingPhase phase : offerDetails.getPricingPhases().getPricingPhaseList()) {
-                        if (phase.getBillingPeriod().equals("P1M")) { // Once per month
-                            price = phase.getFormattedPrice();
-                            break;
-                        }
-                    }
-                }
-            }
-
-            if (price == null) {
-                return LocaleController.getString(R.string.Loading);
-            }
-
-            return LocaleController.formatString(R.string.SubscribeToPremium, price);
-        } else {
-            if (!BuildVars.useInvoiceBilling() && tier.getOfferDetails() == null) {
-                return LocaleController.getString(R.string.Loading);
-            }
-            return LocaleController.formatString(R.string.SubscribeToPremium, tier.getFormattedPricePerMonth());
-        }
->>>>>>> e9a35cea
     }
 
     private void measureGradient(int w, int h) {
@@ -1495,7 +1318,7 @@
 
         });
     }
-
+    // NekoX: remove Google Billing SubscriptionTier
     public final static class SubscriptionTier {
         public final TLRPC.TL_premiumSubscriptionOption subscriptionOption;
         private int discount;
