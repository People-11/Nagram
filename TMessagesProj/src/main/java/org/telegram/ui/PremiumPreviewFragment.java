package org.telegram.ui;

import android.animation.Animator;
import android.animation.AnimatorListenerAdapter;
import android.animation.ValueAnimator;
import android.annotation.SuppressLint;
import android.app.Activity;
import android.app.Dialog;
import android.content.Context;
import android.content.Intent;
import android.graphics.Bitmap;
import android.graphics.Canvas;
import android.graphics.LinearGradient;
import android.graphics.Matrix;
import android.graphics.Paint;
import android.graphics.Path;
import android.graphics.PorterDuff;
import android.graphics.PorterDuffColorFilter;
import android.graphics.Rect;
import android.graphics.Shader;
import android.graphics.drawable.ColorDrawable;
import android.graphics.drawable.Drawable;
import android.net.Uri;
import android.os.Build;
import android.text.SpannableString;
import android.text.Spanned;
import android.text.TextUtils;
import android.util.TypedValue;
import android.view.Gravity;
import android.view.HapticFeedbackConstants;
import android.view.MotionEvent;
import android.view.View;
import android.view.ViewGroup;
import android.widget.FrameLayout;
import android.widget.LinearLayout;
import android.widget.ScrollView;
import android.widget.TextView;

import androidx.annotation.NonNull;
import androidx.core.graphics.ColorUtils;
import androidx.recyclerview.widget.LinearLayoutManager;
import androidx.recyclerview.widget.RecyclerView;

import org.telegram.PhoneFormat.PhoneFormat;
import org.telegram.messenger.AndroidUtilities;
import org.telegram.messenger.BillingController;
import org.telegram.messenger.BuildVars;
import org.telegram.messenger.FileLoader;
import org.telegram.messenger.LocaleController;
import org.telegram.messenger.MediaDataController;
import org.telegram.messenger.MessagesController;
import org.telegram.messenger.NotificationCenter;
import org.telegram.messenger.R;
import org.telegram.messenger.UserConfig;
import org.telegram.messenger.Utilities;
import org.telegram.messenger.browser.Browser;
import org.telegram.tgnet.ConnectionsManager;
import org.telegram.tgnet.TLRPC;
import org.telegram.ui.ActionBar.ActionBar;
import org.telegram.ui.ActionBar.BaseFragment;
import org.telegram.ui.ActionBar.Theme;
import org.telegram.ui.ActionBar.ThemeDescription;
import org.telegram.ui.Cells.ShadowSectionCell;
import org.telegram.ui.Cells.TextInfoPrivacyCell;
import org.telegram.ui.Components.AlertsCreator;
import org.telegram.ui.Components.CombinedDrawable;
import org.telegram.ui.Components.CubicBezierInterpolator;
import org.telegram.ui.Components.FillLastLinearLayoutManager;
import org.telegram.ui.Components.LayoutHelper;
import org.telegram.ui.Components.Premium.AboutPremiumView;
import org.telegram.ui.Components.Premium.GLIcon.GLIconRenderer;
import org.telegram.ui.Components.Premium.GLIcon.GLIconTextureView;
import org.telegram.ui.Components.Premium.PremiumButtonView;
import org.telegram.ui.Components.Premium.PremiumFeatureBottomSheet;
import org.telegram.ui.Components.Premium.PremiumGradient;
import org.telegram.ui.Components.Premium.PremiumNotAvailableBottomSheet;
import org.telegram.ui.Components.Premium.PremiumTierCell;
import org.telegram.ui.Components.Premium.StarParticlesView;
import org.telegram.ui.Components.RecyclerListView;
import org.telegram.ui.Components.SimpleThemeDescription;
import org.telegram.ui.Components.TextStyleSpan;
import org.telegram.ui.Components.URLSpanBotCommand;
import org.telegram.ui.Components.URLSpanBrowser;
import org.telegram.ui.Components.URLSpanMono;
import org.telegram.ui.Components.URLSpanNoUnderline;
import org.telegram.ui.Components.URLSpanReplacement;
import org.telegram.ui.Components.URLSpanUserMention;

import java.util.ArrayList;
import java.util.Arrays;
import java.util.Collections;
import java.util.List;
import java.util.Locale;
import java.util.Objects;

public class PremiumPreviewFragment extends BaseFragment implements NotificationCenter.NotificationCenterDelegate {
    public final static String TRANSACTION_PATTERN = "^(.*?)(?:\\.\\.\\d*|)$";
    private final static boolean IS_PREMIUM_TIERS_UNAVAILABLE = false;

    RecyclerListView listView;
    ArrayList<PremiumFeatureData> premiumFeatures = new ArrayList<>();
    ArrayList<SubscriptionTier> subscriptionTiers = new ArrayList<>();
    int selectedTierIndex = 0;
    SubscriptionTier currentSubscriptionTier;

    int rowCount;
    int paddingRow;
    int featuresStartRow;
    int featuresEndRow;
    int sectionRow;
    int helpUsRow;
    int statusRow;
    int privacyRow;
    int lastPaddingRow;
    Drawable shadowDrawable;
    private FrameLayout buttonContainer;
    private View buttonDivider;

    PremiumFeatureCell dummyCell;
    PremiumTierCell dummyTierCell;
    int totalGradientHeight;
    int totalTiersGradientHeight;

    FillLastLinearLayoutManager layoutManager;
    //icons
    Shader shader;
    Matrix matrix = new Matrix();
    Paint gradientPaint = new Paint(Paint.ANTI_ALIAS_FLAG);
    BackgroundView backgroundView;
    StarParticlesView particlesView;
    boolean isLandscapeMode;

    public final static int PREMIUM_FEATURE_LIMITS = 0;
    public final static int PREMIUM_FEATURE_UPLOAD_LIMIT = 1;
    public final static int PREMIUM_FEATURE_DOWNLOAD_SPEED = 2;
    public final static int PREMIUM_FEATURE_ADS = 3;
    public final static int PREMIUM_FEATURE_REACTIONS = 4;
    public final static int PREMIUM_FEATURE_STICKERS = 5;
    public final static int PREMIUM_FEATURE_PROFILE_BADGE = 6;
    public final static int PREMIUM_FEATURE_ANIMATED_AVATARS = 7;
    public final static int PREMIUM_FEATURE_VOICE_TO_TEXT = 8;
    public final static int PREMIUM_FEATURE_ADVANCED_CHAT_MANAGEMENT = 9;
    public final static int PREMIUM_FEATURE_APPLICATION_ICONS = 10;
    public final static int PREMIUM_FEATURE_ANIMATED_EMOJI = 11;
    public final static int PREMIUM_FEATURE_EMOJI_STATUS = 12;
    public final static int PREMIUM_FEATURE_TRANSLATIONS = 13;
    private int statusBarHeight;
    private int firstViewHeight;
    private boolean isDialogVisible;

    boolean inc;
    float progress;
    private int currentYOffset;
    private FrameLayout contentView;
    private PremiumButtonView premiumButtonView;
    float totalProgress;
    private String source;

    private boolean selectAnnualByDefault;

    final Bitmap gradientTextureBitmap = Bitmap.createBitmap(100, 100, Bitmap.Config.ARGB_8888);
    final Canvas gradientCanvas = new Canvas(gradientTextureBitmap);
    PremiumGradient.PremiumGradientTools gradientTools = new PremiumGradient.PremiumGradientTools(Theme.key_premiumGradientBackground1, Theme.key_premiumGradientBackground2, Theme.key_premiumGradientBackground3, Theme.key_premiumGradientBackground4);
    PremiumGradient.PremiumGradientTools tiersGradientTools;

    private boolean forcePremium;
    float progressToFull;

    public static int serverStringToFeatureType(String s) {
        switch (s) {
            case "double_limits":
                return PREMIUM_FEATURE_LIMITS;
            case "more_upload":
                return PREMIUM_FEATURE_UPLOAD_LIMIT;
            case "faster_download":
                return PREMIUM_FEATURE_DOWNLOAD_SPEED;
            case "voice_to_text":
                return PREMIUM_FEATURE_VOICE_TO_TEXT;
            case "no_ads":
                return PREMIUM_FEATURE_ADS;
            case "infinite_reactions":
                return PREMIUM_FEATURE_REACTIONS;
            case "premium_stickers":
                return PREMIUM_FEATURE_STICKERS;
            case "advanced_chat_management":
                return PREMIUM_FEATURE_ADVANCED_CHAT_MANAGEMENT;
            case "profile_badge":
                return PREMIUM_FEATURE_PROFILE_BADGE;
            case "animated_userpics":
                return PREMIUM_FEATURE_ANIMATED_AVATARS;
            case "app_icons":
                return PREMIUM_FEATURE_APPLICATION_ICONS;
            case "animated_emoji":
                return PREMIUM_FEATURE_ANIMATED_EMOJI;
            case "emoji_status":
                return PREMIUM_FEATURE_EMOJI_STATUS;
            case "translations":
                return PREMIUM_FEATURE_TRANSLATIONS;
        }
        return -1;
    }

    public static String featureTypeToServerString(int type) {
        switch (type) {
            case PREMIUM_FEATURE_LIMITS:
                return "double_limits";
            case PREMIUM_FEATURE_UPLOAD_LIMIT:
                return "more_upload";
            case PREMIUM_FEATURE_DOWNLOAD_SPEED:
                return "faster_download";
            case PREMIUM_FEATURE_VOICE_TO_TEXT:
                return "voice_to_text";
            case PREMIUM_FEATURE_ADS:
                return "no_ads";
            case PREMIUM_FEATURE_REACTIONS:
                return "infinite_reactions";
            case PREMIUM_FEATURE_ANIMATED_EMOJI:
                return "animated_emoji";
            case PREMIUM_FEATURE_STICKERS:
                return "premium_stickers";
            case PREMIUM_FEATURE_ADVANCED_CHAT_MANAGEMENT:
                return "advanced_chat_management";
            case PREMIUM_FEATURE_PROFILE_BADGE:
                return "profile_badge";
            case PREMIUM_FEATURE_ANIMATED_AVATARS:
                return "animated_userpics";
            case PREMIUM_FEATURE_APPLICATION_ICONS:
                return "app_icons";
            case PREMIUM_FEATURE_EMOJI_STATUS:
                return "emoji_status";
            case PREMIUM_FEATURE_TRANSLATIONS:
                return "translations";
        }
        return null;
    }

    public PremiumPreviewFragment setForcePremium() {
        this.forcePremium = true;
        return this;
    }

    public PremiumPreviewFragment(String source) {
        super();
        this.source = source;
    }

    {
        tiersGradientTools = new PremiumGradient.PremiumGradientTools(Theme.key_premiumGradient1, Theme.key_premiumGradient2, null, null);
        tiersGradientTools.exactly = true;
        tiersGradientTools.x1 = 0;
        tiersGradientTools.y1 = 0f;
        tiersGradientTools.x2 = 0;
        tiersGradientTools.y2 = 1f;
        tiersGradientTools.cx = 0;
        tiersGradientTools.cy = 0;
    }

    public PremiumPreviewFragment setSelectAnnualByDefault() {
        this.selectAnnualByDefault = true;
        return this;
    }

    @SuppressLint("NotifyDataSetChanged")
    @Override
    public View createView(Context context) {
        hasOwnBackground = true;
        shader = new LinearGradient(
            0, 0, 0, 100,
            new int[]{
                Theme.getColor(Theme.key_premiumGradient4),
                Theme.getColor(Theme.key_premiumGradient3),
                Theme.getColor(Theme.key_premiumGradient2),
                Theme.getColor(Theme.key_premiumGradient1),
                Theme.getColor(Theme.key_premiumGradient0)
            },
            new float[]{0f, 0.32f, 0.5f, 0.7f, 1f},
            Shader.TileMode.CLAMP
        );
        shader.setLocalMatrix(matrix);
        gradientPaint.setShader(shader);

        dummyCell = new PremiumFeatureCell(context);
        dummyTierCell = new PremiumTierCell(context);

        premiumFeatures.clear();
        fillPremiumFeaturesList(premiumFeatures, currentAccount);

        Rect padding = new Rect();
        shadowDrawable = context.getResources().getDrawable(R.drawable.sheet_shadow_round).mutate();
        shadowDrawable.setColorFilter(new PorterDuffColorFilter(getThemedColor(Theme.key_dialogBackground), PorterDuff.Mode.MULTIPLY));
        shadowDrawable.getPadding(padding);

        if (Build.VERSION.SDK_INT >= Build.VERSION_CODES.LOLLIPOP) {
            statusBarHeight = AndroidUtilities.isTablet() ? 0 : AndroidUtilities.statusBarHeight;
        }

        contentView = new FrameLayout(context) {

            int lastSize;
            boolean iconInterceptedTouch;
            boolean listInterceptedTouch;

            @Override
            public boolean dispatchTouchEvent(MotionEvent ev) {
                float iconX = backgroundView.getX() + backgroundView.imageFrameLayout.getX();
                float iconY = backgroundView.getY() + backgroundView.imageFrameLayout.getY();
                AndroidUtilities.rectTmp.set(iconX, iconY, iconX + backgroundView.imageView.getMeasuredWidth(), iconY + backgroundView.imageView.getMeasuredHeight());
                if ((AndroidUtilities.rectTmp.contains(ev.getX(), ev.getY()) || iconInterceptedTouch) && !listView.scrollingByUser) {
                    ev.offsetLocation(-iconX, -iconY);
                    if (ev.getAction() == MotionEvent.ACTION_DOWN || ev.getAction() == MotionEvent.ACTION_MOVE) {
                        iconInterceptedTouch = true;
                    } else if (ev.getAction() == MotionEvent.ACTION_UP || ev.getAction() == MotionEvent.ACTION_CANCEL) {
                        iconInterceptedTouch = false;
                    }
                    backgroundView.imageView.dispatchTouchEvent(ev);
                    return true;
                }

                float listX = backgroundView.getX() + backgroundView.tierListView.getX(), listY = backgroundView.getY() + backgroundView.tierListView.getY();
                AndroidUtilities.rectTmp.set(listX, listY, listX + backgroundView.tierListView.getWidth(), listY + backgroundView.tierListView.getHeight());
                if ((AndroidUtilities.rectTmp.contains(ev.getX(), ev.getY()) || listInterceptedTouch) && !listView.scrollingByUser) {
                    ev.offsetLocation(-listX, -listY);
                    if (ev.getAction() == MotionEvent.ACTION_DOWN) {
                        listInterceptedTouch = true;
                    } else if (ev.getAction() == MotionEvent.ACTION_UP || ev.getAction() == MotionEvent.ACTION_CANCEL) {
                        listInterceptedTouch = false;
                    }
                    backgroundView.tierListView.dispatchTouchEvent(ev);

                    if (listInterceptedTouch) {
                        return true;
                    }
                }
                return super.dispatchTouchEvent(ev);
            }

            @Override
            protected void onMeasure(int widthMeasureSpec, int heightMeasureSpec) {
                if (MeasureSpec.getSize(widthMeasureSpec) > MeasureSpec.getSize(heightMeasureSpec)) {
                    isLandscapeMode = true;
                } else {
                    isLandscapeMode = false;
                }
                if (Build.VERSION.SDK_INT >= Build.VERSION_CODES.LOLLIPOP) {
                    statusBarHeight = AndroidUtilities.isTablet() ? 0 : AndroidUtilities.statusBarHeight;
                }
                backgroundView.measure(widthMeasureSpec, MeasureSpec.makeMeasureSpec(0, MeasureSpec.UNSPECIFIED));
                particlesView.getLayoutParams().height = backgroundView.getMeasuredHeight();
                int buttonHeight = (buttonContainer == null || buttonContainer.getVisibility() == View.GONE ? 0 : AndroidUtilities.dp(68));
                layoutManager.setAdditionalHeight(buttonHeight + statusBarHeight - AndroidUtilities.dp(16));
                layoutManager.setMinimumLastViewHeight(buttonHeight);
                super.onMeasure(widthMeasureSpec, heightMeasureSpec);
                int size = getMeasuredHeight() + getMeasuredWidth() << 16;
                if (lastSize != size) {
                    updateBackgroundImage();
                }
            }

            @Override
            protected void onLayout(boolean changed, int left, int top, int right, int bottom) {
                super.onLayout(changed, left, top, right, bottom);
                backgroundView.imageView.mRenderer.gradientScaleX = backgroundView.imageView.getMeasuredWidth() / (float) getMeasuredWidth();
                backgroundView.imageView.mRenderer.gradientScaleY = backgroundView.imageView.getMeasuredHeight() / (float) getMeasuredHeight();
                backgroundView.imageView.mRenderer.gradientStartX = (backgroundView.getX() + backgroundView.imageView.getX()) / getMeasuredWidth();
                backgroundView.imageView.mRenderer.gradientStartY = (backgroundView.getY() + backgroundView.imageView.getY()) / getMeasuredHeight();
            }

            @Override
            protected void onSizeChanged(int w, int h, int oldw, int oldh) {
                super.onSizeChanged(w, h, oldw, oldh);
                measureGradient(w, h);
            }

            @Override
            protected void dispatchDraw(Canvas canvas) {
                if (!isDialogVisible) {
                    if (inc) {
                        progress += 16f / 1000f;
                        if (progress > 3) {
                            inc = false;
                        }
                    } else {
                        progress -= 16f / 1000f;
                        if (progress < 1) {
                            inc = true;
                        }
                    }
                }
                View firstView = null;
                if (listView.getLayoutManager() != null) {
                    firstView = listView.getLayoutManager().findViewByPosition(0);
                }

                currentYOffset = firstView == null ? 0 : firstView.getBottom();
                int h = actionBar.getBottom() + AndroidUtilities.dp(16);
                totalProgress = (1f - (currentYOffset - h) / (float) (firstViewHeight - h));
                totalProgress = Utilities.clamp(totalProgress, 1f, 0f);

                int maxTop = actionBar.getBottom() + AndroidUtilities.dp(16);
                if (currentYOffset < maxTop) {
                    currentYOffset = maxTop;
                }

                float oldProgress = progressToFull;
                progressToFull = 0;
                if (currentYOffset < maxTop + AndroidUtilities.dp(30)) {
                    progressToFull = (maxTop + AndroidUtilities.dp(30) - currentYOffset) / (float) AndroidUtilities.dp(30);
                }

                if (isLandscapeMode) {
                    progressToFull = 1f;
                    totalProgress = 1f;
                }
                if (oldProgress != progressToFull) {
                    listView.invalidate();
                }
                float fromTranslation = currentYOffset - (actionBar.getMeasuredHeight() + backgroundView.getMeasuredHeight() - statusBarHeight) + AndroidUtilities.dp(backgroundView.tierListView.getVisibility() == VISIBLE ? 24 : 16);
                float toTranslation = ((actionBar.getMeasuredHeight() - statusBarHeight - backgroundView.titleView.getMeasuredHeight()) / 2f) + statusBarHeight - backgroundView.getTop() - backgroundView.titleView.getTop();

                float translationsY = Math.max(toTranslation, fromTranslation);
                float iconTranslationsY = -translationsY / 4f + AndroidUtilities.dp(16);
                backgroundView.setTranslationY(translationsY);

                backgroundView.imageView.setTranslationY(iconTranslationsY + AndroidUtilities.dp(16));
                float s = 0.6f + (1f - totalProgress) * 0.4f;
                float alpha = 1f - (totalProgress > 0.5f ? (totalProgress - 0.5f) / 0.5f : 0f);
                backgroundView.imageView.setScaleX(s);
                backgroundView.imageView.setScaleY(s);
                backgroundView.imageView.setAlpha(alpha);
                backgroundView.subtitleView.setAlpha(alpha);
                backgroundView.tierListView.setAlpha(alpha);
                particlesView.setAlpha(1f - totalProgress);

                particlesView.setTranslationY(-(particlesView.getMeasuredHeight() - backgroundView.imageView.getMeasuredWidth()) / 2f + backgroundView.getY() + backgroundView.imageFrameLayout.getY());
                float toX = AndroidUtilities.dp(72) - backgroundView.titleView.getLeft();
                float f = totalProgress > 0.3f ? (totalProgress - 0.3f) / 0.7f : 0f;
                backgroundView.titleView.setTranslationX(toX * (1f - CubicBezierInterpolator.EASE_OUT_QUINT.getInterpolation(1 - f)));

                backgroundView.imageView.mRenderer.gradientStartX = (backgroundView.getX() + backgroundView.imageFrameLayout.getX() + getMeasuredWidth() * 0.1f * progress) / getMeasuredWidth();
                backgroundView.imageView.mRenderer.gradientStartY = (backgroundView.getY() + backgroundView.imageFrameLayout.getY()) / getMeasuredHeight();

                if (!isDialogVisible) {
                    invalidate();
                }
                gradientTools.gradientMatrix(0, 0, getMeasuredWidth(), getMeasuredHeight(), -getMeasuredWidth() * 0.1f * progress, 0);
                canvas.drawRect(0, 0, getMeasuredWidth(), currentYOffset + AndroidUtilities.dp(20), gradientTools.paint);

                super.dispatchDraw(canvas);
            }

            @Override
            protected boolean drawChild(Canvas canvas, View child, long drawingTime) {
                if (child == listView) {
                    canvas.save();
                    canvas.clipRect(0, actionBar.getBottom(), getMeasuredWidth(), getMeasuredHeight());
                    super.drawChild(canvas, child, drawingTime);
                    canvas.restore();
                    return true;
                }
                return super.drawChild(canvas, child, drawingTime);
            }
        };
        contentView.setFitsSystemWindows(true);

        listView = new RecyclerListView(context) {
            @Override
            public void onDraw(Canvas canvas) {
                shadowDrawable.setBounds((int) (-padding.left - AndroidUtilities.dp(16) * progressToFull), currentYOffset - padding.top - AndroidUtilities.dp(16), (int) (getMeasuredWidth() + padding.right + AndroidUtilities.dp(16) * progressToFull), getMeasuredHeight());
                shadowDrawable.draw(canvas);
                super.onDraw(canvas);
            }
        };
        listView.setLayoutManager(layoutManager = new FillLastLinearLayoutManager(context, AndroidUtilities.dp(68) + statusBarHeight - AndroidUtilities.dp(16), listView));
        layoutManager.setFixedLastItemHeight();

        listView.setAdapter(new Adapter());
        listView.addOnScrollListener(new RecyclerView.OnScrollListener() {

            @Override
            public void onScrollStateChanged(@NonNull RecyclerView recyclerView, int newState) {
                super.onScrollStateChanged(recyclerView, newState);
                if (newState == RecyclerView.SCROLL_STATE_IDLE) {
                    int maxTop = actionBar.getBottom() + AndroidUtilities.dp(16);
                    if (totalProgress > 0.5f) {
                        listView.smoothScrollBy(0, currentYOffset - maxTop);
                    } else {
                        View firstView = null;
                        if (listView.getLayoutManager() != null) {
                            firstView = listView.getLayoutManager().findViewByPosition(0);
                        }
                        if (firstView != null && firstView.getTop() < 0) {
                            listView.smoothScrollBy(0, firstView.getTop());
                        }
                    }
                }
                checkButtonDivider();
            }

            @Override
            public void onScrolled(@NonNull RecyclerView recyclerView, int dx, int dy) {
                super.onScrolled(recyclerView, dx, dy);
                contentView.invalidate();
                checkButtonDivider();
            }
        });

        backgroundView = new BackgroundView(context) {
            @Override
            public boolean onInterceptTouchEvent(MotionEvent ev) {
                return true;
            }
        };
        particlesView = new StarParticlesView(context);
        backgroundView.imageView.setStarParticlesView(particlesView);
        contentView.addView(particlesView, LayoutHelper.createFrame(LayoutHelper.MATCH_PARENT, LayoutHelper.WRAP_CONTENT));
        contentView.addView(backgroundView, LayoutHelper.createFrame(LayoutHelper.MATCH_PARENT, LayoutHelper.WRAP_CONTENT));

        listView.setOnItemClickListener((view, position) -> {
            if (view instanceof PremiumFeatureCell) {
                PremiumFeatureCell cell = (PremiumFeatureCell) view;
                PremiumPreviewFragment.sentShowFeaturePreview(currentAccount, cell.data.type);
//                if (cell.data.type == PREMIUM_FEATURE_LIMITS) {
//                    DoubledLimitsBottomSheet bottomSheet = new DoubledLimitsBottomSheet(PremiumPreviewFragment.this, currentAccount, subscriptionTiers.get(selectedTierIndex));
//                    bottomSheet.setParentFragment(PremiumPreviewFragment.this);
//                    showDialog(bottomSheet);
//                } else {
//                if (subscriptionTiers.isEmpty()) {
//                    return;
//                }
               // }

                SubscriptionTier tier = selectedTierIndex < 0 || selectedTierIndex >= subscriptionTiers.size() ? null : subscriptionTiers.get(selectedTierIndex);
                showDialog(new PremiumFeatureBottomSheet(PremiumPreviewFragment.this, cell.data.type, false, tier));
            }
        });
        contentView.addView(listView);

        premiumButtonView = new PremiumButtonView(context, false);
        updateButtonText(false);
        buttonContainer = new FrameLayout(context);

        buttonDivider = new View(context);
        buttonDivider.setBackgroundColor(Theme.getColor(Theme.key_divider));
        buttonContainer.addView(buttonDivider, LayoutHelper.createFrame(LayoutHelper.MATCH_PARENT, 1));
        buttonDivider.getLayoutParams().height = 1;
        AndroidUtilities.updateViewVisibilityAnimated(buttonDivider, true, 1f, false);

        buttonContainer.addView(premiumButtonView, LayoutHelper.createFrame(LayoutHelper.MATCH_PARENT, 48, Gravity.CENTER_VERTICAL, 16, 0, 16, 0));
        buttonContainer.setBackgroundColor(getThemedColor(Theme.key_dialogBackground));
        contentView.addView(buttonContainer, LayoutHelper.createFrame(LayoutHelper.MATCH_PARENT, 68, Gravity.BOTTOM));

        fragmentView = contentView;
        actionBar.setBackground(null);
        actionBar.setCastShadows(false);
        actionBar.setBackButtonImage(R.drawable.ic_ab_back);
        actionBar.setActionBarMenuOnItemClick(new ActionBar.ActionBarMenuOnItemClick() {
            @Override
            public void onItemClick(int id) {
                if (id == -1) {
                    finishFragment();
                }
            }
        });
        actionBar.setForceSkipTouches(true);

        updateColors();
        updateRows();

        backgroundView.imageView.startEnterAnimation(-180, 200);
        if (forcePremium) {
            AndroidUtilities.runOnUIThread(() -> getMediaDataController().loadPremiumPromo(false), 400);
        }
        MediaDataController.getInstance(currentAccount).preloadPremiumPreviewStickers();

        sentShowScreenStat(source);
        return fragmentView;
    }

    @Override
    public boolean isActionBarCrossfadeEnabled() {
        return false;
    }

    public static void buyPremium(BaseFragment fragment) {
        buyPremium(fragment, "settings");
    }

    public static void fillPremiumFeaturesList(ArrayList<PremiumFeatureData> premiumFeatures, int currentAccount) {
        MessagesController messagesController = MessagesController.getInstance(currentAccount);
        premiumFeatures.add(new PremiumFeatureData(PREMIUM_FEATURE_LIMITS, R.drawable.msg_premium_limits, LocaleController.getString("PremiumPreviewLimits", R.string.PremiumPreviewLimits), LocaleController.formatString("PremiumPreviewLimitsDescription", R.string.PremiumPreviewLimitsDescription,
                messagesController.channelsLimitPremium, messagesController.dialogFiltersLimitPremium, messagesController.dialogFiltersPinnedLimitPremium, messagesController.publicLinksLimitPremium, 4)));
        premiumFeatures.add(new PremiumFeatureData(PREMIUM_FEATURE_UPLOAD_LIMIT, R.drawable.msg_premium_uploads, LocaleController.getString("PremiumPreviewUploads", R.string.PremiumPreviewUploads), LocaleController.getString("PremiumPreviewUploadsDescription", R.string.PremiumPreviewUploadsDescription)));
        premiumFeatures.add(new PremiumFeatureData(PREMIUM_FEATURE_DOWNLOAD_SPEED, R.drawable.msg_premium_speed, LocaleController.getString("PremiumPreviewDownloadSpeed", R.string.PremiumPreviewDownloadSpeed), LocaleController.getString("PremiumPreviewDownloadSpeedDescription", R.string.PremiumPreviewDownloadSpeedDescription)));
        premiumFeatures.add(new PremiumFeatureData(PREMIUM_FEATURE_VOICE_TO_TEXT, R.drawable.msg_premium_voice, LocaleController.getString("PremiumPreviewVoiceToText", R.string.PremiumPreviewVoiceToText), LocaleController.getString("PremiumPreviewVoiceToTextDescription", R.string.PremiumPreviewVoiceToTextDescription)));
        premiumFeatures.add(new PremiumFeatureData(PREMIUM_FEATURE_ADS, R.drawable.msg_premium_ads, LocaleController.getString("PremiumPreviewNoAds", R.string.PremiumPreviewNoAds), LocaleController.getString("PremiumPreviewNoAdsDescription", R.string.PremiumPreviewNoAdsDescription)));
        premiumFeatures.add(new PremiumFeatureData(PREMIUM_FEATURE_REACTIONS, R.drawable.msg_premium_reactions, LocaleController.getString("PremiumPreviewReactions2", R.string.PremiumPreviewReactions2), LocaleController.getString("PremiumPreviewReactions2Description", R.string.PremiumPreviewReactions2Description)));
        premiumFeatures.add(new PremiumFeatureData(PREMIUM_FEATURE_STICKERS, R.drawable.msg_premium_stickers, LocaleController.getString("PremiumPreviewStickers", R.string.PremiumPreviewStickers), LocaleController.getString("PremiumPreviewStickersDescription", R.string.PremiumPreviewStickersDescription)));
        premiumFeatures.add(new PremiumFeatureData(PREMIUM_FEATURE_ANIMATED_EMOJI, R.drawable.msg_premium_emoji, LocaleController.getString("PremiumPreviewEmoji", R.string.PremiumPreviewEmoji), LocaleController.getString("PremiumPreviewEmojiDescription", R.string.PremiumPreviewEmojiDescription)));
        premiumFeatures.add(new PremiumFeatureData(PREMIUM_FEATURE_ADVANCED_CHAT_MANAGEMENT, R.drawable.msg_premium_tools, LocaleController.getString("PremiumPreviewAdvancedChatManagement", R.string.PremiumPreviewAdvancedChatManagement), LocaleController.getString("PremiumPreviewAdvancedChatManagementDescription", R.string.PremiumPreviewAdvancedChatManagementDescription)));
        premiumFeatures.add(new PremiumFeatureData(PREMIUM_FEATURE_PROFILE_BADGE, R.drawable.msg_premium_badge, LocaleController.getString("PremiumPreviewProfileBadge", R.string.PremiumPreviewProfileBadge), LocaleController.getString("PremiumPreviewProfileBadgeDescription", R.string.PremiumPreviewProfileBadgeDescription)));
        premiumFeatures.add(new PremiumFeatureData(PREMIUM_FEATURE_ANIMATED_AVATARS, R.drawable.msg_premium_avatar, LocaleController.getString("PremiumPreviewAnimatedProfiles", R.string.PremiumPreviewAnimatedProfiles), LocaleController.getString("PremiumPreviewAnimatedProfilesDescription", R.string.PremiumPreviewAnimatedProfilesDescription)));
        premiumFeatures.add(new PremiumFeatureData(PREMIUM_FEATURE_APPLICATION_ICONS, R.drawable.msg_premium_icons, LocaleController.getString("PremiumPreviewAppIcon", R.string.PremiumPreviewAppIcon), LocaleController.getString("PremiumPreviewAppIconDescription", R.string.PremiumPreviewAppIconDescription)));
        premiumFeatures.add(new PremiumFeatureData(PREMIUM_FEATURE_EMOJI_STATUS, R.drawable.msg_premium_status, LocaleController.getString("PremiumPreviewEmojiStatus", R.string.PremiumPreviewEmojiStatus), LocaleController.getString("PremiumPreviewEmojiStatusDescription", R.string.PremiumPreviewEmojiStatusDescription)));
        premiumFeatures.add(new PremiumFeatureData(PREMIUM_FEATURE_TRANSLATIONS, R.drawable.msg_premium_translate, LocaleController.getString("PremiumPreviewTranslations", R.string.PremiumPreviewTranslations), LocaleController.getString("PremiumPreviewTranslationsDescription", R.string.PremiumPreviewTranslationsDescription)));

        if (messagesController.premiumFeaturesTypesToPosition.size() > 0) {
            for (int i = 0; i < premiumFeatures.size(); i++) {
                if (messagesController.premiumFeaturesTypesToPosition.get(premiumFeatures.get(i).type, -1) == -1) {
                    premiumFeatures.remove(i);
                    i--;
                }
            }
        }

        Collections.sort(premiumFeatures, (o1, o2) -> {
            int type1 = messagesController.premiumFeaturesTypesToPosition.get(o1.type, Integer.MAX_VALUE);
            int type2 = messagesController.premiumFeaturesTypesToPosition.get(o2.type, Integer.MAX_VALUE);
            return type1 - type2;
        });
    }

    private void updateBackgroundImage() {
        if (contentView.getMeasuredWidth() == 0 || contentView.getMeasuredHeight() == 0) {
            return;
        }
        gradientTools.gradientMatrix(0, 0, contentView.getMeasuredWidth(), contentView.getMeasuredHeight(), 0, 0);
        gradientCanvas.save();
        gradientCanvas.scale(100f / contentView.getMeasuredWidth(), 100f / contentView.getMeasuredHeight());
        gradientCanvas.drawRect(0, 0, contentView.getMeasuredWidth(), contentView.getMeasuredHeight(), gradientTools.paint);
        gradientCanvas.restore();
        backgroundView.imageView.setBackgroundBitmap(gradientTextureBitmap);
    }

    private void checkButtonDivider() {
        AndroidUtilities.updateViewVisibilityAnimated(buttonDivider, listView.canScrollVertically(1), 1f, true);
    }

    public static void buyPremium(BaseFragment fragment, String source) {
        buyPremium(fragment, null, source, true);
    }

    public static void buyPremium(BaseFragment fragment, String source, boolean forcePremium) {
        buyPremium(fragment, null, source, forcePremium);
    }

    public static void buyPremium(BaseFragment fragment, SubscriptionTier tier, String source) {
        buyPremium(fragment, tier, source, true);
    }

    public static void buyPremium(BaseFragment fragment, SubscriptionTier tier, String source, boolean forcePremium) {
        buyPremium(fragment, tier, source, forcePremium, null);
    }

    public static void buyPremium(BaseFragment fragment, SubscriptionTier tier, String source, boolean forcePremium, BillingFlowParams.SubscriptionUpdateParams updateParams) {
        if (BuildVars.IS_BILLING_UNAVAILABLE) {
            fragment.showDialog(new PremiumNotAvailableBottomSheet(fragment));
            return;
        }
<<<<<<< HEAD
        // NekoX: remove Google billing
=======

        if (tier == null) {
            forcePremium = true;
            for (TLRPC.TL_premiumSubscriptionOption option : fragment.getAccountInstance().getMediaDataController().getPremiumPromo().period_options) {
                if (option.months == 1) {
                    tier = new SubscriptionTier(option);
                    break;
                }
            }
        }
        SubscriptionTier selectedTier = tier;

        PremiumPreviewFragment.sentPremiumButtonClick();

        if (BuildVars.useInvoiceBilling()) {
            Activity activity = fragment.getParentActivity();
            if (activity instanceof LaunchActivity) {
                LaunchActivity launchActivity = (LaunchActivity) activity;

                if (selectedTier.subscriptionOption.bot_url == null) {
                    if (!TextUtils.isEmpty(fragment.getMessagesController().premiumBotUsername)) {
                        launchActivity.setNavigateToPremiumBot(true);
                        launchActivity.onNewIntent(new Intent(Intent.ACTION_VIEW, Uri.parse("https://t.me/" + fragment.getMessagesController().premiumBotUsername + "?start=" + source)));
                    } else if (!TextUtils.isEmpty(fragment.getMessagesController().premiumInvoiceSlug)) {
                        launchActivity.onNewIntent(new Intent(Intent.ACTION_VIEW, Uri.parse("https://t.me/$" + fragment.getMessagesController().premiumInvoiceSlug)));
                    }
                } else {
                    Uri uri = Uri.parse(selectedTier.subscriptionOption.bot_url);
                    if (uri.getHost().equals("t.me")) {
                        if (!uri.getPath().startsWith("/$") && !uri.getPath().startsWith("/invoice/")) {
                            launchActivity.setNavigateToPremiumBot(true);
                        }
                    }
                    Browser.openUrl(launchActivity, tier.subscriptionOption.bot_url);
                }
                return;
            }
        }

        if (BillingController.PREMIUM_PRODUCT_DETAILS == null) {
            return;
        }

        List<ProductDetails.SubscriptionOfferDetails> offerDetails = BillingController.PREMIUM_PRODUCT_DETAILS.getSubscriptionOfferDetails();
        if (offerDetails.isEmpty()) {
            return;
        }

        if (selectedTier.getGooglePlayProductDetails() == null) {
            selectedTier.setGooglePlayProductDetails(BillingController.PREMIUM_PRODUCT_DETAILS);
        }

        if (selectedTier.getOfferDetails() == null) {
            return;
        }

        boolean finalForcePremium = forcePremium;
        BillingController.getInstance().queryPurchases(BillingClient.ProductType.SUBS, (billingResult1, list) -> AndroidUtilities.runOnUIThread(() -> {
            if (billingResult1.getResponseCode() == BillingClient.BillingResponseCode.OK) {
                Runnable onSuccess = () -> {
                    if (fragment instanceof PremiumPreviewFragment) {
                        PremiumPreviewFragment premiumPreviewFragment = (PremiumPreviewFragment) fragment;
                        if (finalForcePremium) {
                            premiumPreviewFragment.setForcePremium();
                        }
                        premiumPreviewFragment.getMediaDataController().loadPremiumPromo(false);

                        premiumPreviewFragment.listView.smoothScrollToPosition(0);
                    } else {
                        PremiumPreviewFragment previewFragment = new PremiumPreviewFragment(null);
                        if (finalForcePremium) {
                            previewFragment.setForcePremium();
                        }
                        fragment.presentFragment(previewFragment);
                    }
                    if (fragment.getParentActivity() instanceof LaunchActivity) {
                        try {
                            fragment.getFragmentView().performHapticFeedback(HapticFeedbackConstants.KEYBOARD_TAP, HapticFeedbackConstants.FLAG_IGNORE_GLOBAL_SETTING);
                        } catch (Exception ignored) {
                        }
                        ((LaunchActivity) fragment.getParentActivity()).getFireworksOverlay().start();
                    }
                };
                if (list != null && !list.isEmpty() && !fragment.getUserConfig().isPremium()) {
                    for (Purchase purchase : list) {
                        if (purchase.getProducts().contains(BillingController.PREMIUM_PRODUCT_ID)) {
                            TLRPC.TL_payments_assignPlayMarketTransaction req = new TLRPC.TL_payments_assignPlayMarketTransaction();
                            req.receipt = new TLRPC.TL_dataJSON();
                            req.receipt.data = purchase.getOriginalJson();
                            TLRPC.TL_inputStorePaymentPremiumSubscription purpose = new TLRPC.TL_inputStorePaymentPremiumSubscription();
                            purpose.restore = true;
                            if (updateParams != null) {
                                purpose.upgrade = true;
                            }
                            req.purpose = purpose;
                            fragment.getConnectionsManager().sendRequest(req, (response, error) -> {
                                if (response instanceof TLRPC.Updates) {
                                    fragment.getMessagesController().processUpdates((TLRPC.Updates) response, false);

                                    AndroidUtilities.runOnUIThread(onSuccess);
                                } else if (error != null) {
                                    AndroidUtilities.runOnUIThread(() -> AlertsCreator.processError(fragment.getCurrentAccount(), error, fragment, req));
                                }
                            }, ConnectionsManager.RequestFlagFailOnServerErrors | ConnectionsManager.RequestFlagInvokeAfter);

                            return;
                        }
                    }
                }

                BillingController.getInstance().addResultListener(BillingController.PREMIUM_PRODUCT_ID, billingResult -> {
                    if (billingResult.getResponseCode() == BillingClient.BillingResponseCode.OK) {
                        AndroidUtilities.runOnUIThread(onSuccess);
                    }
                });

                TLRPC.TL_payments_canPurchasePremium req = new TLRPC.TL_payments_canPurchasePremium();
                TLRPC.TL_inputStorePaymentPremiumSubscription purpose = new TLRPC.TL_inputStorePaymentPremiumSubscription();
                if (updateParams != null) {
                    purpose.upgrade = true;
                }
                req.purpose = purpose;
                fragment.getConnectionsManager().sendRequest(req, (response, error) -> {
                    AndroidUtilities.runOnUIThread(() -> {
                        if (response instanceof TLRPC.TL_boolTrue) {
                            BillingController.getInstance().launchBillingFlow(fragment.getParentActivity(), fragment.getAccountInstance(), purpose, Collections.singletonList(
                                    BillingFlowParams.ProductDetailsParams.newBuilder()
                                            .setProductDetails(BillingController.PREMIUM_PRODUCT_DETAILS)
                                            .setOfferToken(selectedTier.getOfferDetails().getOfferToken())
                                            .build()
                            ), updateParams, false);
                        } else {
                            AlertsCreator.processError(fragment.getCurrentAccount(), error, fragment, req);
                        }
                    });
                });
            }
        }));
>>>>>>> 07a2c9a3
    }

    public static String getPremiumButtonText(int currentAccount) {
        return LocaleController.getString(R.string.SubscribeToPremiumNotAvailable);
        // NekoX: remove Google billing
    }

<<<<<<< HEAD
    public static String getPremiumButtonText(int currentAccount, PremiumPreviewFragment.SubscriptionTier ignore) {
        return LocaleController.getString(R.string.SubscribeToPremiumNotAvailable);
=======
            return LocaleController.formatString(R.string.SubscribeToPremium, price);
        } else {
            if (!BuildVars.useInvoiceBilling() && tier.getOfferDetails() == null) {
                return LocaleController.getString(R.string.Loading);
            }
            return LocaleController.formatString(UserConfig.getInstance(currentAccount).isPremium() ? tier.getMonths() == 12 ? R.string.UpgradePremiumPerYear : R.string.UpgradePremiumPerMonth :
                    tier.getMonths() == 12 ? R.string.SubscribeToPremiumPerYear : R.string.SubscribeToPremium, tier.getMonths() == 12 ? tier.getFormattedPricePerYear() : tier.getFormattedPricePerMonth());
        }
>>>>>>> 07a2c9a3
    }

    private void measureGradient(int w, int h) {
        int yOffset = 0;
        for (int i = 0; i < premiumFeatures.size(); i++) {
            dummyCell.setData(premiumFeatures.get(i), false);
            dummyCell.measure(View.MeasureSpec.makeMeasureSpec(w, View.MeasureSpec.EXACTLY), View.MeasureSpec.makeMeasureSpec(h, View.MeasureSpec.AT_MOST));
            premiumFeatures.get(i).yOffset = yOffset;
            yOffset += dummyCell.getMeasuredHeight();
        }

        totalGradientHeight = yOffset;
    }

    private void updateRows() {
        rowCount = 0;
        sectionRow = -1;
        privacyRow = -1;

        paddingRow = rowCount++;
        featuresStartRow = rowCount;
        rowCount += premiumFeatures.size();
        featuresEndRow = rowCount;
        statusRow = rowCount++;
        lastPaddingRow = rowCount++;

        AndroidUtilities.updateViewVisibilityAnimated(buttonContainer, !getUserConfig().isPremium() || currentSubscriptionTier != null && currentSubscriptionTier.getMonths() < subscriptionTiers.get(selectedTierIndex).getMonths() && !forcePremium, 1f, false);

        int buttonHeight = buttonContainer.getVisibility() == View.VISIBLE ? AndroidUtilities.dp(64) : 0;
        layoutManager.setAdditionalHeight(buttonHeight + statusBarHeight - AndroidUtilities.dp(16));
        layoutManager.setMinimumLastViewHeight(buttonHeight);
    }

    @Override
    public boolean isSwipeBackEnabled(MotionEvent event) {
        return true;
    }

    @Override
    public boolean onFragmentCreate() {
        if (getMessagesController().premiumLocked) {
            return false;
        }
        NotificationCenter.getGlobalInstance().addObserver(this, NotificationCenter.billingProductDetailsUpdated);
        NotificationCenter.getGlobalInstance().addObserver(this, NotificationCenter.currentUserPremiumStatusChanged);
        getNotificationCenter().addObserver(this, NotificationCenter.premiumPromoUpdated);

        if (getMediaDataController().getPremiumPromo() != null) {
            for (TLRPC.Document document : getMediaDataController().getPremiumPromo().videos) {
                FileLoader.getInstance(currentAccount).loadFile(document, getMediaDataController().getPremiumPromo(), FileLoader.PRIORITY_HIGH, 0);
            }
        }

        return super.onFragmentCreate();
    }

    @Override
    public void onFragmentDestroy() {
        super.onFragmentDestroy();

        NotificationCenter.getGlobalInstance().removeObserver(this, NotificationCenter.billingProductDetailsUpdated);
        NotificationCenter.getGlobalInstance().removeObserver(this, NotificationCenter.currentUserPremiumStatusChanged);
        getNotificationCenter().removeObserver(this, NotificationCenter.premiumPromoUpdated);
    }

    @SuppressLint("NotifyDataSetChanged")
    @Override
    public void didReceivedNotification(int id, int account, Object... args) {
        if (id == NotificationCenter.billingProductDetailsUpdated || id == NotificationCenter.premiumPromoUpdated) {
            updateButtonText(false);
            backgroundView.updatePremiumTiers();
        }
        if (id == NotificationCenter.currentUserPremiumStatusChanged || id == NotificationCenter.premiumPromoUpdated) {
            backgroundView.updateText();
            backgroundView.updatePremiumTiers();
            updateRows();
            listView.getAdapter().notifyDataSetChanged();
        }
    }

    private class Adapter extends RecyclerListView.SelectionAdapter {
        private final static int TYPE_PADDING = 0,
            TYPE_FEATURE = 1,
            TYPE_SHADOW_SECTION = 2,
            TYPE_BUTTON = 3,
            TYPE_HELP_US = 4,
            TYPE_STATUS_TEXT = 5,
            TYPE_BOTTOM_PADDING = 6;

        @NonNull
        @Override
        public RecyclerView.ViewHolder onCreateViewHolder(@NonNull ViewGroup parent, int viewType) {
            View view;
            Context context = parent.getContext();
            switch (viewType) {
                default:
                case TYPE_PADDING:
                    view = new View(context) {
                        @Override
                        protected void onMeasure(int widthMeasureSpec, int heightMeasureSpec) {
                            if (isLandscapeMode) {
                                firstViewHeight = statusBarHeight + actionBar.getMeasuredHeight() - AndroidUtilities.dp(16);
                            } else {
                                int h = AndroidUtilities.dp(300) + statusBarHeight;
                                if (backgroundView.getMeasuredHeight() + AndroidUtilities.dp(24) > h) {
                                    h = backgroundView.getMeasuredHeight() + AndroidUtilities.dp(24);
                                }
                                firstViewHeight = h;
                            }
                            super.onMeasure(widthMeasureSpec, MeasureSpec.makeMeasureSpec(firstViewHeight, MeasureSpec.EXACTLY));
                        }
                    };
                    break;
                case TYPE_STATUS_TEXT:
                    view = new TextInfoPrivacyCell(context);
                    break;
                case TYPE_FEATURE:
                    view = new PremiumFeatureCell(context) {
                        @Override
                        protected void dispatchDraw(Canvas canvas) {
                            AndroidUtilities.rectTmp.set(imageView.getLeft(), imageView.getTop(), imageView.getRight(), imageView.getBottom());
                            matrix.reset();
                            matrix.postScale(1f, totalGradientHeight / 100f, 0, 0);
                            matrix.postTranslate(0, -data.yOffset);
                            shader.setLocalMatrix(matrix);
                            canvas.drawRoundRect(AndroidUtilities.rectTmp, AndroidUtilities.dp(8), AndroidUtilities.dp(8), gradientPaint);
                            super.dispatchDraw(canvas);
                        }
                    };
                    break;
                case TYPE_SHADOW_SECTION:
                    ShadowSectionCell shadowSectionCell = new ShadowSectionCell(context, 12, Theme.getColor(Theme.key_windowBackgroundGray));
                    Drawable shadowDrawable = Theme.getThemedDrawable(context, R.drawable.greydivider_bottom, Theme.getColor(Theme.key_windowBackgroundGrayShadow));
                    Drawable background = new ColorDrawable(Theme.getColor(Theme.key_windowBackgroundGray));
                    CombinedDrawable combinedDrawable = new CombinedDrawable(background, shadowDrawable, 0, 0);
                    combinedDrawable.setFullsize(true);
                    shadowSectionCell.setBackgroundDrawable(combinedDrawable);
                    view = shadowSectionCell;
                    break;
                case TYPE_HELP_US:
                    view = new AboutPremiumView(context);
                    break;
                case TYPE_BOTTOM_PADDING:
                    view = new View(context);
                    view.setBackgroundColor(Theme.getColor(Theme.key_windowBackgroundGray));
                    break;
            }
            view.setLayoutParams(new RecyclerView.LayoutParams(ViewGroup.LayoutParams.MATCH_PARENT, ViewGroup.LayoutParams.WRAP_CONTENT));
            return new RecyclerListView.Holder(view);
        }

        @Override
        public void onBindViewHolder(@NonNull RecyclerView.ViewHolder holder, int position) {
            if (position >= featuresStartRow && position < featuresEndRow) {
                ((PremiumFeatureCell) holder.itemView).setData(premiumFeatures.get(position - featuresStartRow), position != featuresEndRow - 1);
            } else if (position == statusRow || position == privacyRow) {
                TextInfoPrivacyCell privacyCell = (TextInfoPrivacyCell) holder.itemView;

                Drawable shadowDrawable = Theme.getThemedDrawable(privacyCell.getContext(), R.drawable.greydivider, Theme.getColor(Theme.key_windowBackgroundGrayShadow));
                Drawable background = new ColorDrawable(Theme.getColor(Theme.key_windowBackgroundGray));
                CombinedDrawable combinedDrawable = new CombinedDrawable(background, shadowDrawable, 0, 0);
                combinedDrawable.setFullsize(true);
                privacyCell.setBackground(combinedDrawable);

                if (position == statusRow) {
                    TLRPC.TL_help_premiumPromo premiumPromo = getMediaDataController().getPremiumPromo();
                    if (premiumPromo == null) {
                        return;
                    }

                    SpannableString spannableString = new SpannableString(premiumPromo.status_text);
                    MediaDataController.addTextStyleRuns(premiumPromo.status_entities, premiumPromo.status_text, spannableString);
                    byte t = 0;
                    for (TextStyleSpan span : spannableString.getSpans(0, spannableString.length(), TextStyleSpan.class)) {
                        TextStyleSpan.TextStyleRun run = span.getTextStyleRun();
                        boolean setRun = false;
                        String url = run.urlEntity != null ? TextUtils.substring(premiumPromo.status_text, run.urlEntity.offset, run.urlEntity.offset + run.urlEntity.length) : null;
                        if (run.urlEntity instanceof TLRPC.TL_messageEntityBotCommand) {
                            spannableString.setSpan(new URLSpanBotCommand(url, t, run), run.start, run.end, Spanned.SPAN_EXCLUSIVE_EXCLUSIVE);
                        } else if (run.urlEntity instanceof TLRPC.TL_messageEntityHashtag || run.urlEntity instanceof TLRPC.TL_messageEntityMention || run.urlEntity instanceof TLRPC.TL_messageEntityCashtag) {
                            spannableString.setSpan(new URLSpanNoUnderline(url, run), run.start, run.end, Spanned.SPAN_EXCLUSIVE_EXCLUSIVE);
                        } else if (run.urlEntity instanceof TLRPC.TL_messageEntityEmail) {
                            spannableString.setSpan(new URLSpanReplacement("mailto:" + url, run), run.start, run.end, Spanned.SPAN_EXCLUSIVE_EXCLUSIVE);
                        } else if (run.urlEntity instanceof TLRPC.TL_messageEntityUrl) {
                            String lowerCase = url.toLowerCase();
                            if (!lowerCase.contains("://")) {
                                spannableString.setSpan(new URLSpanBrowser("http://" + url, run), run.start, run.end, Spanned.SPAN_EXCLUSIVE_EXCLUSIVE);
                            } else {
                                spannableString.setSpan(new URLSpanBrowser(url, run), run.start, run.end, Spanned.SPAN_EXCLUSIVE_EXCLUSIVE);
                            }
                        } else if (run.urlEntity instanceof TLRPC.TL_messageEntityBankCard) {
                            spannableString.setSpan(new URLSpanNoUnderline("card:" + url, run), run.start, run.end, Spanned.SPAN_EXCLUSIVE_EXCLUSIVE);
                        } else if (run.urlEntity instanceof TLRPC.TL_messageEntityPhone) {
                            String tel = PhoneFormat.stripExceptNumbers(url);
                            if (url.startsWith("+")) {
                                tel = "+" + tel;
                            }
                            spannableString.setSpan(new URLSpanBrowser("tel:" + tel, run), run.start, run.end, Spanned.SPAN_EXCLUSIVE_EXCLUSIVE);
                        } else if (run.urlEntity instanceof TLRPC.TL_messageEntityTextUrl) {
                            URLSpanReplacement spanReplacement = new URLSpanReplacement(run.urlEntity.url, run);
                            spanReplacement.setNavigateToPremiumBot(true);
                            spannableString.setSpan(spanReplacement, run.start, run.end, Spanned.SPAN_EXCLUSIVE_EXCLUSIVE);
                        } else if (run.urlEntity instanceof TLRPC.TL_messageEntityMentionName) {
                            spannableString.setSpan(new URLSpanUserMention("" + ((TLRPC.TL_messageEntityMentionName) run.urlEntity).user_id, t, run), run.start, run.end, Spanned.SPAN_EXCLUSIVE_EXCLUSIVE);
                        } else if (run.urlEntity instanceof TLRPC.TL_inputMessageEntityMentionName) {
                            spannableString.setSpan(new URLSpanUserMention("" + ((TLRPC.TL_inputMessageEntityMentionName) run.urlEntity).user_id.user_id, t, run), run.start, run.end, Spanned.SPAN_EXCLUSIVE_EXCLUSIVE);
                        } else if ((run.flags & TextStyleSpan.FLAG_STYLE_MONO) != 0) {
                            spannableString.setSpan(new URLSpanMono(spannableString, run.start, run.end, t, run), run.start, run.end, Spanned.SPAN_EXCLUSIVE_EXCLUSIVE);
                        } else {
                            setRun = true;
                            spannableString.setSpan(new TextStyleSpan(run), run.start, run.end, Spanned.SPAN_EXCLUSIVE_EXCLUSIVE);
                        }
                        if (!setRun && (run.flags & TextStyleSpan.FLAG_STYLE_SPOILER) != 0) {
                            spannableString.setSpan(new TextStyleSpan(run), run.start, run.end, Spanned.SPAN_EXCLUSIVE_EXCLUSIVE);
                        }
                    }
                    privacyCell.setText(spannableString);
                }
            }
        }

        @Override
        public int getItemCount() {
            return rowCount;
        }

        @Override
        public int getItemViewType(int position) {
            if (position == paddingRow) {
                return TYPE_PADDING;
            } else if (position >= featuresStartRow && position < featuresEndRow) {
                return TYPE_FEATURE;
            } else if (position == sectionRow) {
                return TYPE_SHADOW_SECTION;
            } else if (position == helpUsRow) {
                return TYPE_HELP_US;
            } else if (position == statusRow || position == privacyRow) {
                return TYPE_STATUS_TEXT;
            } else if (position == lastPaddingRow) {
                return TYPE_BOTTOM_PADDING;
            }
            return TYPE_PADDING;
        }

        @Override
        public boolean isEnabled(RecyclerView.ViewHolder holder) {
            return holder.getItemViewType() == TYPE_FEATURE;
        }
    }

    public static class PremiumFeatureData {
        public final int type;
        public final int icon;
        public final String title;
        public final String description;
        public int yOffset;

        public PremiumFeatureData(int type, int icon, String title, String description) {
            this.type = type;
            this.icon = icon;
            this.title = title;
            this.description = description;
        }
    }

    FrameLayout settingsView;

    private class BackgroundView extends LinearLayout {

        TextView titleView;
        private final TextView subtitleView;
        private final FrameLayout imageFrameLayout;
        private final GLIconTextureView imageView;

        private RecyclerListView tierListView;

        public BackgroundView(Context context) {
            super(context);
            setOrientation(VERTICAL);
            imageFrameLayout = new FrameLayout(context);
            addView(imageFrameLayout, LayoutHelper.createLinear(190, 190, Gravity.CENTER_HORIZONTAL));
            imageView = new GLIconTextureView(context, GLIconRenderer.FRAGMENT_STYLE) {
                @Override
                public void onLongPress() {
                    super.onLongPress();
                    if (settingsView != null && !BuildVars.DEBUG_PRIVATE_VERSION) {
                        return;
                    }

                    settingsView = new FrameLayout(context);
                    ScrollView scrollView = new ScrollView(context);

                    LinearLayout linearLayout = new GLIconSettingsView(context, imageView.mRenderer);
                    scrollView.addView(linearLayout);
                    settingsView.addView(scrollView);
                    settingsView.setBackgroundColor(Theme.getColor(Theme.key_dialogBackground));
                    contentView.addView(settingsView, LayoutHelper.createFrame(LayoutHelper.MATCH_PARENT, LayoutHelper.MATCH_PARENT, Gravity.BOTTOM));
                    ((MarginLayoutParams) settingsView.getLayoutParams()).topMargin = currentYOffset;

                    settingsView.setTranslationY(AndroidUtilities.dp(1000));
                    settingsView.animate().translationY(1).setDuration(300);
                }
            };
            imageFrameLayout.addView(imageView, LayoutHelper.createFrame(LayoutHelper.MATCH_PARENT, LayoutHelper.MATCH_PARENT));
            imageFrameLayout.setClipChildren(false);
            setClipChildren(false);

            titleView = new TextView(context);
            titleView.setTextSize(TypedValue.COMPLEX_UNIT_DIP, 22);
            titleView.setTypeface(AndroidUtilities.getTypeface("fonts/rmedium.ttf"));
            titleView.setGravity(Gravity.CENTER_HORIZONTAL);
            addView(titleView, LayoutHelper.createLinear(LayoutHelper.WRAP_CONTENT, LayoutHelper.WRAP_CONTENT, 0, Gravity.CENTER_HORIZONTAL, 16, 20, 16, 0));

            subtitleView = new TextView(context);
            subtitleView.setTextSize(TypedValue.COMPLEX_UNIT_DIP, 14);
            subtitleView.setLineSpacing(AndroidUtilities.dp(2), 1f);
            subtitleView.setGravity(Gravity.CENTER_HORIZONTAL);
            addView(subtitleView, LayoutHelper.createLinear(LayoutHelper.MATCH_PARENT, LayoutHelper.WRAP_CONTENT, 0, 0, 16, 7, 16, 0));

            tierListView = new RecyclerListView(context) {
                Paint paint = new Paint(Paint.ANTI_ALIAS_FLAG);

                {
                    paint.setColor(Theme.getColor(Theme.key_dialogBackground));
                }

                @Override
                public void draw(Canvas c) {
                    AndroidUtilities.rectTmp.set(0, 0, getWidth(), getHeight());
                    c.drawRoundRect(AndroidUtilities.rectTmp, AndroidUtilities.dp(12), AndroidUtilities.dp(12), paint);

                    super.draw(c);
                }

                @Override
                protected void onSizeChanged(int w, int h, int oldw, int oldh) {
                    super.onSizeChanged(w, h, oldw, oldh);
                    measureGradient(w, h);
                }
            };
            tierListView.setOverScrollMode(OVER_SCROLL_NEVER);
            tierListView.setLayoutManager(new LinearLayoutManager(context));
            tierListView.setAdapter(new RecyclerListView.SelectionAdapter() {
                @NonNull
                @Override
                public RecyclerView.ViewHolder onCreateViewHolder(@NonNull ViewGroup parent, int viewType) {
                    PremiumTierCell premiumTierCell = new PremiumTierCell(context) {
                        @Override
                        protected void dispatchDraw(Canvas canvas) {
                            if (discountView.getVisibility() == VISIBLE) {
                                AndroidUtilities.rectTmp.set(discountView.getLeft(), discountView.getTop(), discountView.getRight(), discountView.getBottom());
                                tiersGradientTools.gradientMatrix(0, 0, getMeasuredWidth(), totalTiersGradientHeight, 0, -tier.yOffset);
                                canvas.drawRoundRect(AndroidUtilities.rectTmp, AndroidUtilities.dp(6), AndroidUtilities.dp(6), tiersGradientTools.paint);
                            }

                            super.dispatchDraw(canvas);
                        }
                    };
                    premiumTierCell.setCirclePaintProvider(obj -> {
                        tiersGradientTools.gradientMatrix(0, 0, premiumTierCell.getMeasuredWidth(), totalTiersGradientHeight, 0, -premiumTierCell.getTier().yOffset);
                        return tiersGradientTools.paint;
                    });
                    return new RecyclerListView.Holder(premiumTierCell);
                }

                @Override
                public void onBindViewHolder(@NonNull RecyclerView.ViewHolder holder, int position) {
                    PremiumTierCell premiumTier = (PremiumTierCell) holder.itemView;
                    premiumTier.bind(subscriptionTiers.get(position), position != getItemCount() - 1);
                    premiumTier.setChecked(selectedTierIndex == position, false);
                }

                @Override
                public boolean isEnabled(RecyclerView.ViewHolder holder) {
                    return !subscriptionTiers.get(holder.getAdapterPosition()).subscriptionOption.current;
                }

                @Override
                public int getItemCount() {
                    return subscriptionTiers.size();
                }
            });
            tierListView.setOnItemClickListener((view, position) -> {
                if (!view.isEnabled()) {
                    return;
                }
                if (view instanceof PremiumTierCell) {
                    PremiumTierCell tierCell = (PremiumTierCell) view;
                    selectedTierIndex = subscriptionTiers.indexOf(tierCell.getTier());
                    updateButtonText(true);
                    tierCell.setChecked(true, true);

                    for (int i = 0; i < tierListView.getChildCount(); i++) {
                        View ch = tierListView.getChildAt(i);
                        if (ch instanceof PremiumTierCell) {
                            PremiumTierCell otherCell = (PremiumTierCell) ch;
                            if (otherCell.getTier() != tierCell.getTier()) {
                                otherCell.setChecked(false, true);
                            }
                        }
                    }

                    for (int i = 0; i < tierListView.getHiddenChildCount(); i++) {
                        View ch = tierListView.getHiddenChildAt(i);
                        if (ch instanceof PremiumTierCell) {
                            PremiumTierCell otherCell = (PremiumTierCell) ch;
                            if (otherCell.getTier() != tierCell.getTier()) {
                                otherCell.setChecked(false, true);
                            }
                        }
                    }

                    for (int i = 0; i < tierListView.getCachedChildCount(); i++) {
                        View ch = tierListView.getCachedChildAt(i);
                        if (ch instanceof PremiumTierCell) {
                            PremiumTierCell otherCell = (PremiumTierCell) ch;
                            if (otherCell.getTier() != tierCell.getTier()) {
                                otherCell.setChecked(false, true);
                            }
                        }
                    }

                    for (int i = 0; i < tierListView.getAttachedScrapChildCount(); i++) {
                        View ch = tierListView.getAttachedScrapChildAt(i);
                        if (ch instanceof PremiumTierCell) {
                            PremiumTierCell otherCell = (PremiumTierCell) ch;
                            if (otherCell.getTier() != tierCell.getTier()) {
                                otherCell.setChecked(false, true);
                            }
                        }
                    }

                    AndroidUtilities.updateViewVisibilityAnimated(buttonContainer, !getUserConfig().isPremium() || currentSubscriptionTier != null && currentSubscriptionTier.getMonths() < subscriptionTiers.get(selectedTierIndex).getMonths() && !forcePremium);
                }
            });
            Path path = new Path();
            float[] radii = new float[8];
            tierListView.setSelectorTransformer(canvas -> {
                View child = tierListView.getPressedChildView();
                int position = child == null ? -1 : tierListView.getChildViewHolder(child).getAdapterPosition();

                path.rewind();
                Rect selectorRect = tierListView.getSelectorRect();
                AndroidUtilities.rectTmp.set(selectorRect.left, selectorRect.top, selectorRect.right, selectorRect.bottom);
                Arrays.fill(radii, 0);
                if (position == 0) {
                    Arrays.fill(radii, 0, 4, AndroidUtilities.dp(12));
                }
                if (position == tierListView.getAdapter().getItemCount() - 1) {
                    Arrays.fill(radii, 4, 8, AndroidUtilities.dp(12));
                }
                path.addRoundRect(AndroidUtilities.rectTmp, radii, Path.Direction.CW);
                canvas.clipPath(path);
            });
            addView(tierListView, LayoutHelper.createLinear(LayoutHelper.MATCH_PARENT, LayoutHelper.WRAP_CONTENT, 12, 16, 12, 0));

            updatePremiumTiers();
            updateText();
        }

        private void measureGradient(int w, int h) {
            int yOffset = 0;
            for (int i = 0; i < subscriptionTiers.size(); i++) {
                dummyTierCell.bind(subscriptionTiers.get(i), false);
                dummyTierCell.measure(View.MeasureSpec.makeMeasureSpec(w, View.MeasureSpec.EXACTLY), View.MeasureSpec.makeMeasureSpec(h, View.MeasureSpec.AT_MOST));
                subscriptionTiers.get(i).yOffset = yOffset;
                yOffset += dummyTierCell.getMeasuredHeight();
            }

            totalTiersGradientHeight = yOffset;
        }

        @SuppressLint("NotifyDataSetChanged")
        public void updatePremiumTiers() {
            subscriptionTiers.clear();
            selectedTierIndex = -1;
            currentSubscriptionTier = null;
            long pricePerYearMax = 0;
            if (getMediaDataController().getPremiumPromo() != null) {
                for (TLRPC.TL_premiumSubscriptionOption option : getMediaDataController().getPremiumPromo().period_options) {
                    if (getUserConfig().isPremium() && !option.can_purchase_upgrade && !option.current) {
                        continue;
                    }

                    SubscriptionTier subscriptionTier = new SubscriptionTier(option);
                    subscriptionTiers.add(subscriptionTier);
                    if (selectAnnualByDefault) {
                        if (option.months == 12) {
                            selectedTierIndex = subscriptionTiers.size() - 1;
                        }
                    }
                    if (option.current) {
                        currentSubscriptionTier = subscriptionTier;
                    }
                    if (BuildVars.useInvoiceBilling()) {
                        if (subscriptionTier.getPricePerYear() > pricePerYearMax) {
                            pricePerYearMax = subscriptionTier.getPricePerYear();
                        }
                    }
                }
            }
            if (BuildVars.useInvoiceBilling() && getUserConfig().isPremium()) {
                subscriptionTiers.clear();
                currentSubscriptionTier = null;
            } else if (!BuildVars.useInvoiceBilling() && currentSubscriptionTier != null && !Objects.equals(BillingController.getInstance().getLastPremiumTransaction(),
                    currentSubscriptionTier.subscriptionOption != null ? currentSubscriptionTier.subscriptionOption.transaction != null ?
                            currentSubscriptionTier.subscriptionOption.transaction.replaceAll(TRANSACTION_PATTERN, "$1") : null : null) ||
                                currentSubscriptionTier != null && currentSubscriptionTier.getMonths() == 12) {
                subscriptionTiers.clear();
                currentSubscriptionTier = null;
            }

            if (BuildVars.useInvoiceBilling()) {
                for (SubscriptionTier tier : subscriptionTiers) {
                    tier.setPricePerYearRegular(pricePerYearMax);
                }
            }
<<<<<<< HEAD
            // NekoX: remove Google billing
            for (int i = 0; i < subscriptionTiers.size(); i++) {
                SubscriptionTier tier = subscriptionTiers.get(i);
                if (tier.getMonths() == 1) {
                    selectedTierIndex = i;
                    break;
=======

            if (selectedTierIndex == -1) {
                for (int i = 0; i < subscriptionTiers.size(); i++) {
                    SubscriptionTier tier = subscriptionTiers.get(i);
                    if (tier.getMonths() == 12) {
                        selectedTierIndex = i;
                        break;
                    }
                }
                if (selectedTierIndex == -1) {
                    selectedTierIndex = 0;
>>>>>>> 07a2c9a3
                }
            }
            updateButtonText(false);
            tierListView.getAdapter().notifyDataSetChanged();
        }

        private boolean setTierListViewVisibility;
        private boolean tierListViewVisible;
        public void updateText() {
            titleView.setText(LocaleController.getString(forcePremium ? R.string.TelegramPremiumSubscribedTitle : R.string.TelegramPremium));
            subtitleView.setText(AndroidUtilities.replaceTags(LocaleController.getString(getUserConfig().isPremium() || forcePremium ? R.string.TelegramPremiumSubscribedSubtitle : R.string.TelegramPremiumSubtitle)));
            boolean tierNotVisible = forcePremium || BuildVars.IS_BILLING_UNAVAILABLE || IS_PREMIUM_TIERS_UNAVAILABLE || subscriptionTiers.size() <= 1;
            if (!setTierListViewVisibility || !tierNotVisible) {
                tierListView.setVisibility(tierNotVisible ? GONE : VISIBLE);
                setTierListViewVisibility = true;
            } else if (tierListView.getVisibility() == VISIBLE && tierNotVisible && tierListViewVisible == tierNotVisible) {
                View v = tierListView;
                ValueAnimator animator = ValueAnimator.ofFloat(1, 0).setDuration(250);
                animator.addUpdateListener(animation -> {
                    float val = (float) animation.getAnimatedValue();
                    v.setAlpha(val);
                    v.setScaleX(val);
                    v.setScaleY(val);

                    float f = animator.getAnimatedFraction();
                    for (int i = 0; i < backgroundView.getChildCount(); i++) {
                        View ch = backgroundView.getChildAt(i);
                        if (ch != tierListView) {
                            float offset = 0;
                            if (ch == imageFrameLayout) {
                                offset -= AndroidUtilities.dp(15) * f;
                            } else {
                                offset += AndroidUtilities.dp(8) * f;
                            }
                            ch.setTranslationY(f * v.getMeasuredHeight() + offset);
                        }
                    }
                });
                animator.addListener(new AnimatorListenerAdapter() {
                    @Override
                    public void onAnimationEnd(Animator animation) {
                        v.setVisibility(GONE);

                        for (int i = 0; i < backgroundView.getChildCount(); i++) {
                            View ch = backgroundView.getChildAt(i);
                            if (ch != tierListView) {
                                ch.setTranslationY(0);
                            }
                        }
                    }
                });
                animator.setInterpolator(CubicBezierInterpolator.DEFAULT);
                animator.start();
            }
            tierListViewVisible = !tierNotVisible;
        }
    }

    private void updateButtonText(boolean animated) {
        if (premiumButtonView == null || getUserConfig().isPremium() && currentSubscriptionTier != null && subscriptionTiers.get(selectedTierIndex).getMonths() < currentSubscriptionTier.getMonths()) {
            return;
        }
        if (LocaleController.isRTL) {
            animated = false;
        }
        if (BuildVars.IS_BILLING_UNAVAILABLE) {
<<<<<<< HEAD
            premiumButtonView.setButton(getPremiumButtonText(currentAccount), v -> buyPremium(this, subscriptionTiers.get(selectedTierIndex), "settings"), animated);
=======
            premiumButtonView.setButton(getPremiumButtonText(currentAccount, subscriptionTiers.get(selectedTierIndex)), v -> buyPremium(this), animated);
            return;
        }
        if (!BuildVars.useInvoiceBilling() && (!BillingController.getInstance().isReady() || subscriptionTiers.isEmpty() || selectedTierIndex >= subscriptionTiers.size() || subscriptionTiers.get(selectedTierIndex).googlePlayProductDetails == null)) {
            premiumButtonView.setButton(LocaleController.getString(R.string.Loading), v -> {}, animated);
            premiumButtonView.setFlickerDisabled(true);
>>>>>>> 07a2c9a3
            return;
        }
        if (!subscriptionTiers.isEmpty()) {
            premiumButtonView.setButton(getPremiumButtonText(currentAccount, subscriptionTiers.get(selectedTierIndex)), v -> {
                SubscriptionTier tier = subscriptionTiers.get(selectedTierIndex);
                BillingFlowParams.SubscriptionUpdateParams updateParams = null;
                if (currentSubscriptionTier != null && currentSubscriptionTier.subscriptionOption != null && currentSubscriptionTier.subscriptionOption.transaction != null) {
                    updateParams = BillingFlowParams.SubscriptionUpdateParams.newBuilder()
                            .setOldPurchaseToken(BillingController.getInstance().getLastPremiumToken())
                            .setReplaceProrationMode(BillingFlowParams.ProrationMode.IMMEDIATE_AND_CHARGE_FULL_PRICE)
                            .build();
                }
                buyPremium(this, tier, "settings", true, updateParams);
            }, animated);
            premiumButtonView.setFlickerDisabled(false);
        }
    }

    @Override
    public boolean isLightStatusBar() {
        return false;
    }

    @Override
    public void onResume() {
        super.onResume();
        backgroundView.imageView.setPaused(false);
        backgroundView.imageView.setDialogVisible(false);
        particlesView.setPaused(false);
    }

    @Override
    public void onPause() {
        super.onPause();
        backgroundView.imageView.setDialogVisible(true);
        particlesView.setPaused(true);
    }

    @Override
    public boolean canBeginSlide() {
        return !backgroundView.imageView.touched;
    }

    @Override
    public ArrayList<ThemeDescription> getThemeDescriptions() {
        return SimpleThemeDescription.createThemeDescriptions(this::updateColors,
                Theme.key_premiumGradient1, Theme.key_premiumGradient2, Theme.key_premiumGradient3, Theme.key_premiumGradient4,
                Theme.key_premiumGradientBackground1, Theme.key_premiumGradientBackground2, Theme.key_premiumGradientBackground3, Theme.key_premiumGradientBackground4,
                Theme.key_premiumGradientBackgroundOverlay, Theme.key_premiumStartGradient1, Theme.key_premiumStartGradient2, Theme.key_premiumStartSmallStarsColor, Theme.key_premiumStartSmallStarsColor2
        );
    }

    private void updateColors() {
        if (backgroundView == null || actionBar == null) {
            return;
        }
        actionBar.setItemsColor(Theme.getColor(Theme.key_premiumGradientBackgroundOverlay), false);
        actionBar.setItemsBackgroundColor(ColorUtils.setAlphaComponent(Theme.getColor(Theme.key_premiumGradientBackgroundOverlay), 60), false);
        backgroundView.titleView.setTextColor(Theme.getColor(Theme.key_premiumGradientBackgroundOverlay));
        backgroundView.subtitleView.setTextColor(Theme.getColor(Theme.key_premiumGradientBackgroundOverlay));
        particlesView.drawable.updateColors();
        if (backgroundView.imageView.mRenderer != null) {
            backgroundView.imageView.mRenderer.updateColors();
        }
        updateBackgroundImage();
    }

    @Override
    public boolean onBackPressed() {
        if (settingsView != null) {
            closeSetting();
            return false;
        }
        return super.onBackPressed();
    }

    private void closeSetting() {
        settingsView.animate().translationY(AndroidUtilities.dp(1000)).setListener(new AnimatorListenerAdapter() {
            @Override
            public void onAnimationEnd(Animator animation) {
                contentView.removeView(settingsView);
                settingsView = null;
                super.onAnimationEnd(animation);
            }
        });
    }

    @Override
    public Dialog showDialog(Dialog dialog) {
        Dialog d = super.showDialog(dialog);
        updateDialogVisibility(d != null);
        return d;
    }

    @Override
    protected void onDialogDismiss(Dialog dialog) {
        super.onDialogDismiss(dialog);
        updateDialogVisibility(false);
    }

    private void updateDialogVisibility(boolean isVisible) {
        if (isVisible != isDialogVisible) {
            isDialogVisible = isVisible;
            backgroundView.imageView.setDialogVisible(isVisible);
            particlesView.setPaused(isVisible);
            contentView.invalidate();
        }
    }

    private void sentShowScreenStat() {
        if (source == null) {
            return;
        }
        sentShowScreenStat(source);
        source = null;
    }

    public static void sentShowScreenStat(String source) {
        ConnectionsManager connectionsManager = ConnectionsManager.getInstance(UserConfig.selectedAccount);
        TLRPC.TL_help_saveAppLog req = new TLRPC.TL_help_saveAppLog();
        TLRPC.TL_inputAppEvent event = new TLRPC.TL_inputAppEvent();
        event.time = connectionsManager.getCurrentTime();
        event.type = "premium.promo_screen_show";
        TLRPC.TL_jsonObject data = new TLRPC.TL_jsonObject();
        event.data = data;

        TLRPC.TL_jsonObjectValue sourceObj = new TLRPC.TL_jsonObjectValue();
        TLRPC.JSONValue sourceVal;
        if (source != null) {
            TLRPC.TL_jsonString jsonString = new TLRPC.TL_jsonString();
            jsonString.value = source;
            sourceVal = jsonString;
        } else {
            sourceVal = new TLRPC.TL_jsonNull();
        }

        sourceObj.key = "source";
        sourceObj.value = sourceVal;

        data.value.add(sourceObj);
        req.events.add(event);

        connectionsManager.sendRequest(req, (response, error) -> {

        });
    }

    public static void sentPremiumButtonClick() {
        TLRPC.TL_help_saveAppLog req = new TLRPC.TL_help_saveAppLog();
        TLRPC.TL_inputAppEvent event = new TLRPC.TL_inputAppEvent();
        event.time = ConnectionsManager.getInstance(UserConfig.selectedAccount).getCurrentTime();
        event.type = "premium.promo_screen_accept";
        event.data = new TLRPC.TL_jsonNull();
        req.events.add(event);

        ConnectionsManager.getInstance(UserConfig.selectedAccount).sendRequest(req, (response, error) -> {

        });
    }

    public static void sentPremiumBuyCanceled() {
        TLRPC.TL_help_saveAppLog req = new TLRPC.TL_help_saveAppLog();
        TLRPC.TL_inputAppEvent event = new TLRPC.TL_inputAppEvent();
        event.time = ConnectionsManager.getInstance(UserConfig.selectedAccount).getCurrentTime();
        event.type = "premium.promo_screen_fail";
        event.data = new TLRPC.TL_jsonNull();
        req.events.add(event);

        ConnectionsManager.getInstance(UserConfig.selectedAccount).sendRequest(req, (response, error) -> {

        });
    }

    public static void sentShowFeaturePreview(int currentAccount, int type) {
        TLRPC.TL_help_saveAppLog req = new TLRPC.TL_help_saveAppLog();
        TLRPC.TL_inputAppEvent event = new TLRPC.TL_inputAppEvent();
        event.time = ConnectionsManager.getInstance(currentAccount).getCurrentTime();
        event.type = "premium.promo_screen_tap";
        TLRPC.TL_jsonObject data = new TLRPC.TL_jsonObject();
        event.data = data;
        TLRPC.TL_jsonObjectValue item = new TLRPC.TL_jsonObjectValue();
        String value = PremiumPreviewFragment.featureTypeToServerString(type);
        if (value != null) {
            TLRPC.TL_jsonString jsonString = new TLRPC.TL_jsonString();
            jsonString.value = value;
            item.value = jsonString;
        } else {
            item.value = new TLRPC.TL_jsonNull();
        }
        item.key = "item";
        data.value.add(item);
        req.events.add(event);

        ConnectionsManager.getInstance(currentAccount).sendRequest(req, (response, error) -> {

        });
    }
    // NekoX: remove Google Billing SubscriptionTier
    public final static class SubscriptionTier {
        public final TLRPC.TL_premiumSubscriptionOption subscriptionOption;
        private int discount;
        private long pricePerMonth;
        private long pricePerYear;

        private long pricePerYearRegular;
//        private ProductDetails googlePlayProductDetails;
//        private ProductDetails.SubscriptionOfferDetails offerDetails;
        private final Object googlePlayProductDetails = null;

        public int yOffset;

        public SubscriptionTier(TLRPC.TL_premiumSubscriptionOption subscriptionOption) {
            this.subscriptionOption = subscriptionOption;
        }

//        public ProductDetails getGooglePlayProductDetails() {
//            return googlePlayProductDetails;
//        }
//
//        public ProductDetails.SubscriptionOfferDetails getOfferDetails() {
//            checkOfferDetails();
//            return offerDetails;
//        }
//
//        public void setGooglePlayProductDetails(ProductDetails googlePlayProductDetails) {
//            this.googlePlayProductDetails = googlePlayProductDetails;
//        }

        public void setPricePerYearRegular(long pricePerYearRegular) {
            this.pricePerYearRegular = pricePerYearRegular;
        }

        public int getMonths() {
            return subscriptionOption.months;
        }

        public int getDiscount() {
            if (discount == 0) {
                if (getPricePerMonth() == 0) {
                    return 0;
                }

                if (pricePerYearRegular != 0) {
                    discount = (int) ((1.0 - getPricePerYear() / (double) pricePerYearRegular) * 100);

                    if (discount == 0) {
                        discount = -1;
                    }
                }
            }
            return discount;
        }

        public long getPricePerYear() {
            if (pricePerYear == 0) {
                long price = getPrice();
                if (price != 0) {
                    pricePerYear = (long) ((double) price / subscriptionOption.months * 12);
                }
            }
            return pricePerYear;
        }

        public long getPricePerMonth() {
            if (pricePerMonth == 0) {
                long price = getPrice();
                if (price != 0) {
                    pricePerMonth = price / subscriptionOption.months;
                }
            }
            return pricePerMonth;
        }

        public String getFormattedPricePerYearRegular() {
            if (BuildVars.useInvoiceBilling() || subscriptionOption.store_product == null) {
                return BillingController.getInstance().formatCurrency(pricePerYearRegular, getCurrency());
            }

            return googlePlayProductDetails == null ? "" : BillingController.getInstance().formatCurrency(pricePerYearRegular, getCurrency(), 6);
        }

        public String getFormattedPricePerYear() {
            if (BuildVars.useInvoiceBilling() || subscriptionOption.store_product == null) {
                return BillingController.getInstance().formatCurrency(getPricePerYear(), getCurrency());
            }

            return googlePlayProductDetails == null ? "" : BillingController.getInstance().formatCurrency(getPricePerYear(), getCurrency(), 6);
        }

        public String getFormattedPricePerMonth() {
            if (BuildVars.useInvoiceBilling() || subscriptionOption.store_product == null) {
                return BillingController.getInstance().formatCurrency(getPricePerMonth(), getCurrency());
            }

            return googlePlayProductDetails == null ? "" : BillingController.getInstance().formatCurrency(getPricePerMonth(), getCurrency(), 6);
        }

        public String getFormattedPrice() {
            if (BuildVars.useInvoiceBilling() || subscriptionOption.store_product == null) {
                return BillingController.getInstance().formatCurrency(getPrice(), getCurrency());
            }

            return googlePlayProductDetails == null ? "" : BillingController.getInstance().formatCurrency(getPrice(), getCurrency(), 6);
        }

        public long getPrice() {
            if (BuildVars.useInvoiceBilling() || subscriptionOption.store_product == null) {
                return subscriptionOption.amount;
            }
            if (googlePlayProductDetails == null) {
                return 0;
            }
            checkOfferDetails();
            return 0;
//            return offerDetails == null ? 0 : offerDetails.getPricingPhases().getPricingPhaseList().get(0).getPriceAmountMicros();
        }

        public String getCurrency() {
            if (BuildVars.useInvoiceBilling() || subscriptionOption.store_product == null) {
                return subscriptionOption.currency;
            }
            if (googlePlayProductDetails == null) {
                return "";
            }
            checkOfferDetails();
            return "";
//            return offerDetails == null ? "" : offerDetails.getPricingPhases().getPricingPhaseList().get(0).getPriceCurrencyCode();
        }

        private void checkOfferDetails() {
            if (googlePlayProductDetails == null) {
                return;
            }

//            if (offerDetails == null) {
//                for (ProductDetails.SubscriptionOfferDetails details : googlePlayProductDetails.getSubscriptionOfferDetails()) {
//                    String period = details.getPricingPhases().getPricingPhaseList().get(0).getBillingPeriod();
//                    if (getMonths() == 12 ? period.equals("P1Y") : period.equals(String.format(Locale.ROOT, "P%dM", getMonths()))) {
//                        offerDetails = details;
//                        break;
//                    }
//                }
//            }
        }
    }
}<|MERGE_RESOLUTION|>--- conflicted
+++ resolved
@@ -651,153 +651,13 @@
         buyPremium(fragment, tier, source, forcePremium, null);
     }
 
-    public static void buyPremium(BaseFragment fragment, SubscriptionTier tier, String source, boolean forcePremium, BillingFlowParams.SubscriptionUpdateParams updateParams) {
+//  public static void buyPremium(BaseFragment fragment, SubscriptionTier tier, String source, boolean forcePremium, BillingFlowParams.SubscriptionUpdateParams updateParams) {
+    public static void buyPremium(BaseFragment fragment, SubscriptionTier tier, String source, boolean forcePremium, Object updateParams) {
         if (BuildVars.IS_BILLING_UNAVAILABLE) {
             fragment.showDialog(new PremiumNotAvailableBottomSheet(fragment));
             return;
         }
-<<<<<<< HEAD
         // NekoX: remove Google billing
-=======
-
-        if (tier == null) {
-            forcePremium = true;
-            for (TLRPC.TL_premiumSubscriptionOption option : fragment.getAccountInstance().getMediaDataController().getPremiumPromo().period_options) {
-                if (option.months == 1) {
-                    tier = new SubscriptionTier(option);
-                    break;
-                }
-            }
-        }
-        SubscriptionTier selectedTier = tier;
-
-        PremiumPreviewFragment.sentPremiumButtonClick();
-
-        if (BuildVars.useInvoiceBilling()) {
-            Activity activity = fragment.getParentActivity();
-            if (activity instanceof LaunchActivity) {
-                LaunchActivity launchActivity = (LaunchActivity) activity;
-
-                if (selectedTier.subscriptionOption.bot_url == null) {
-                    if (!TextUtils.isEmpty(fragment.getMessagesController().premiumBotUsername)) {
-                        launchActivity.setNavigateToPremiumBot(true);
-                        launchActivity.onNewIntent(new Intent(Intent.ACTION_VIEW, Uri.parse("https://t.me/" + fragment.getMessagesController().premiumBotUsername + "?start=" + source)));
-                    } else if (!TextUtils.isEmpty(fragment.getMessagesController().premiumInvoiceSlug)) {
-                        launchActivity.onNewIntent(new Intent(Intent.ACTION_VIEW, Uri.parse("https://t.me/$" + fragment.getMessagesController().premiumInvoiceSlug)));
-                    }
-                } else {
-                    Uri uri = Uri.parse(selectedTier.subscriptionOption.bot_url);
-                    if (uri.getHost().equals("t.me")) {
-                        if (!uri.getPath().startsWith("/$") && !uri.getPath().startsWith("/invoice/")) {
-                            launchActivity.setNavigateToPremiumBot(true);
-                        }
-                    }
-                    Browser.openUrl(launchActivity, tier.subscriptionOption.bot_url);
-                }
-                return;
-            }
-        }
-
-        if (BillingController.PREMIUM_PRODUCT_DETAILS == null) {
-            return;
-        }
-
-        List<ProductDetails.SubscriptionOfferDetails> offerDetails = BillingController.PREMIUM_PRODUCT_DETAILS.getSubscriptionOfferDetails();
-        if (offerDetails.isEmpty()) {
-            return;
-        }
-
-        if (selectedTier.getGooglePlayProductDetails() == null) {
-            selectedTier.setGooglePlayProductDetails(BillingController.PREMIUM_PRODUCT_DETAILS);
-        }
-
-        if (selectedTier.getOfferDetails() == null) {
-            return;
-        }
-
-        boolean finalForcePremium = forcePremium;
-        BillingController.getInstance().queryPurchases(BillingClient.ProductType.SUBS, (billingResult1, list) -> AndroidUtilities.runOnUIThread(() -> {
-            if (billingResult1.getResponseCode() == BillingClient.BillingResponseCode.OK) {
-                Runnable onSuccess = () -> {
-                    if (fragment instanceof PremiumPreviewFragment) {
-                        PremiumPreviewFragment premiumPreviewFragment = (PremiumPreviewFragment) fragment;
-                        if (finalForcePremium) {
-                            premiumPreviewFragment.setForcePremium();
-                        }
-                        premiumPreviewFragment.getMediaDataController().loadPremiumPromo(false);
-
-                        premiumPreviewFragment.listView.smoothScrollToPosition(0);
-                    } else {
-                        PremiumPreviewFragment previewFragment = new PremiumPreviewFragment(null);
-                        if (finalForcePremium) {
-                            previewFragment.setForcePremium();
-                        }
-                        fragment.presentFragment(previewFragment);
-                    }
-                    if (fragment.getParentActivity() instanceof LaunchActivity) {
-                        try {
-                            fragment.getFragmentView().performHapticFeedback(HapticFeedbackConstants.KEYBOARD_TAP, HapticFeedbackConstants.FLAG_IGNORE_GLOBAL_SETTING);
-                        } catch (Exception ignored) {
-                        }
-                        ((LaunchActivity) fragment.getParentActivity()).getFireworksOverlay().start();
-                    }
-                };
-                if (list != null && !list.isEmpty() && !fragment.getUserConfig().isPremium()) {
-                    for (Purchase purchase : list) {
-                        if (purchase.getProducts().contains(BillingController.PREMIUM_PRODUCT_ID)) {
-                            TLRPC.TL_payments_assignPlayMarketTransaction req = new TLRPC.TL_payments_assignPlayMarketTransaction();
-                            req.receipt = new TLRPC.TL_dataJSON();
-                            req.receipt.data = purchase.getOriginalJson();
-                            TLRPC.TL_inputStorePaymentPremiumSubscription purpose = new TLRPC.TL_inputStorePaymentPremiumSubscription();
-                            purpose.restore = true;
-                            if (updateParams != null) {
-                                purpose.upgrade = true;
-                            }
-                            req.purpose = purpose;
-                            fragment.getConnectionsManager().sendRequest(req, (response, error) -> {
-                                if (response instanceof TLRPC.Updates) {
-                                    fragment.getMessagesController().processUpdates((TLRPC.Updates) response, false);
-
-                                    AndroidUtilities.runOnUIThread(onSuccess);
-                                } else if (error != null) {
-                                    AndroidUtilities.runOnUIThread(() -> AlertsCreator.processError(fragment.getCurrentAccount(), error, fragment, req));
-                                }
-                            }, ConnectionsManager.RequestFlagFailOnServerErrors | ConnectionsManager.RequestFlagInvokeAfter);
-
-                            return;
-                        }
-                    }
-                }
-
-                BillingController.getInstance().addResultListener(BillingController.PREMIUM_PRODUCT_ID, billingResult -> {
-                    if (billingResult.getResponseCode() == BillingClient.BillingResponseCode.OK) {
-                        AndroidUtilities.runOnUIThread(onSuccess);
-                    }
-                });
-
-                TLRPC.TL_payments_canPurchasePremium req = new TLRPC.TL_payments_canPurchasePremium();
-                TLRPC.TL_inputStorePaymentPremiumSubscription purpose = new TLRPC.TL_inputStorePaymentPremiumSubscription();
-                if (updateParams != null) {
-                    purpose.upgrade = true;
-                }
-                req.purpose = purpose;
-                fragment.getConnectionsManager().sendRequest(req, (response, error) -> {
-                    AndroidUtilities.runOnUIThread(() -> {
-                        if (response instanceof TLRPC.TL_boolTrue) {
-                            BillingController.getInstance().launchBillingFlow(fragment.getParentActivity(), fragment.getAccountInstance(), purpose, Collections.singletonList(
-                                    BillingFlowParams.ProductDetailsParams.newBuilder()
-                                            .setProductDetails(BillingController.PREMIUM_PRODUCT_DETAILS)
-                                            .setOfferToken(selectedTier.getOfferDetails().getOfferToken())
-                                            .build()
-                            ), updateParams, false);
-                        } else {
-                            AlertsCreator.processError(fragment.getCurrentAccount(), error, fragment, req);
-                        }
-                    });
-                });
-            }
-        }));
->>>>>>> 07a2c9a3
     }
 
     public static String getPremiumButtonText(int currentAccount) {
@@ -805,19 +665,8 @@
         // NekoX: remove Google billing
     }
 
-<<<<<<< HEAD
     public static String getPremiumButtonText(int currentAccount, PremiumPreviewFragment.SubscriptionTier ignore) {
         return LocaleController.getString(R.string.SubscribeToPremiumNotAvailable);
-=======
-            return LocaleController.formatString(R.string.SubscribeToPremium, price);
-        } else {
-            if (!BuildVars.useInvoiceBilling() && tier.getOfferDetails() == null) {
-                return LocaleController.getString(R.string.Loading);
-            }
-            return LocaleController.formatString(UserConfig.getInstance(currentAccount).isPremium() ? tier.getMonths() == 12 ? R.string.UpgradePremiumPerYear : R.string.UpgradePremiumPerMonth :
-                    tier.getMonths() == 12 ? R.string.SubscribeToPremiumPerYear : R.string.SubscribeToPremium, tier.getMonths() == 12 ? tier.getFormattedPricePerYear() : tier.getFormattedPricePerMonth());
-        }
->>>>>>> 07a2c9a3
     }
 
     private void measureGradient(int w, int h) {
@@ -1335,15 +1184,7 @@
                     tier.setPricePerYearRegular(pricePerYearMax);
                 }
             }
-<<<<<<< HEAD
             // NekoX: remove Google billing
-            for (int i = 0; i < subscriptionTiers.size(); i++) {
-                SubscriptionTier tier = subscriptionTiers.get(i);
-                if (tier.getMonths() == 1) {
-                    selectedTierIndex = i;
-                    break;
-=======
-
             if (selectedTierIndex == -1) {
                 for (int i = 0; i < subscriptionTiers.size(); i++) {
                     SubscriptionTier tier = subscriptionTiers.get(i);
@@ -1354,7 +1195,6 @@
                 }
                 if (selectedTierIndex == -1) {
                     selectedTierIndex = 0;
->>>>>>> 07a2c9a3
                 }
             }
             updateButtonText(false);
@@ -1421,32 +1261,28 @@
             animated = false;
         }
         if (BuildVars.IS_BILLING_UNAVAILABLE) {
-<<<<<<< HEAD
-            premiumButtonView.setButton(getPremiumButtonText(currentAccount), v -> buyPremium(this, subscriptionTiers.get(selectedTierIndex), "settings"), animated);
-=======
             premiumButtonView.setButton(getPremiumButtonText(currentAccount, subscriptionTiers.get(selectedTierIndex)), v -> buyPremium(this), animated);
             return;
         }
         if (!BuildVars.useInvoiceBilling() && (!BillingController.getInstance().isReady() || subscriptionTiers.isEmpty() || selectedTierIndex >= subscriptionTiers.size() || subscriptionTiers.get(selectedTierIndex).googlePlayProductDetails == null)) {
             premiumButtonView.setButton(LocaleController.getString(R.string.Loading), v -> {}, animated);
             premiumButtonView.setFlickerDisabled(true);
->>>>>>> 07a2c9a3
             return;
         }
-        if (!subscriptionTiers.isEmpty()) {
-            premiumButtonView.setButton(getPremiumButtonText(currentAccount, subscriptionTiers.get(selectedTierIndex)), v -> {
-                SubscriptionTier tier = subscriptionTiers.get(selectedTierIndex);
-                BillingFlowParams.SubscriptionUpdateParams updateParams = null;
-                if (currentSubscriptionTier != null && currentSubscriptionTier.subscriptionOption != null && currentSubscriptionTier.subscriptionOption.transaction != null) {
-                    updateParams = BillingFlowParams.SubscriptionUpdateParams.newBuilder()
-                            .setOldPurchaseToken(BillingController.getInstance().getLastPremiumToken())
-                            .setReplaceProrationMode(BillingFlowParams.ProrationMode.IMMEDIATE_AND_CHARGE_FULL_PRICE)
-                            .build();
-                }
-                buyPremium(this, tier, "settings", true, updateParams);
-            }, animated);
-            premiumButtonView.setFlickerDisabled(false);
-        }
+//        if (!subscriptionTiers.isEmpty()) {
+//            premiumButtonView.setButton(getPremiumButtonText(currentAccount, subscriptionTiers.get(selectedTierIndex)), v -> {
+//                SubscriptionTier tier = subscriptionTiers.get(selectedTierIndex);
+//                BillingFlowParams.SubscriptionUpdateParams updateParams = null;
+//                if (currentSubscriptionTier != null && currentSubscriptionTier.subscriptionOption != null && currentSubscriptionTier.subscriptionOption.transaction != null) {
+//                    updateParams = BillingFlowParams.SubscriptionUpdateParams.newBuilder()
+//                            .setOldPurchaseToken(BillingController.getInstance().getLastPremiumToken())
+//                            .setReplaceProrationMode(BillingFlowParams.ProrationMode.IMMEDIATE_AND_CHARGE_FULL_PRICE)
+//                            .build();
+//                }
+//                buyPremium(this, tier, "settings", true, updateParams);
+//            }, animated);
+//            premiumButtonView.setFlickerDisabled(false);
+//        }
     }
 
     @Override
