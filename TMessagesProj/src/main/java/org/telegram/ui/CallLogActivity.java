--- conflicted
+++ resolved
@@ -211,7 +211,6 @@
 				return;
 			}
 			checkBox.setChecked(checked, animated);
-<<<<<<< HEAD
         }
     }
 
@@ -220,7 +219,7 @@
         public void onClick(View v) {
             CallLogRow row = (CallLogRow) v.getTag();
             TLRPC.UserFull userFull = getMessagesController().getUserFull(row.user.id);
-			VoIPHelper.startCall(lastCallUser = row.user, row.video, row.video || userFull != null && userFull.video_calls_available,getParentActivity(), null);
+			VoIPHelper.startCall(lastCallUser = row.user, row.video, row.video || userFull != null && userFull.video_calls_available, getParentActivity(), null, getAccountInstance());
         }
     };
 
@@ -256,52 +255,6 @@
         redDrawable.setBounds(0, 0, redDrawable.getIntrinsicWidth(), redDrawable.getIntrinsicHeight());
         redDrawable.setColorFilter(new PorterDuffColorFilter(Theme.getColor(Theme.key_calls_callReceivedRedIcon), PorterDuff.Mode.SRC_IN));
         iconMissed = new ImageSpan(redDrawable, ImageSpan.ALIGN_BOTTOM);
-=======
-		}
-	}
-
-	private View.OnClickListener callBtnClickListener = new View.OnClickListener() {
-		@Override
-		public void onClick(View v) {
-			CallLogRow row = (CallLogRow) v.getTag();
-			TLRPC.UserFull userFull = getMessagesController().getUserFull(row.user.id);
-			VoIPHelper.startCall(lastCallUser = row.user, row.video, row.video || userFull != null && userFull.video_calls_available, getParentActivity(), null, getAccountInstance());
-		}
-	};
-
-	@Override
-	public boolean onFragmentCreate() {
-		super.onFragmentCreate();
-		getCalls(0, 50);
-
-		NotificationCenter.getInstance(currentAccount).addObserver(this, NotificationCenter.didReceiveNewMessages);
-		NotificationCenter.getInstance(currentAccount).addObserver(this, NotificationCenter.messagesDeleted);
-
-		return true;
-	}
-
-	@Override
-	public void onFragmentDestroy() {
-		super.onFragmentDestroy();
-		NotificationCenter.getInstance(currentAccount).removeObserver(this, NotificationCenter.didReceiveNewMessages);
-		NotificationCenter.getInstance(currentAccount).removeObserver(this, NotificationCenter.messagesDeleted);
-	}
-
-	@Override
-	public View createView(Context context) {
-		greenDrawable = getParentActivity().getResources().getDrawable(R.drawable.ic_call_made_green_18dp).mutate();
-		greenDrawable.setBounds(0, 0, greenDrawable.getIntrinsicWidth(), greenDrawable.getIntrinsicHeight());
-		greenDrawable.setColorFilter(new PorterDuffColorFilter(Theme.getColor(Theme.key_calls_callReceivedGreenIcon), PorterDuff.Mode.MULTIPLY));
-		iconOut = new ImageSpan(greenDrawable, ImageSpan.ALIGN_BOTTOM);
-		greenDrawable2 = getParentActivity().getResources().getDrawable(R.drawable.ic_call_received_green_18dp).mutate();
-		greenDrawable2.setBounds(0, 0, greenDrawable2.getIntrinsicWidth(), greenDrawable2.getIntrinsicHeight());
-		greenDrawable2.setColorFilter(new PorterDuffColorFilter(Theme.getColor(Theme.key_calls_callReceivedGreenIcon), PorterDuff.Mode.MULTIPLY));
-		iconIn = new ImageSpan(greenDrawable2, ImageSpan.ALIGN_BOTTOM);
-		redDrawable = getParentActivity().getResources().getDrawable(R.drawable.ic_call_received_green_18dp).mutate();
-		redDrawable.setBounds(0, 0, redDrawable.getIntrinsicWidth(), redDrawable.getIntrinsicHeight());
-		redDrawable.setColorFilter(new PorterDuffColorFilter(Theme.getColor(Theme.key_calls_callReceivedRedIcon), PorterDuff.Mode.MULTIPLY));
-		iconMissed = new ImageSpan(redDrawable, ImageSpan.ALIGN_BOTTOM);
->>>>>>> ca13bc97
 
 		actionBar.setBackButtonDrawable(new BackDrawable(false));
         actionBar.setAllowOverlayTitle(true);
@@ -716,8 +669,7 @@
 			}
 			if (grantResults.length > 0 && allGranted) {
 				TLRPC.UserFull userFull = lastCallUser != null ? getMessagesController().getUserFull(lastCallUser.id) : null;
-<<<<<<< HEAD
-				VoIPHelper.startCall(lastCallUser, requestCode == 102, requestCode == 102 || userFull != null && userFull.video_calls_available,getParentActivity(), null);
+				VoIPHelper.startCall(lastCallUser, requestCode == 102, requestCode == 102 || userFull != null && userFull.video_calls_available, getParentActivity(), null, getAccountInstance());
             } else {
                 VoIPHelper.permissionDenied(getParentActivity(), null, requestCode);
             }
@@ -758,49 +710,6 @@
                     view.setTag(new ViewItem(cell.imageView, cell.profileSearchCell));
                     break;
                 case 1:
-=======
-				VoIPHelper.startCall(lastCallUser, requestCode == 102, requestCode == 102 || userFull != null && userFull.video_calls_available, getParentActivity(), null, getAccountInstance());
-			} else {
-				VoIPHelper.permissionDenied(getParentActivity(), null, requestCode);
-			}
-		}
-	}
-
-	private class ListAdapter extends RecyclerListView.SelectionAdapter {
-
-		private Context mContext;
-
-		public ListAdapter(Context context) {
-			mContext = context;
-		}
-
-		@Override
-		public boolean isEnabled(RecyclerView.ViewHolder holder) {
-			return holder.getAdapterPosition() != calls.size();
-		}
-
-		@Override
-		public int getItemCount() {
-			int count = calls.size();
-			if (!calls.isEmpty()) {
-				if (!endReached) {
-					count++;
-				}
-			}
-			return count;
-		}
-
-		@Override
-		public RecyclerView.ViewHolder onCreateViewHolder(ViewGroup parent, int viewType) {
-			View view;
-			switch (viewType) {
-				case 0:
-					CustomCell cell = new CustomCell(mContext);
-					view = cell;
-					view.setTag(new ViewItem(cell.imageView, cell.profileSearchCell));
-					break;
-				case 1:
->>>>>>> ca13bc97
 					FlickerLoadingView flickerLoadingView = new FlickerLoadingView(mContext);
 					flickerLoadingView.setIsSingleCell(true);
 					flickerLoadingView.setViewType(FlickerLoadingView.CALL_LOG_TYPE);
