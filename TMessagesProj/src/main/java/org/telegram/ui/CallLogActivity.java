--- conflicted
+++ resolved
@@ -59,7 +59,6 @@
 
 public class CallLogActivity extends BaseFragment implements NotificationCenter.NotificationCenterDelegate {
 
-<<<<<<< HEAD
     private ListAdapter listViewAdapter;
     private EmptyTextProgressView emptyView;
     private LinearLayoutManager layoutManager;
@@ -98,8 +97,9 @@
             ArrayList<MessageObject> arr = (ArrayList<MessageObject>) args[1];
             for (MessageObject msg : arr) {
                 if (msg.messageOwner.action instanceof TLRPC.TL_messageActionPhoneCall) {
-                    int userID = msg.messageOwner.from_id == UserConfig.getInstance(currentAccount).getClientUserId() ? msg.messageOwner.to_id.user_id : msg.messageOwner.from_id;
-                    int callType = msg.messageOwner.from_id == UserConfig.getInstance(currentAccount).getClientUserId() ? TYPE_OUT : TYPE_IN;
+                    int fromId = msg.getFromChatId();
+					int userID = fromId == UserConfig.getInstance(currentAccount).getClientUserId() ? msg.messageOwner.peer_id.user_id : fromId;
+                    int callType = fromId == UserConfig.getInstance(currentAccount).getClientUserId() ? TYPE_OUT : TYPE_IN;
                     TLRPC.PhoneCallDiscardReason reason = msg.messageOwner.action.reason;
                     if (callType == TYPE_IN && (reason instanceof TLRPC.TL_phoneCallDiscardReasonMissed || reason instanceof TLRPC.TL_phoneCallDiscardReasonBusy)) {
                         callType = TYPE_MISSED;
@@ -414,12 +414,13 @@
                     if (msg.action == null || msg.action instanceof TLRPC.TL_messageActionHistoryClear) {
                         continue;
                     }
-                    int callType = msg.from_id == UserConfig.getInstance(currentAccount).getClientUserId() ? TYPE_OUT : TYPE_IN;
+                    int callType = MessageObject.getFromChatId(msg) == UserConfig.getInstance(currentAccount).getClientUserId() ? TYPE_OUT : TYPE_IN;
                     TLRPC.PhoneCallDiscardReason reason = msg.action.reason;
                     if (callType == TYPE_IN && (reason instanceof TLRPC.TL_phoneCallDiscardReasonMissed || reason instanceof TLRPC.TL_phoneCallDiscardReasonBusy)) {
                         callType = TYPE_MISSED;
                     }
-                    int userID = msg.from_id == UserConfig.getInstance(currentAccount).getClientUserId() ? msg.to_id.user_id : msg.from_id;
+                    int fromId = MessageObject.getFromChatId(msg);
+					int userID = fromId == UserConfig.getInstance(currentAccount).getClientUserId() ? msg.peer_id.user_id : fromId;
                     if (currentRow == null || currentRow.user.id != userID || currentRow.type != callType) {
                         if (currentRow != null && !calls.contains(currentRow)) {
                             calls.add(currentRow);
@@ -479,431 +480,6 @@
     @Override
     public void onRequestPermissionsResultFragment(int requestCode, String[] permissions, int[] grantResults) {
         if (requestCode == 101|| requestCode == 102) {
-=======
-	private ListAdapter listViewAdapter;
-	private EmptyTextProgressView emptyView;
-	private LinearLayoutManager layoutManager;
-	private RecyclerListView listView;
-	private ImageView floatingButton;
-
-	private ArrayList<CallLogRow> calls = new ArrayList<>();
-	private boolean loading;
-	private boolean firstLoaded;
-	private boolean endReached;
-
-	private int prevPosition;
-	private int prevTop;
-	private boolean scrollUpdated;
-	private boolean floatingHidden;
-	private final AccelerateDecelerateInterpolator floatingInterpolator = new AccelerateDecelerateInterpolator();
-
-	private Drawable greenDrawable;
-	private Drawable greenDrawable2;
-	private Drawable redDrawable;
-	private ImageSpan iconOut, iconIn, iconMissed;
-	private TLRPC.User lastCallUser;
-
-	private static final int TYPE_OUT = 0;
-	private static final int TYPE_IN = 1;
-	private static final int TYPE_MISSED = 2;
-
-	@Override
-	@SuppressWarnings("unchecked")
-	public void didReceivedNotification(int id, int account, Object... args) {
-		if (id == NotificationCenter.didReceiveNewMessages && firstLoaded) {
-			boolean scheduled = (Boolean) args[2];
-			if (scheduled) {
-				return;
-			}
-			ArrayList<MessageObject> arr = (ArrayList<MessageObject>) args[1];
-			for (MessageObject msg : arr) {
-				if (msg.messageOwner.action instanceof TLRPC.TL_messageActionPhoneCall) {
-					int fromId = msg.getFromChatId();
-					int userID = fromId == UserConfig.getInstance(currentAccount).getClientUserId() ? msg.messageOwner.peer_id.user_id : fromId;
-					int callType = fromId == UserConfig.getInstance(currentAccount).getClientUserId() ? TYPE_OUT : TYPE_IN;
-					TLRPC.PhoneCallDiscardReason reason = msg.messageOwner.action.reason;
-					if (callType == TYPE_IN && (reason instanceof TLRPC.TL_phoneCallDiscardReasonMissed || reason instanceof TLRPC.TL_phoneCallDiscardReasonBusy)) {
-						callType = TYPE_MISSED;
-					}
-					if (calls.size() > 0) {
-						CallLogRow topRow = calls.get(0);
-						if (topRow.user.id == userID && topRow.type == callType) {
-							topRow.calls.add(0, msg.messageOwner);
-							listViewAdapter.notifyItemChanged(0);
-							continue;
-						}
-					}
-					CallLogRow row = new CallLogRow();
-					row.calls = new ArrayList<>();
-					row.calls.add(msg.messageOwner);
-					row.user = MessagesController.getInstance(currentAccount).getUser(userID);
-					row.type = callType;
-					row.video = msg.isVideoCall();
-					calls.add(0, row);
-					listViewAdapter.notifyItemInserted(0);
-				}
-			}
-		} else if (id == NotificationCenter.messagesDeleted && firstLoaded) {
-			boolean scheduled = (Boolean) args[2];
-			if (scheduled) {
-				return;
-			}
-			boolean didChange = false;
-			ArrayList<Integer> ids = (ArrayList<Integer>) args[0];
-			Iterator<CallLogRow> itrtr = calls.iterator();
-			while (itrtr.hasNext()) {
-				CallLogRow row = itrtr.next();
-				Iterator<TLRPC.Message> msgs = row.calls.iterator();
-				while (msgs.hasNext()) {
-					TLRPC.Message msg = msgs.next();
-					if (ids.contains(msg.id)) {
-						didChange = true;
-						msgs.remove();
-					}
-				}
-				if (row.calls.size() == 0)
-					itrtr.remove();
-			}
-			if (didChange && listViewAdapter != null)
-				listViewAdapter.notifyDataSetChanged();
-		}
-	}
-
-	private class CustomCell extends FrameLayout {
-
-		private ImageView imageView;
-		private ProfileSearchCell profileSearchCell;
-
-		public CustomCell(Context context) {
-			super(context);
-
-			setBackgroundColor(Theme.getColor(Theme.key_windowBackgroundWhite));
-
-			profileSearchCell = new ProfileSearchCell(context);
-			profileSearchCell.setPadding(LocaleController.isRTL ? AndroidUtilities.dp(32) : 0, 0, LocaleController.isRTL ? 0 : AndroidUtilities.dp(32), 0);
-			profileSearchCell.setSublabelOffset(AndroidUtilities.dp(LocaleController.isRTL ? 2 : -2), -AndroidUtilities.dp(4));
-			addView(profileSearchCell, LayoutHelper.createFrame(LayoutHelper.MATCH_PARENT, LayoutHelper.MATCH_PARENT));
-
-			imageView = new ImageView(context);
-			imageView.setAlpha(214);
-			imageView.setColorFilter(new PorterDuffColorFilter(Theme.getColor(Theme.key_featuredStickers_addButton), PorterDuff.Mode.MULTIPLY));
-			imageView.setBackgroundDrawable(Theme.createSelectorDrawable(Theme.getColor(Theme.key_listSelector), 1));
-			imageView.setScaleType(ImageView.ScaleType.CENTER);
-			imageView.setOnClickListener(callBtnClickListener);
-			imageView.setContentDescription(LocaleController.getString("Call", R.string.Call));
-			addView(imageView, LayoutHelper.createFrame(48, 48, (LocaleController.isRTL ? Gravity.LEFT : Gravity.RIGHT) | Gravity.CENTER_VERTICAL, 8, 0, 8, 0));
-		}
-	}
-
-	private View.OnClickListener callBtnClickListener = new View.OnClickListener() {
-		@Override
-		public void onClick(View v) {
-			CallLogRow row = (CallLogRow) v.getTag();
-			TLRPC.UserFull userFull = getMessagesController().getUserFull(row.user.id);
-			VoIPHelper.startCall(lastCallUser = row.user, row.video, row.video || userFull != null && userFull.video_calls_available, getParentActivity(), null);
-		}
-	};
-
-	@Override
-	public boolean onFragmentCreate() {
-		super.onFragmentCreate();
-		getCalls(0, 50);
-
-		NotificationCenter.getInstance(currentAccount).addObserver(this, NotificationCenter.didReceiveNewMessages);
-		NotificationCenter.getInstance(currentAccount).addObserver(this, NotificationCenter.messagesDeleted);
-
-		return true;
-	}
-
-	@Override
-	public void onFragmentDestroy() {
-		super.onFragmentDestroy();
-		NotificationCenter.getInstance(currentAccount).removeObserver(this, NotificationCenter.didReceiveNewMessages);
-		NotificationCenter.getInstance(currentAccount).removeObserver(this, NotificationCenter.messagesDeleted);
-	}
-
-	@Override
-	public View createView(Context context) {
-		greenDrawable = getParentActivity().getResources().getDrawable(R.drawable.ic_call_made_green_18dp).mutate();
-		greenDrawable.setBounds(0, 0, greenDrawable.getIntrinsicWidth(), greenDrawable.getIntrinsicHeight());
-		greenDrawable.setColorFilter(new PorterDuffColorFilter(Theme.getColor(Theme.key_calls_callReceivedGreenIcon), PorterDuff.Mode.MULTIPLY));
-		iconOut = new ImageSpan(greenDrawable, ImageSpan.ALIGN_BOTTOM);
-		greenDrawable2 = getParentActivity().getResources().getDrawable(R.drawable.ic_call_received_green_18dp).mutate();
-		greenDrawable2.setBounds(0, 0, greenDrawable2.getIntrinsicWidth(), greenDrawable2.getIntrinsicHeight());
-		greenDrawable2.setColorFilter(new PorterDuffColorFilter(Theme.getColor(Theme.key_calls_callReceivedGreenIcon), PorterDuff.Mode.MULTIPLY));
-		iconIn = new ImageSpan(greenDrawable2, ImageSpan.ALIGN_BOTTOM);
-		redDrawable = getParentActivity().getResources().getDrawable(R.drawable.ic_call_received_green_18dp).mutate();
-		redDrawable.setBounds(0, 0, redDrawable.getIntrinsicWidth(), redDrawable.getIntrinsicHeight());
-		redDrawable.setColorFilter(new PorterDuffColorFilter(Theme.getColor(Theme.key_calls_callReceivedRedIcon), PorterDuff.Mode.MULTIPLY));
-		iconMissed = new ImageSpan(redDrawable, ImageSpan.ALIGN_BOTTOM);
-
-		actionBar.setBackButtonImage(R.drawable.ic_ab_back);
-		actionBar.setAllowOverlayTitle(true);
-		actionBar.setTitle(LocaleController.getString("Calls", R.string.Calls));
-		actionBar.setActionBarMenuOnItemClick(new ActionBar.ActionBarMenuOnItemClick() {
-			@Override
-			public void onItemClick(int id) {
-				if (id == -1) {
-					finishFragment();
-				}
-			}
-		});
-
-		fragmentView = new FrameLayout(context);
-		fragmentView.setBackgroundColor(Theme.getColor(Theme.key_windowBackgroundGray));
-		FrameLayout frameLayout = (FrameLayout) fragmentView;
-
-		emptyView = new EmptyTextProgressView(context);
-		emptyView.setText(LocaleController.getString("NoCallLog", R.string.NoCallLog));
-		frameLayout.addView(emptyView, LayoutHelper.createFrame(LayoutHelper.MATCH_PARENT, LayoutHelper.MATCH_PARENT));
-
-		listView = new RecyclerListView(context);
-		listView.setEmptyView(emptyView);
-		listView.setLayoutManager(layoutManager = new LinearLayoutManager(context, LinearLayoutManager.VERTICAL, false));
-		listView.setAdapter(listViewAdapter = new ListAdapter(context));
-		listView.setVerticalScrollbarPosition(LocaleController.isRTL ? RecyclerListView.SCROLLBAR_POSITION_LEFT : RecyclerListView.SCROLLBAR_POSITION_RIGHT);
-		frameLayout.addView(listView, LayoutHelper.createFrame(LayoutHelper.MATCH_PARENT, LayoutHelper.MATCH_PARENT));
-
-		listView.setOnItemClickListener((view, position) -> {
-			if (position < 0 || position >= calls.size()) {
-				return;
-			}
-			CallLogRow row = calls.get(position);
-			Bundle args = new Bundle();
-			args.putInt("user_id", row.user.id);
-			args.putInt("message_id", row.calls.get(0).id);
-			NotificationCenter.getInstance(currentAccount).postNotificationName(NotificationCenter.closeChats);
-			presentFragment(new ChatActivity(args), true);
-		});
-		listView.setOnItemLongClickListener((view, position) -> {
-			if (position < 0 || position >= calls.size()) {
-				return false;
-			}
-			final CallLogRow row = calls.get(position);
-			ArrayList<String> items = new ArrayList<>();
-			items.add(LocaleController.getString("Delete", R.string.Delete));
-			if (VoIPHelper.canRateCall((TLRPC.TL_messageActionPhoneCall) row.calls.get(0).action)) {
-				items.add(LocaleController.getString("CallMessageReportProblem", R.string.CallMessageReportProblem));
-			}
-			new AlertDialog.Builder(getParentActivity())
-					.setTitle(LocaleController.getString("Calls", R.string.Calls))
-					.setItems(items.toArray(new String[0]), (dialog, which) -> {
-						switch (which) {
-							case 0:
-								confirmAndDelete(row);
-								break;
-							case 1:
-								VoIPHelper.showRateAlert(getParentActivity(), (TLRPC.TL_messageActionPhoneCall) row.calls.get(0).action);
-								break;
-						}
-					})
-					.show();
-			return true;
-		});
-		listView.setOnScrollListener(new RecyclerView.OnScrollListener() {
-			@Override
-			public void onScrolled(RecyclerView recyclerView, int dx, int dy) {
-				int firstVisibleItem = layoutManager.findFirstVisibleItemPosition();
-				int visibleItemCount = firstVisibleItem == RecyclerView.NO_POSITION ? 0 : Math.abs(layoutManager.findLastVisibleItemPosition() - firstVisibleItem) + 1;
-				if (visibleItemCount > 0) {
-					int totalItemCount = listViewAdapter.getItemCount();
-					if (!endReached && !loading && !calls.isEmpty() && firstVisibleItem + visibleItemCount >= totalItemCount - 5) {
-						final CallLogRow row = calls.get(calls.size() - 1);
-						AndroidUtilities.runOnUIThread(() -> getCalls(row.calls.get(row.calls.size() - 1).id, 100));
-					}
-				}
-
-				if (floatingButton.getVisibility() != View.GONE) {
-					final View topChild = recyclerView.getChildAt(0);
-					int firstViewTop = 0;
-					if (topChild != null) {
-						firstViewTop = topChild.getTop();
-					}
-					boolean goingDown;
-					boolean changed = true;
-					if (prevPosition == firstVisibleItem) {
-						final int topDelta = prevTop - firstViewTop;
-						goingDown = firstViewTop < prevTop;
-						changed = Math.abs(topDelta) > 1;
-					} else {
-						goingDown = firstVisibleItem > prevPosition;
-					}
-					if (changed && scrollUpdated) {
-						hideFloatingButton(goingDown);
-					}
-					prevPosition = firstVisibleItem;
-					prevTop = firstViewTop;
-					scrollUpdated = true;
-				}
-			}
-		});
-
-		if (loading) {
-			emptyView.showProgress();
-		} else {
-			emptyView.showTextView();
-		}
-
-
-		floatingButton = new ImageView(context);
-		floatingButton.setVisibility(View.VISIBLE);
-		floatingButton.setScaleType(ImageView.ScaleType.CENTER);
-
-		Drawable drawable = Theme.createSimpleSelectorCircleDrawable(AndroidUtilities.dp(56), Theme.getColor(Theme.key_chats_actionBackground), Theme.getColor(Theme.key_chats_actionPressedBackground));
-		if (Build.VERSION.SDK_INT < 21) {
-			Drawable shadowDrawable = context.getResources().getDrawable(R.drawable.floating_shadow).mutate();
-			shadowDrawable.setColorFilter(new PorterDuffColorFilter(0xff000000, PorterDuff.Mode.MULTIPLY));
-			CombinedDrawable combinedDrawable = new CombinedDrawable(shadowDrawable, drawable, 0, 0);
-			combinedDrawable.setIconSize(AndroidUtilities.dp(56), AndroidUtilities.dp(56));
-			drawable = combinedDrawable;
-		}
-		floatingButton.setBackgroundDrawable(drawable);
-		floatingButton.setColorFilter(new PorterDuffColorFilter(Theme.getColor(Theme.key_chats_actionIcon), PorterDuff.Mode.MULTIPLY));
-		floatingButton.setImageResource(R.drawable.ic_call);
-		floatingButton.setContentDescription(LocaleController.getString("Call", R.string.Call));
-		if (Build.VERSION.SDK_INT >= 21) {
-			StateListAnimator animator = new StateListAnimator();
-			animator.addState(new int[]{android.R.attr.state_pressed}, ObjectAnimator.ofFloat(floatingButton, "translationZ", AndroidUtilities.dp(2), AndroidUtilities.dp(4)).setDuration(200));
-			animator.addState(new int[]{}, ObjectAnimator.ofFloat(floatingButton, "translationZ", AndroidUtilities.dp(4), AndroidUtilities.dp(2)).setDuration(200));
-			floatingButton.setStateListAnimator(animator);
-			floatingButton.setOutlineProvider(new ViewOutlineProvider() {
-				@SuppressLint("NewApi")
-				@Override
-				public void getOutline(View view, Outline outline) {
-					outline.setOval(0, 0, AndroidUtilities.dp(56), AndroidUtilities.dp(56));
-				}
-			});
-		}
-		frameLayout.addView(floatingButton, LayoutHelper.createFrame(Build.VERSION.SDK_INT >= 21 ? 56 : 60, Build.VERSION.SDK_INT >= 21 ? 56 : 60, (LocaleController.isRTL ? Gravity.LEFT : Gravity.RIGHT) | Gravity.BOTTOM, LocaleController.isRTL ? 14 : 0, 0, LocaleController.isRTL ? 0 : 14, 14));
-		floatingButton.setOnClickListener(v -> {
-			Bundle args = new Bundle();
-			args.putBoolean("destroyAfterSelect", true);
-			args.putBoolean("returnAsResult", true);
-			args.putBoolean("onlyUsers", true);
-			args.putBoolean("allowSelf", false);
-			ContactsActivity contactsFragment = new ContactsActivity(args);
-			contactsFragment.setDelegate((user, param, activity) -> {
-				TLRPC.UserFull userFull = getMessagesController().getUserFull(user.id);
-				VoIPHelper.startCall(lastCallUser = user, false, userFull != null && userFull.video_calls_available, getParentActivity(), null);
-			});
-			presentFragment(contactsFragment);
-		});
-
-		return fragmentView;
-	}
-
-	private void hideFloatingButton(boolean hide) {
-		if (floatingHidden == hide) {
-			return;
-		}
-		floatingHidden = hide;
-		ObjectAnimator animator = ObjectAnimator.ofFloat(floatingButton, "translationY", floatingHidden ? AndroidUtilities.dp(100) : 0).setDuration(300);
-		animator.setInterpolator(floatingInterpolator);
-		floatingButton.setClickable(!hide);
-		animator.start();
-	}
-
-	private void getCalls(int max_id, final int count) {
-		if (loading) {
-			return;
-		}
-		loading = true;
-		if (emptyView != null && !firstLoaded) {
-			emptyView.showProgress();
-		}
-		if (listViewAdapter != null) {
-			listViewAdapter.notifyDataSetChanged();
-		}
-		TLRPC.TL_messages_search req = new TLRPC.TL_messages_search();
-		req.limit = count;
-		req.peer = new TLRPC.TL_inputPeerEmpty();
-		req.filter = new TLRPC.TL_inputMessagesFilterPhoneCalls();
-		req.q = "";
-		req.offset_id = max_id;
-		int reqId = ConnectionsManager.getInstance(currentAccount).sendRequest(req, (response, error) -> AndroidUtilities.runOnUIThread(() -> {
-			if (error == null) {
-				SparseArray<TLRPC.User> users = new SparseArray<>();
-				TLRPC.messages_Messages msgs = (TLRPC.messages_Messages) response;
-				endReached = msgs.messages.isEmpty();
-				for (int a = 0; a < msgs.users.size(); a++) {
-					TLRPC.User user = msgs.users.get(a);
-					users.put(user.id, user);
-				}
-				CallLogRow currentRow = calls.size() > 0 ? calls.get(calls.size() - 1) : null;
-				for (int a = 0; a < msgs.messages.size(); a++) {
-					TLRPC.Message msg = msgs.messages.get(a);
-					if (msg.action == null || msg.action instanceof TLRPC.TL_messageActionHistoryClear) {
-						continue;
-					}
-					int callType = MessageObject.getFromChatId(msg) == UserConfig.getInstance(currentAccount).getClientUserId() ? TYPE_OUT : TYPE_IN;
-					TLRPC.PhoneCallDiscardReason reason = msg.action.reason;
-					if (callType == TYPE_IN && (reason instanceof TLRPC.TL_phoneCallDiscardReasonMissed || reason instanceof TLRPC.TL_phoneCallDiscardReasonBusy)) {
-						callType = TYPE_MISSED;
-					}
-					int fromId = MessageObject.getFromChatId(msg);
-					int userID = fromId == UserConfig.getInstance(currentAccount).getClientUserId() ? msg.peer_id.user_id : fromId;
-					if (currentRow == null || currentRow.user.id != userID || currentRow.type != callType) {
-						if (currentRow != null && !calls.contains(currentRow)) {
-							calls.add(currentRow);
-						}
-						CallLogRow row = new CallLogRow();
-						row.calls = new ArrayList<>();
-						row.user = users.get(userID);
-						row.type = callType;
-						row.video = msg.action != null && msg.action.video;
-						currentRow = row;
-					}
-					currentRow.calls.add(msg);
-				}
-				if (currentRow != null && currentRow.calls.size() > 0 && !calls.contains(currentRow)) {
-					calls.add(currentRow);
-				}
-			} else {
-				endReached = true;
-			}
-			loading = false;
-			firstLoaded = true;
-			if (emptyView != null) {
-				emptyView.showTextView();
-			}
-			if (listViewAdapter != null) {
-				listViewAdapter.notifyDataSetChanged();
-			}
-		}), ConnectionsManager.RequestFlagFailOnServerErrors);
-		ConnectionsManager.getInstance(currentAccount).bindRequestToGuid(reqId, classGuid);
-	}
-
-	private void confirmAndDelete(final CallLogRow row) {
-		if (getParentActivity() == null) {
-			return;
-		}
-		new AlertDialog.Builder(getParentActivity())
-				.setTitle(LocaleController.getString("AppName", R.string.AppName))
-				.setMessage(LocaleController.getString("ConfirmDeleteCallLog", R.string.ConfirmDeleteCallLog))
-				.setPositiveButton(LocaleController.getString("Delete", R.string.Delete), (dialog, which) -> {
-					ArrayList<Integer> ids = new ArrayList<>();
-					for (TLRPC.Message msg : row.calls) {
-						ids.add(msg.id);
-					}
-					MessagesController.getInstance(currentAccount).deleteMessages(ids, null, null, 0, 0, false, false);
-				})
-				.setNegativeButton(LocaleController.getString("Cancel", R.string.Cancel), null)
-				.show()
-				.setCanceledOnTouchOutside(true);
-	}
-
-	@Override
-	public void onResume() {
-		super.onResume();
-		if (listViewAdapter != null) {
-			listViewAdapter.notifyDataSetChanged();
-		}
-	}
-
-	@Override
-	public void onRequestPermissionsResultFragment(int requestCode, String[] permissions, int[] grantResults) {
-		if (requestCode == 101 || requestCode == 102) {
->>>>>>> 4992f231
 			boolean allGranted = true;
             for (int a = 0; a < grantResults.length; a++) {
 				if (grantResults[a] != PackageManager.PERMISSION_GRANTED) {
