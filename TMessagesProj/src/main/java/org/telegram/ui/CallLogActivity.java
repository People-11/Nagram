--- conflicted
+++ resolved
@@ -858,13 +858,9 @@
 
     private class ListAdapter extends RecyclerListView.SelectionAdapter {
 
-<<<<<<< HEAD
-        private Context mContext;
-=======
 		private Context mContext;
 		private int createLinkRow;
 		private int createLinkInfoRow;
->>>>>>> 3733c88b
 		private int activeHeaderRow;
 		private int callsHeaderRow;
 		private int activeStartRow;
@@ -975,13 +971,8 @@
         @Override
         public boolean isEnabled(RecyclerView.ViewHolder holder) {
 			int type = holder.getItemViewType();
-<<<<<<< HEAD
-			return type == 0 || type == 4;
-        }
-=======
 			return type == 0 || type == 4 || type == 6;
 		}
->>>>>>> 3733c88b
 
         @Override
         public int getItemCount() {
@@ -1020,19 +1011,12 @@
 					break;
 				case 5:
 				default:
-<<<<<<< HEAD
-					view = new ShadowSectionCell(mContext);
-            }
-            return new RecyclerListView.Holder(view);
-        }
-=======
 					view = new TextInfoPrivacyCell(mContext);
 					((TextInfoPrivacyCell) view).setFixedSize(12);
 					break;
 			}
 			return new RecyclerListView.Holder(view);
 		}
->>>>>>> 3733c88b
 
 		@Override
 		public void onViewAttachedToWindow(RecyclerView.ViewHolder holder) {
@@ -1113,10 +1097,6 @@
 					cell.profileSearchCell.setData(chat, null, null, text, false, false);
 					break;
 				}
-<<<<<<< HEAD
-            }
-        }
-=======
 				case 5: {
 					TextInfoPrivacyCell cell = (TextInfoPrivacyCell) holder.itemView;
 					if (position == createLinkInfoRow) {
@@ -1136,7 +1116,6 @@
 				}
 			}
 		}
->>>>>>> 3733c88b
 
         @Override
         public int getItemViewType(int i) {
@@ -1147,15 +1126,6 @@
 			} else if (i >= activeStartRow && i < activeEndRow) {
 				return 4;
 			} else if (i == loadingCallsRow) {
-<<<<<<< HEAD
-                return 1;
-			} else if (i == sectionRow) {
-				return 5;
-            }
-            return 2;
-        }
-    }
-=======
 				return 1;
 			} else if (i == sectionRow || i == createLinkInfoRow) {
 				return 5;
@@ -1165,7 +1135,6 @@
 			return 2;
 		}
 	}
->>>>>>> 3733c88b
 
     private static class CallLogRow {
         public TLRPC.User user;
