--- conflicted
+++ resolved
@@ -70,13 +70,10 @@
 import java.util.ArrayList;
 import java.util.Iterator;
 
-<<<<<<< HEAD
-=======
 import androidx.annotation.Nullable;
 import androidx.recyclerview.widget.LinearLayoutManager;
 import androidx.recyclerview.widget.RecyclerView;
 
->>>>>>> dd2b001b
 public class CallLogActivity extends BaseFragment implements NotificationCenter.NotificationCenterDelegate {
 
     private ListAdapter listViewAdapter;
@@ -108,22 +105,14 @@
     private boolean floatingHidden;
     private final AccelerateDecelerateInterpolator floatingInterpolator = new AccelerateDecelerateInterpolator();
 
-<<<<<<< HEAD
     private Drawable greenDrawable;
     private Drawable greenDrawable2;
     private Drawable redDrawable;
     private ImageSpan iconOut, iconIn, iconMissed;
     private TLRPC.User lastCallUser;
-=======
-	private Drawable greenDrawable;
-	private Drawable greenDrawable2;
-	private Drawable redDrawable;
-	private ImageSpan iconOut, iconIn, iconMissed;
-	private TLRPC.User lastCallUser;
 	private TLRPC.Chat lastCallChat;
 
 	private Integer waitingForCallChatId;
->>>>>>> dd2b001b
 
 	private boolean openTransitionStarted;
 
@@ -134,11 +123,90 @@
 	private static final int delete_all_calls = 1;
 	private static final int delete = 2;
 
-<<<<<<< HEAD
+	private static class EmptyTextProgressView extends FrameLayout {
+
+		private TextView emptyTextView1;
+		private TextView emptyTextView2;
+		private View progressView;
+		private RLottieImageView imageView;
+
+		public EmptyTextProgressView(Context context) {
+			this(context, null);
+		}
+
+		public EmptyTextProgressView(Context context, View progressView) {
+			super(context);
+
+			addView(progressView, LayoutHelper.createFrame(LayoutHelper.MATCH_PARENT, LayoutHelper.MATCH_PARENT));
+			this.progressView = progressView;
+
+			imageView = new RLottieImageView(context);
+			imageView.setAnimation(R.raw.utyan_call, 120, 120);
+			imageView.setAutoRepeat(false);
+			addView(imageView, LayoutHelper.createFrame(140, 140, Gravity.CENTER, 52, 4, 52, 60));
+			imageView.setOnClickListener(v -> {
+				if (!imageView.isPlaying()) {
+					imageView.setProgress(0.0f);
+					imageView.playAnimation();
+				}
+			});
+
+			emptyTextView1 = new TextView(context);
+			emptyTextView1.setTextColor(Theme.getColor(Theme.key_windowBackgroundWhiteBlackText));
+			emptyTextView1.setText(LocaleController.getString("NoRecentCalls", R.string.NoRecentCalls));
+			emptyTextView1.setTextSize(TypedValue.COMPLEX_UNIT_DIP, 20);
+			emptyTextView1.setTypeface(AndroidUtilities.getTypeface("fonts/rmedium.ttf"));
+			emptyTextView1.setGravity(Gravity.CENTER);
+			addView(emptyTextView1, LayoutHelper.createFrame(LayoutHelper.MATCH_PARENT, LayoutHelper.WRAP_CONTENT, Gravity.CENTER, 17, 40, 17, 0));
+
+			emptyTextView2 = new TextView(context);
+			String help = LocaleController.getString("NoRecentCallsInfo", R.string.NoRecentCallsInfo);
+			if (AndroidUtilities.isTablet() && !AndroidUtilities.isSmallTablet()) {
+				help = help.replace('\n', ' ');
+			}
+			emptyTextView2.setText(help);
+			emptyTextView2.setTextColor(Theme.getColor(Theme.key_emptyListPlaceholder));
+			emptyTextView2.setTextSize(TypedValue.COMPLEX_UNIT_DIP, 14);
+			emptyTextView2.setGravity(Gravity.CENTER);
+			emptyTextView2.setLineSpacing(AndroidUtilities.dp(2), 1);
+			addView(emptyTextView2, LayoutHelper.createFrame(LayoutHelper.MATCH_PARENT, LayoutHelper.WRAP_CONTENT, Gravity.CENTER, 17, 80, 17, 0));
+
+			progressView.setAlpha(0f);
+			imageView.setAlpha(0f);
+			emptyTextView1.setAlpha(0f);
+			emptyTextView2.setAlpha(0f);
+
+			setOnTouchListener((v, event) -> true);
+		}
+
+		public void showProgress() {
+			imageView.animate().alpha(0f).setDuration(150).start();
+			emptyTextView1.animate().alpha(0f).setDuration(150).start();
+			emptyTextView2.animate().alpha(0f).setDuration(150).start();
+			progressView.animate().alpha(1f).setDuration(150).start();
+		}
+
+		public void showTextView() {
+			imageView.animate().alpha(1f).setDuration(150).start();
+			emptyTextView1.animate().alpha(1f).setDuration(150).start();
+			emptyTextView2.animate().alpha(1f).setDuration(150).start();
+			progressView.animate().alpha(0f).setDuration(150).start();
+			imageView.playAnimation();
+		}
+
+		@Override
+		public boolean hasOverlappingRendering() {
+			return false;
+		}
+	}
+
     @Override
     @SuppressWarnings("unchecked")
     public void didReceivedNotification(int id, int account, Object... args) {
-        if (id == NotificationCenter.didReceiveNewMessages && firstLoaded) {
+		if (id == NotificationCenter.didReceiveNewMessages) {
+			if (!firstLoaded) {
+				return;
+			}
             boolean scheduled = (Boolean) args[2];
             if (scheduled) {
                 return;
@@ -147,8 +215,8 @@
             for (MessageObject msg : arr) {
                 if (msg.messageOwner.action instanceof TLRPC.TL_messageActionPhoneCall) {
                     int fromId = msg.getFromChatId();
-					int userID = fromId == UserConfig.getInstance(currentAccount).getClientUserId() ? msg.messageOwner.peer_id.user_id : fromId;
-                    int callType = fromId == UserConfig.getInstance(currentAccount).getClientUserId() ? TYPE_OUT : TYPE_IN;
+					int userID = fromId == getUserConfig().getClientUserId() ? msg.messageOwner.peer_id.user_id : fromId;
+					int callType = fromId == getUserConfig().getClientUserId() ? TYPE_OUT : TYPE_IN;
                     TLRPC.PhoneCallDiscardReason reason = msg.messageOwner.action.reason;
                     if (callType == TYPE_IN && (reason instanceof TLRPC.TL_phoneCallDiscardReasonMissed || reason instanceof TLRPC.TL_phoneCallDiscardReasonBusy)) {
                         callType = TYPE_MISSED;
@@ -164,7 +232,7 @@
                     CallLogRow row = new CallLogRow();
                     row.calls = new ArrayList<>();
                     row.calls.add(msg.messageOwner);
-                    row.user = MessagesController.getInstance(currentAccount).getUser(userID);
+					row.user = getMessagesController().getUser(userID);
                     row.type = callType;
                     row.video = msg.isVideoCall();calls.add(0, row);
                     listViewAdapter.notifyItemInserted(0);
@@ -173,7 +241,10 @@
 			if (otherItem != null) {
 				otherItem.setVisibility(calls.isEmpty() ? View.GONE : View.VISIBLE);
 			}
-        } else if (id == NotificationCenter.messagesDeleted && firstLoaded) {
+		} else if (id == NotificationCenter.messagesDeleted) {
+			if (!firstLoaded) {
+				return;
+			}
             boolean scheduled = (Boolean) args[2];
             if (scheduled) {
                 return;
@@ -197,157 +268,6 @@
 			if (didChange && listViewAdapter != null) {
                 listViewAdapter.notifyDataSetChanged();
         }
-    }
-	}
-
-    private class CustomCell extends FrameLayout {
-=======
-	private static class EmptyTextProgressView extends FrameLayout {
-
-		private TextView emptyTextView1;
-		private TextView emptyTextView2;
-		private View progressView;
-		private RLottieImageView imageView;
-
-		public EmptyTextProgressView(Context context) {
-			this(context, null);
-		}
-
-		public EmptyTextProgressView(Context context, View progressView) {
-			super(context);
-
-			addView(progressView, LayoutHelper.createFrame(LayoutHelper.MATCH_PARENT, LayoutHelper.MATCH_PARENT));
-			this.progressView = progressView;
-
-			imageView = new RLottieImageView(context);
-			imageView.setAnimation(R.raw.utyan_call, 120, 120);
-			imageView.setAutoRepeat(false);
-			addView(imageView, LayoutHelper.createFrame(140, 140, Gravity.CENTER, 52, 4, 52, 60));
-			imageView.setOnClickListener(v -> {
-				if (!imageView.isPlaying()) {
-					imageView.setProgress(0.0f);
-					imageView.playAnimation();
-				}
-			});
-
-			emptyTextView1 = new TextView(context);
-			emptyTextView1.setTextColor(Theme.getColor(Theme.key_windowBackgroundWhiteBlackText));
-			emptyTextView1.setText(LocaleController.getString("NoRecentCalls", R.string.NoRecentCalls));
-			emptyTextView1.setTextSize(TypedValue.COMPLEX_UNIT_DIP, 20);
-			emptyTextView1.setTypeface(AndroidUtilities.getTypeface("fonts/rmedium.ttf"));
-			emptyTextView1.setGravity(Gravity.CENTER);
-			addView(emptyTextView1, LayoutHelper.createFrame(LayoutHelper.MATCH_PARENT, LayoutHelper.WRAP_CONTENT, Gravity.CENTER, 17, 40, 17, 0));
-
-			emptyTextView2 = new TextView(context);
-			String help = LocaleController.getString("NoRecentCallsInfo", R.string.NoRecentCallsInfo);
-			if (AndroidUtilities.isTablet() && !AndroidUtilities.isSmallTablet()) {
-				help = help.replace('\n', ' ');
-			}
-			emptyTextView2.setText(help);
-			emptyTextView2.setTextColor(Theme.getColor(Theme.key_emptyListPlaceholder));
-			emptyTextView2.setTextSize(TypedValue.COMPLEX_UNIT_DIP, 14);
-			emptyTextView2.setGravity(Gravity.CENTER);
-			emptyTextView2.setLineSpacing(AndroidUtilities.dp(2), 1);
-			addView(emptyTextView2, LayoutHelper.createFrame(LayoutHelper.MATCH_PARENT, LayoutHelper.WRAP_CONTENT, Gravity.CENTER, 17, 80, 17, 0));
-
-			progressView.setAlpha(0f);
-			imageView.setAlpha(0f);
-			emptyTextView1.setAlpha(0f);
-			emptyTextView2.setAlpha(0f);
-
-			setOnTouchListener((v, event) -> true);
-		}
-
-		public void showProgress() {
-			imageView.animate().alpha(0f).setDuration(150).start();
-			emptyTextView1.animate().alpha(0f).setDuration(150).start();
-			emptyTextView2.animate().alpha(0f).setDuration(150).start();
-			progressView.animate().alpha(1f).setDuration(150).start();
-		}
-
-		public void showTextView() {
-			imageView.animate().alpha(1f).setDuration(150).start();
-			emptyTextView1.animate().alpha(1f).setDuration(150).start();
-			emptyTextView2.animate().alpha(1f).setDuration(150).start();
-			progressView.animate().alpha(0f).setDuration(150).start();
-			imageView.playAnimation();
-		}
-
-		@Override
-		public boolean hasOverlappingRendering() {
-			return false;
-		}
-	}
-
-	@Override
-	@SuppressWarnings("unchecked")
-	public void didReceivedNotification(int id, int account, Object... args) {
-		if (id == NotificationCenter.didReceiveNewMessages) {
-			if (!firstLoaded) {
-				return;
-			}
-			boolean scheduled = (Boolean) args[2];
-			if (scheduled) {
-				return;
-			}
-			ArrayList<MessageObject> arr = (ArrayList<MessageObject>) args[1];
-			for (MessageObject msg : arr) {
-				if (msg.messageOwner.action instanceof TLRPC.TL_messageActionPhoneCall) {
-					int fromId = msg.getFromChatId();
-					int userID = fromId == getUserConfig().getClientUserId() ? msg.messageOwner.peer_id.user_id : fromId;
-					int callType = fromId == getUserConfig().getClientUserId() ? TYPE_OUT : TYPE_IN;
-					TLRPC.PhoneCallDiscardReason reason = msg.messageOwner.action.reason;
-					if (callType == TYPE_IN && (reason instanceof TLRPC.TL_phoneCallDiscardReasonMissed || reason instanceof TLRPC.TL_phoneCallDiscardReasonBusy)) {
-						callType = TYPE_MISSED;
-					}
-					if (calls.size() > 0) {
-						CallLogRow topRow = calls.get(0);
-						if (topRow.user.id == userID && topRow.type == callType) {
-							topRow.calls.add(0, msg.messageOwner);
-							listViewAdapter.notifyItemChanged(0);
-							continue;
-						}
-					}
-					CallLogRow row = new CallLogRow();
-					row.calls = new ArrayList<>();
-					row.calls.add(msg.messageOwner);
-					row.user = getMessagesController().getUser(userID);
-					row.type = callType;
-					row.video = msg.isVideoCall();
-					calls.add(0, row);
-					listViewAdapter.notifyItemInserted(0);
-				}
-			}
-			if (otherItem != null) {
-				otherItem.setVisibility(calls.isEmpty() ? View.GONE : View.VISIBLE);
-			}
-		} else if (id == NotificationCenter.messagesDeleted) {
-			if (!firstLoaded) {
-				return;
-			}
-			boolean scheduled = (Boolean) args[2];
-			if (scheduled) {
-				return;
-			}
-			boolean didChange = false;
-			ArrayList<Integer> ids = (ArrayList<Integer>) args[0];
-			Iterator<CallLogRow> itrtr = calls.iterator();
-			while (itrtr.hasNext()) {
-				CallLogRow row = itrtr.next();
-				Iterator<TLRPC.Message> msgs = row.calls.iterator();
-				while (msgs.hasNext()) {
-					TLRPC.Message msg = msgs.next();
-					if (ids.contains(msg.id)) {
-						didChange = true;
-						msgs.remove();
-					}
-				}
-				if (row.calls.size() == 0)
-					itrtr.remove();
-			}
-			if (didChange && listViewAdapter != null) {
-				listViewAdapter.notifyDataSetChanged();
-			}
 		} else if (id == NotificationCenter.activeGroupCallsUpdated) {
 			activeGroupCalls = getMessagesController().getActiveGroupCalls();
 			if (listViewAdapter != null) {
@@ -380,25 +300,19 @@
 				VoIPHelper.startCall(lastCallChat, null, null, false, getParentActivity(), CallLogActivity.this, getAccountInstance());
 				waitingForCallChatId = null;
 			}
-		}
+    }
 	}
 
 	private class CallCell extends FrameLayout {
->>>>>>> dd2b001b
 
         private ImageView imageView;
         private ProfileSearchCell profileSearchCell;
 		private CheckBox2 checkBox;
 
-<<<<<<< HEAD
-        public CustomCell(Context context) {
+		public CallCell(Context context) {
             super(context);
 
             setBackgroundColor(Theme.getColor(Theme.key_windowBackgroundWhite));
-=======
-		public CallCell(Context context) {
-			super(context);
->>>>>>> dd2b001b
 
             profileSearchCell = new ProfileSearchCell(context);
             profileSearchCell.setPadding(LocaleController.isRTL ? AndroidUtilities.dp(32) : 0, 0, LocaleController.isRTL ? 0 : AndroidUtilities.dp(32), 0);
@@ -407,28 +321,17 @@
 
             imageView = new ImageView(context);
 
-<<<<<<< HEAD
             imageView.setAlpha(214);
             imageView.setColorFilter(new PorterDuffColorFilter(Theme.getColor(Theme.key_featuredStickers_addButton), PorterDuff.Mode.SRC_IN));
             imageView.setBackgroundDrawable(Theme.createSelectorDrawable(Theme.getColor(Theme.key_listSelector), 1));
             imageView.setScaleType(ImageView.ScaleType.CENTER);
-            imageView.setOnClickListener(callBtnClickListener);
-            imageView.setContentDescription(LocaleController.getString("Call", R.string.Call));
-            addView(imageView, LayoutHelper.createFrame(48, 48, (LocaleController.isRTL ? Gravity.LEFT : Gravity.RIGHT) | Gravity.CENTER_VERTICAL, 8, 0, 8, 0));
-=======
-			imageView = new ImageView(context);
-			imageView.setAlpha(214);
-			imageView.setColorFilter(new PorterDuffColorFilter(Theme.getColor(Theme.key_featuredStickers_addButton), PorterDuff.Mode.MULTIPLY));
-			imageView.setBackgroundDrawable(Theme.createSelectorDrawable(Theme.getColor(Theme.key_listSelector), 1));
-			imageView.setScaleType(ImageView.ScaleType.CENTER);
 			imageView.setOnClickListener(v -> {
 				CallLogRow row = (CallLogRow) v.getTag();
 				TLRPC.UserFull userFull = getMessagesController().getUserFull(row.user.id);
 				VoIPHelper.startCall(lastCallUser = row.user, row.video, row.video || userFull != null && userFull.video_calls_available, getParentActivity(), null, getAccountInstance());
 			});
-			imageView.setContentDescription(LocaleController.getString("Call", R.string.Call));
-			addView(imageView, LayoutHelper.createFrame(48, 48, (LocaleController.isRTL ? Gravity.LEFT : Gravity.RIGHT) | Gravity.CENTER_VERTICAL, 8, 0, 8, 0));
->>>>>>> dd2b001b
+            imageView.setContentDescription(LocaleController.getString("Call", R.string.Call));
+            addView(imageView, LayoutHelper.createFrame(48, 48, (LocaleController.isRTL ? Gravity.LEFT : Gravity.RIGHT) | Gravity.CENTER_VERTICAL, 8, 0, 8, 0));
 
 			checkBox = new CheckBox2(context, 21);
 			checkBox.setColor(null, Theme.key_windowBackgroundWhite, Theme.key_checkboxCheck);
@@ -442,26 +345,63 @@
 				return;
 			}
 			checkBox.setChecked(checked, animated);
-<<<<<<< HEAD
         }
     }
 
-    private View.OnClickListener callBtnClickListener = new View.OnClickListener() {
-        @Override
-        public void onClick(View v) {
-            CallLogRow row = (CallLogRow) v.getTag();
-            TLRPC.UserFull userFull = getMessagesController().getUserFull(row.user.id);
-			VoIPHelper.startCall(lastCallUser = row.user, row.video, row.video || userFull != null && userFull.video_calls_available, getParentActivity(), null, getAccountInstance());
-        }
-    };
+	private class GroupCallCell extends FrameLayout {
+
+		private ProfileSearchCell profileSearchCell;
+		private ProgressButton button;
+
+		public GroupCallCell(Context context) {
+			super(context);
+
+			setBackgroundColor(Theme.getColor(Theme.key_windowBackgroundWhite));
+
+			String text = LocaleController.getString("VoipChatJoin", R.string.VoipChatJoin);
+			button = new ProgressButton(context);
+			int width = (int) Math.ceil(button.getPaint().measureText(text));
+
+			profileSearchCell = new ProfileSearchCell(context);
+			profileSearchCell.setPadding(LocaleController.isRTL ? (AndroidUtilities.dp(28 + 16) + width) : 0, 0, LocaleController.isRTL ? 0 : (AndroidUtilities.dp(28 + 16) + width), 0);
+			profileSearchCell.setSublabelOffset(0, -AndroidUtilities.dp(1));
+			addView(profileSearchCell, LayoutHelper.createFrame(LayoutHelper.MATCH_PARENT, LayoutHelper.MATCH_PARENT));
+
+			button.setText(text);
+			button.setTextColor(Theme.getColor(Theme.key_featuredStickers_buttonText));
+			button.setProgressColor(Theme.getColor(Theme.key_featuredStickers_buttonProgress));
+			button.setBackgroundRoundRect(Theme.getColor(Theme.key_featuredStickers_addButton), Theme.getColor(Theme.key_featuredStickers_addButtonPressed));
+			addView(button, LayoutHelper.createFrameRelatively(LayoutHelper.WRAP_CONTENT, 28, Gravity.TOP | Gravity.END, 0, 18, 14, 0));
+			button.setOnClickListener(v -> {
+				if (waitingForLoadButton != null) {
+					waitingForLoadButton.setDrawProgress(false, true);
+				}
+				Integer tag = (Integer) v.getTag();
+				ChatObject.Call call = getMessagesController().getGroupCall(tag, false);
+				lastCallChat = getMessagesController().getChat(tag);
+				if (call != null) {
+					VoIPHelper.startCall(lastCallChat, null, null, false, getParentActivity(), CallLogActivity.this, getAccountInstance());
+				} else {
+					waitingForCallChatId = tag;
+					getMessagesController().loadFullChat(tag, 0, true);
+					button.setDrawProgress(true, true);
+					waitingForLoadButton = button;
+        }
+			});
+		}
+	}
 
     @Override
     public boolean onFragmentCreate() {
         super.onFragmentCreate();
         getCalls(0, 50);
-
-        NotificationCenter.getInstance(currentAccount).addObserver(this, NotificationCenter.didReceiveNewMessages);
-        NotificationCenter.getInstance(currentAccount).addObserver(this, NotificationCenter.messagesDeleted);
+		activeGroupCalls = getMessagesController().getActiveGroupCalls();
+
+		getNotificationCenter().addObserver(this, NotificationCenter.didReceiveNewMessages);
+		getNotificationCenter().addObserver(this, NotificationCenter.messagesDeleted);
+		getNotificationCenter().addObserver(this, NotificationCenter.activeGroupCallsUpdated);
+		getNotificationCenter().addObserver(this, NotificationCenter.chatInfoDidLoad);
+		getNotificationCenter().addObserver(this, NotificationCenter.groupCallUpdated);
 
         return true;
     }
@@ -469,8 +409,11 @@
     @Override
     public void onFragmentDestroy() {
         super.onFragmentDestroy();
-        NotificationCenter.getInstance(currentAccount).removeObserver(this, NotificationCenter.didReceiveNewMessages);
-        NotificationCenter.getInstance(currentAccount).removeObserver(this, NotificationCenter.messagesDeleted);
+		getNotificationCenter().removeObserver(this, NotificationCenter.didReceiveNewMessages);
+		getNotificationCenter().removeObserver(this, NotificationCenter.messagesDeleted);
+		getNotificationCenter().removeObserver(this, NotificationCenter.activeGroupCallsUpdated);
+		getNotificationCenter().removeObserver(this, NotificationCenter.chatInfoDidLoad);
+		getNotificationCenter().removeObserver(this, NotificationCenter.groupCallUpdated);
     }
 
     @Override
@@ -487,93 +430,6 @@
         redDrawable.setBounds(0, 0, redDrawable.getIntrinsicWidth(), redDrawable.getIntrinsicHeight());
         redDrawable.setColorFilter(new PorterDuffColorFilter(Theme.getColor(Theme.key_calls_callReceivedRedIcon), PorterDuff.Mode.SRC_IN));
         iconMissed = new ImageSpan(redDrawable, ImageSpan.ALIGN_BOTTOM);
-=======
-		}
-	}
-
-	private class GroupCallCell extends FrameLayout {
-
-		private ProfileSearchCell profileSearchCell;
-		private ProgressButton button;
-
-		public GroupCallCell(Context context) {
-			super(context);
-
-			setBackgroundColor(Theme.getColor(Theme.key_windowBackgroundWhite));
-
-			String text = LocaleController.getString("VoipChatJoin", R.string.VoipChatJoin);
-			button = new ProgressButton(context);
-			int width = (int) Math.ceil(button.getPaint().measureText(text));
-
-			profileSearchCell = new ProfileSearchCell(context);
-			profileSearchCell.setPadding(LocaleController.isRTL ? (AndroidUtilities.dp(28 + 16) + width) : 0, 0, LocaleController.isRTL ? 0 : (AndroidUtilities.dp(28 + 16) + width), 0);
-			profileSearchCell.setSublabelOffset(0, -AndroidUtilities.dp(1));
-			addView(profileSearchCell, LayoutHelper.createFrame(LayoutHelper.MATCH_PARENT, LayoutHelper.MATCH_PARENT));
-
-			button.setText(text);
-			button.setTextColor(Theme.getColor(Theme.key_featuredStickers_buttonText));
-			button.setProgressColor(Theme.getColor(Theme.key_featuredStickers_buttonProgress));
-			button.setBackgroundRoundRect(Theme.getColor(Theme.key_featuredStickers_addButton), Theme.getColor(Theme.key_featuredStickers_addButtonPressed));
-			addView(button, LayoutHelper.createFrameRelatively(LayoutHelper.WRAP_CONTENT, 28, Gravity.TOP | Gravity.END, 0, 18, 14, 0));
-			button.setOnClickListener(v -> {
-				if (waitingForLoadButton != null) {
-					waitingForLoadButton.setDrawProgress(false, true);
-				}
-				Integer tag = (Integer) v.getTag();
-				ChatObject.Call call = getMessagesController().getGroupCall(tag, false);
-				lastCallChat = getMessagesController().getChat(tag);
-				if (call != null) {
-					VoIPHelper.startCall(lastCallChat, null, null, false, getParentActivity(), CallLogActivity.this, getAccountInstance());
-				} else {
-					waitingForCallChatId = tag;
-					getMessagesController().loadFullChat(tag, 0, true);
-					button.setDrawProgress(true, true);
-					waitingForLoadButton = button;
-				}
-			});
-		}
-	}
-
-	@Override
-	public boolean onFragmentCreate() {
-		super.onFragmentCreate();
-		getCalls(0, 50);
-		activeGroupCalls = getMessagesController().getActiveGroupCalls();
-
-		getNotificationCenter().addObserver(this, NotificationCenter.didReceiveNewMessages);
-		getNotificationCenter().addObserver(this, NotificationCenter.messagesDeleted);
-		getNotificationCenter().addObserver(this, NotificationCenter.activeGroupCallsUpdated);
-		getNotificationCenter().addObserver(this, NotificationCenter.chatInfoDidLoad);
-		getNotificationCenter().addObserver(this, NotificationCenter.groupCallUpdated);
-
-		return true;
-	}
-
-	@Override
-	public void onFragmentDestroy() {
-		super.onFragmentDestroy();
-		getNotificationCenter().removeObserver(this, NotificationCenter.didReceiveNewMessages);
-		getNotificationCenter().removeObserver(this, NotificationCenter.messagesDeleted);
-		getNotificationCenter().removeObserver(this, NotificationCenter.activeGroupCallsUpdated);
-		getNotificationCenter().removeObserver(this, NotificationCenter.chatInfoDidLoad);
-		getNotificationCenter().removeObserver(this, NotificationCenter.groupCallUpdated);
-	}
-
-	@Override
-	public View createView(Context context) {
-		greenDrawable = getParentActivity().getResources().getDrawable(R.drawable.ic_call_made_green_18dp).mutate();
-		greenDrawable.setBounds(0, 0, greenDrawable.getIntrinsicWidth(), greenDrawable.getIntrinsicHeight());
-		greenDrawable.setColorFilter(new PorterDuffColorFilter(Theme.getColor(Theme.key_calls_callReceivedGreenIcon), PorterDuff.Mode.MULTIPLY));
-		iconOut = new ImageSpan(greenDrawable, ImageSpan.ALIGN_BOTTOM);
-		greenDrawable2 = getParentActivity().getResources().getDrawable(R.drawable.ic_call_received_green_18dp).mutate();
-		greenDrawable2.setBounds(0, 0, greenDrawable2.getIntrinsicWidth(), greenDrawable2.getIntrinsicHeight());
-		greenDrawable2.setColorFilter(new PorterDuffColorFilter(Theme.getColor(Theme.key_calls_callReceivedGreenIcon), PorterDuff.Mode.MULTIPLY));
-		iconIn = new ImageSpan(greenDrawable2, ImageSpan.ALIGN_BOTTOM);
-		redDrawable = getParentActivity().getResources().getDrawable(R.drawable.ic_call_received_green_18dp).mutate();
-		redDrawable.setBounds(0, 0, redDrawable.getIntrinsicWidth(), redDrawable.getIntrinsicHeight());
-		redDrawable.setColorFilter(new PorterDuffColorFilter(Theme.getColor(Theme.key_calls_callReceivedRedIcon), PorterDuff.Mode.MULTIPLY));
-		iconMissed = new ImageSpan(redDrawable, ImageSpan.ALIGN_BOTTOM);
->>>>>>> dd2b001b
 
 		actionBar.setBackButtonDrawable(new BackDrawable(false));
         actionBar.setAllowOverlayTitle(true);
@@ -609,8 +465,6 @@
 		flickerLoadingView.setBackgroundColor(Theme.getColor(Theme.key_windowBackgroundWhite));
 		flickerLoadingView.showDate(false);
 		emptyView = new EmptyTextProgressView(context, flickerLoadingView);
-<<<<<<< HEAD
-        emptyView.setText(LocaleController.getString("NoCallLog", R.string.NoCallLog));
         frameLayout.addView(emptyView, LayoutHelper.createFrame(LayoutHelper.MATCH_PARENT, LayoutHelper.MATCH_PARENT));
 
         listView = new RecyclerListView(context);
@@ -621,26 +475,31 @@
         frameLayout.addView(listView, LayoutHelper.createFrame(LayoutHelper.MATCH_PARENT, LayoutHelper.MATCH_PARENT));
 
         listView.setOnItemClickListener((view, position) -> {
-            if (position < 0 || position >= calls.size()) {
-                return;
-            }
-            CallLogRow row = calls.get(position);
-			if (actionBar.isActionModeShowed()) {
-				addOrRemoveSelectedDialog(row.calls, (CustomCell) view);
+			if (view instanceof CallCell) {
+				CallLogRow row = calls.get(position - listViewAdapter.callsStartRow);
+				if (actionBar.isActionModeShowed()) {
+					addOrRemoveSelectedDialog(row.calls, (CallCell) view);
 			} else {
             Bundle args = new Bundle();
             args.putInt("user_id", row.user.id);
             args.putInt("message_id", row.calls.get(0).id);
-            NotificationCenter.getInstance(currentAccount).postNotificationName(NotificationCenter.closeChats);
+					getNotificationCenter().postNotificationName(NotificationCenter.closeChats);
+					presentFragment(new ChatActivity(args), true);
+				}
+			} else if (view instanceof GroupCallCell) {
+				Integer id = activeGroupCalls.get(position - listViewAdapter.activeStartRow);
+				Bundle args = new Bundle();
+				args.putInt("chat_id", id);
+				getNotificationCenter().postNotificationName(NotificationCenter.closeChats);
             presentFragment(new ChatActivity(args), true);
 			}
         });
         listView.setOnItemLongClickListener((view, position) -> {
-            if (position < 0 || position >= calls.size()) {
-                return false;
-            }
-			addOrRemoveSelectedDialog(calls.get(position).calls, (CustomCell) view);
+			if (view instanceof CallCell) {
+				addOrRemoveSelectedDialog(calls.get(position - listViewAdapter.callsStartRow).calls, (CallCell) view);
             return true;
+			}
+			return false;
         });
         listView.setOnScrollListener(new RecyclerView.OnScrollListener() {
             @Override
@@ -724,126 +583,6 @@
             args.putBoolean("allowSelf", false);
             ContactsActivity contactsFragment = new ContactsActivity(args);
             contactsFragment.setDelegate((user, param, activity) -> {
-=======
-		frameLayout.addView(emptyView, LayoutHelper.createFrame(LayoutHelper.MATCH_PARENT, LayoutHelper.MATCH_PARENT));
-
-		listView = new RecyclerListView(context);
-		listView.setEmptyView(emptyView);
-		listView.setLayoutManager(layoutManager = new LinearLayoutManager(context, LinearLayoutManager.VERTICAL, false));
-		listView.setAdapter(listViewAdapter = new ListAdapter(context));
-		listView.setVerticalScrollbarPosition(LocaleController.isRTL ? RecyclerListView.SCROLLBAR_POSITION_LEFT : RecyclerListView.SCROLLBAR_POSITION_RIGHT);
-		frameLayout.addView(listView, LayoutHelper.createFrame(LayoutHelper.MATCH_PARENT, LayoutHelper.MATCH_PARENT));
-
-		listView.setOnItemClickListener((view, position) -> {
-			if (view instanceof CallCell) {
-				CallLogRow row = calls.get(position - listViewAdapter.callsStartRow);
-				if (actionBar.isActionModeShowed()) {
-					addOrRemoveSelectedDialog(row.calls, (CallCell) view);
-				} else {
-					Bundle args = new Bundle();
-					args.putInt("user_id", row.user.id);
-					args.putInt("message_id", row.calls.get(0).id);
-					getNotificationCenter().postNotificationName(NotificationCenter.closeChats);
-					presentFragment(new ChatActivity(args), true);
-				}
-			} else if (view instanceof GroupCallCell) {
-				Integer id = activeGroupCalls.get(position - listViewAdapter.activeStartRow);
-				Bundle args = new Bundle();
-				args.putInt("chat_id", id);
-				getNotificationCenter().postNotificationName(NotificationCenter.closeChats);
-				presentFragment(new ChatActivity(args), true);
-			}
-		});
-		listView.setOnItemLongClickListener((view, position) -> {
-			if (view instanceof CallCell) {
-				addOrRemoveSelectedDialog(calls.get(position - listViewAdapter.callsStartRow).calls, (CallCell) view);
-				return true;
-			}
-			return false;
-		});
-		listView.setOnScrollListener(new RecyclerView.OnScrollListener() {
-			@Override
-			public void onScrolled(RecyclerView recyclerView, int dx, int dy) {
-				int firstVisibleItem = layoutManager.findFirstVisibleItemPosition();
-				int visibleItemCount = firstVisibleItem == RecyclerView.NO_POSITION ? 0 : Math.abs(layoutManager.findLastVisibleItemPosition() - firstVisibleItem) + 1;
-				if (visibleItemCount > 0) {
-					int totalItemCount = listViewAdapter.getItemCount();
-					if (!endReached && !loading && !calls.isEmpty() && firstVisibleItem + visibleItemCount >= totalItemCount - 5) {
-						final CallLogRow row = calls.get(calls.size() - 1);
-						AndroidUtilities.runOnUIThread(() -> getCalls(row.calls.get(row.calls.size() - 1).id, 100));
-					}
-				}
-
-				if (floatingButton.getVisibility() != View.GONE) {
-					final View topChild = recyclerView.getChildAt(0);
-					int firstViewTop = 0;
-					if (topChild != null) {
-						firstViewTop = topChild.getTop();
-					}
-					boolean goingDown;
-					boolean changed = true;
-					if (prevPosition == firstVisibleItem) {
-						final int topDelta = prevTop - firstViewTop;
-						goingDown = firstViewTop < prevTop;
-						changed = Math.abs(topDelta) > 1;
-					} else {
-						goingDown = firstVisibleItem > prevPosition;
-					}
-					if (changed && scrollUpdated) {
-						hideFloatingButton(goingDown);
-					}
-					prevPosition = firstVisibleItem;
-					prevTop = firstViewTop;
-					scrollUpdated = true;
-				}
-			}
-		});
-
-		if (loading) {
-			emptyView.showProgress();
-		} else {
-			emptyView.showTextView();
-		}
-
-		floatingButton = new ImageView(context);
-		floatingButton.setVisibility(View.VISIBLE);
-		floatingButton.setScaleType(ImageView.ScaleType.CENTER);
-
-		Drawable drawable = Theme.createSimpleSelectorCircleDrawable(AndroidUtilities.dp(56), Theme.getColor(Theme.key_chats_actionBackground), Theme.getColor(Theme.key_chats_actionPressedBackground));
-		if (Build.VERSION.SDK_INT < 21) {
-			Drawable shadowDrawable = context.getResources().getDrawable(R.drawable.floating_shadow).mutate();
-			shadowDrawable.setColorFilter(new PorterDuffColorFilter(0xff000000, PorterDuff.Mode.MULTIPLY));
-			CombinedDrawable combinedDrawable = new CombinedDrawable(shadowDrawable, drawable, 0, 0);
-			combinedDrawable.setIconSize(AndroidUtilities.dp(56), AndroidUtilities.dp(56));
-			drawable = combinedDrawable;
-		}
-		floatingButton.setBackgroundDrawable(drawable);
-		floatingButton.setColorFilter(new PorterDuffColorFilter(Theme.getColor(Theme.key_chats_actionIcon), PorterDuff.Mode.MULTIPLY));
-		floatingButton.setImageResource(R.drawable.ic_call);
-		floatingButton.setContentDescription(LocaleController.getString("Call", R.string.Call));
-		if (Build.VERSION.SDK_INT >= 21) {
-			StateListAnimator animator = new StateListAnimator();
-			animator.addState(new int[]{android.R.attr.state_pressed}, ObjectAnimator.ofFloat(floatingButton, "translationZ", AndroidUtilities.dp(2), AndroidUtilities.dp(4)).setDuration(200));
-			animator.addState(new int[]{}, ObjectAnimator.ofFloat(floatingButton, "translationZ", AndroidUtilities.dp(4), AndroidUtilities.dp(2)).setDuration(200));
-			floatingButton.setStateListAnimator(animator);
-			floatingButton.setOutlineProvider(new ViewOutlineProvider() {
-				@SuppressLint("NewApi")
-				@Override
-				public void getOutline(View view, Outline outline) {
-					outline.setOval(0, 0, AndroidUtilities.dp(56), AndroidUtilities.dp(56));
-				}
-			});
-		}
-		frameLayout.addView(floatingButton, LayoutHelper.createFrame(Build.VERSION.SDK_INT >= 21 ? 56 : 60, Build.VERSION.SDK_INT >= 21 ? 56 : 60, (LocaleController.isRTL ? Gravity.LEFT : Gravity.RIGHT) | Gravity.BOTTOM, LocaleController.isRTL ? 14 : 0, 0, LocaleController.isRTL ? 0 : 14, 14));
-		floatingButton.setOnClickListener(v -> {
-			Bundle args = new Bundle();
-			args.putBoolean("destroyAfterSelect", true);
-			args.putBoolean("returnAsResult", true);
-			args.putBoolean("onlyUsers", true);
-			args.putBoolean("allowSelf", false);
-			ContactsActivity contactsFragment = new ContactsActivity(args);
-			contactsFragment.setDelegate((user, param, activity) -> {
->>>>>>> dd2b001b
 				TLRPC.UserFull userFull = getMessagesController().getUserFull(user.id);
 				VoIPHelper.startCall(lastCallUser = user, false, userFull != null && userFull.video_calls_available, getParentActivity(), null, getAccountInstance());
 			});
@@ -1005,7 +744,6 @@
 		selectedDialogsCountTextView.setNumber(selectedIds.size(), updateAnimated);
 	}
 
-<<<<<<< HEAD
     private void hideFloatingButton(boolean hide) {
         if (floatingHidden == hide) {
             return;
@@ -1034,8 +772,8 @@
         req.filter = new TLRPC.TL_inputMessagesFilterPhoneCalls();
         req.q = "";
         req.offset_id = max_id;
-        int reqId = ConnectionsManager.getInstance(currentAccount).sendRequest(req, (response, error) -> AndroidUtilities.runOnUIThread(() -> {
-			int oldCount = calls.size();
+		int reqId = getConnectionsManager().sendRequest(req, (response, error) -> AndroidUtilities.runOnUIThread(() -> {
+			int oldCount = Math.max(listViewAdapter.callsStartRow, 0) + calls.size();
             if (error == null) {
                 SparseArray<TLRPC.User> users = new SparseArray<>();
                 TLRPC.messages_Messages msgs = (TLRPC.messages_Messages) response;
@@ -1050,13 +788,13 @@
                     if (msg.action == null || msg.action instanceof TLRPC.TL_messageActionHistoryClear) {
                         continue;
                     }
-                    int callType = MessageObject.getFromChatId(msg) == UserConfig.getInstance(currentAccount).getClientUserId() ? TYPE_OUT : TYPE_IN;
+					int callType = MessageObject.getFromChatId(msg) == getUserConfig().getClientUserId() ? TYPE_OUT : TYPE_IN;
                     TLRPC.PhoneCallDiscardReason reason = msg.action.reason;
                     if (callType == TYPE_IN && (reason instanceof TLRPC.TL_phoneCallDiscardReasonMissed || reason instanceof TLRPC.TL_phoneCallDiscardReasonBusy)) {
                         callType = TYPE_MISSED;
                     }
                     int fromId = MessageObject.getFromChatId(msg);
-					int userID = fromId == UserConfig.getInstance(currentAccount).getClientUserId() ? msg.peer_id.user_id : fromId;
+					int userID = fromId == getUserConfig().getClientUserId() ? msg.peer_id.user_id : fromId;
                     if (currentRow == null || currentRow.user.id != userID || currentRow.type != callType) {
                         if (currentRow != null && !calls.contains(currentRow)) {
                             calls.add(currentRow);
@@ -1076,86 +814,12 @@
                 endReached = true;
             }
             loading = false;
-=======
-	private void hideFloatingButton(boolean hide) {
-		if (floatingHidden == hide) {
-			return;
-		}
-		floatingHidden = hide;
-		ObjectAnimator animator = ObjectAnimator.ofFloat(floatingButton, "translationY", floatingHidden ? AndroidUtilities.dp(100) : 0).setDuration(300);
-		animator.setInterpolator(floatingInterpolator);
-		floatingButton.setClickable(!hide);
-		animator.start();
-	}
-
-	private void getCalls(int max_id, final int count) {
-		if (loading) {
-			return;
-		}
-		loading = true;
-		if (emptyView != null && !firstLoaded) {
-			emptyView.showProgress();
-		}
-		if (listViewAdapter != null) {
-			listViewAdapter.notifyDataSetChanged();
-		}
-		TLRPC.TL_messages_search req = new TLRPC.TL_messages_search();
-		req.limit = count;
-		req.peer = new TLRPC.TL_inputPeerEmpty();
-		req.filter = new TLRPC.TL_inputMessagesFilterPhoneCalls();
-		req.q = "";
-		req.offset_id = max_id;
-		int reqId = getConnectionsManager().sendRequest(req, (response, error) -> AndroidUtilities.runOnUIThread(() -> {
-			int oldCount = Math.max(listViewAdapter.callsStartRow, 0) + calls.size();
-			if (error == null) {
-				SparseArray<TLRPC.User> users = new SparseArray<>();
-				TLRPC.messages_Messages msgs = (TLRPC.messages_Messages) response;
-				endReached = msgs.messages.isEmpty();
-				for (int a = 0; a < msgs.users.size(); a++) {
-					TLRPC.User user = msgs.users.get(a);
-					users.put(user.id, user);
-				}
-				CallLogRow currentRow = calls.size() > 0 ? calls.get(calls.size() - 1) : null;
-				for (int a = 0; a < msgs.messages.size(); a++) {
-					TLRPC.Message msg = msgs.messages.get(a);
-					if (msg.action == null || msg.action instanceof TLRPC.TL_messageActionHistoryClear) {
-						continue;
-					}
-					int callType = MessageObject.getFromChatId(msg) == getUserConfig().getClientUserId() ? TYPE_OUT : TYPE_IN;
-					TLRPC.PhoneCallDiscardReason reason = msg.action.reason;
-					if (callType == TYPE_IN && (reason instanceof TLRPC.TL_phoneCallDiscardReasonMissed || reason instanceof TLRPC.TL_phoneCallDiscardReasonBusy)) {
-						callType = TYPE_MISSED;
-					}
-					int fromId = MessageObject.getFromChatId(msg);
-					int userID = fromId == getUserConfig().getClientUserId() ? msg.peer_id.user_id : fromId;
-					if (currentRow == null || currentRow.user.id != userID || currentRow.type != callType) {
-						if (currentRow != null && !calls.contains(currentRow)) {
-							calls.add(currentRow);
-						}
-						CallLogRow row = new CallLogRow();
-						row.calls = new ArrayList<>();
-						row.user = users.get(userID);
-						row.type = callType;
-						row.video = msg.action != null && msg.action.video;
-						currentRow = row;
-					}
-					currentRow.calls.add(msg);
-				}
-				if (currentRow != null && currentRow.calls.size() > 0 && !calls.contains(currentRow)) {
-					calls.add(currentRow);
-				}
-			} else {
-				endReached = true;
-			}
-			loading = false;
->>>>>>> dd2b001b
 			showItemsAnimated(oldCount);
 			if (!firstLoaded) {
 				resumeDelayedFragmentAnimation();
 			}
             firstLoaded = true;
 			otherItem.setVisibility(calls.isEmpty() ? View.GONE : View.VISIBLE);
-<<<<<<< HEAD
             if (emptyView != null) {
                 emptyView.showTextView();
             }
@@ -1163,7 +827,7 @@
                 listViewAdapter.notifyDataSetChanged();
             }
         }), ConnectionsManager.RequestFlagFailOnServerErrors);
-        ConnectionsManager.getInstance(currentAccount).bindRequestToGuid(reqId, classGuid);
+		getConnectionsManager().bindRequestToGuid(reqId, classGuid);
     }
 
     @Override
@@ -1176,30 +840,7 @@
 
     @Override
     public void onRequestPermissionsResultFragment(int requestCode, String[] permissions, int[] grantResults) {
-        if (requestCode == 101|| requestCode == 102) {
-=======
-			if (emptyView != null) {
-				emptyView.showTextView();
-			}
-			if (listViewAdapter != null) {
-				listViewAdapter.notifyDataSetChanged();
-			}
-		}), ConnectionsManager.RequestFlagFailOnServerErrors);
-		getConnectionsManager().bindRequestToGuid(reqId, classGuid);
-	}
-
-	@Override
-	public void onResume() {
-		super.onResume();
-		if (listViewAdapter != null) {
-			listViewAdapter.notifyDataSetChanged();
-		}
-	}
-
-	@Override
-	public void onRequestPermissionsResultFragment(int requestCode, String[] permissions, int[] grantResults) {
 		if (requestCode == 101 || requestCode == 102 || requestCode == 103) {
->>>>>>> dd2b001b
 			boolean allGranted = true;
             for (int a = 0; a < grantResults.length; a++) {
 				if (grantResults[a] != PackageManager.PERMISSION_GRANTED) {
@@ -1208,65 +849,21 @@
 				}
 			}
 			if (grantResults.length > 0 && allGranted) {
-<<<<<<< HEAD
-				TLRPC.UserFull userFull = lastCallUser != null ? getMessagesController().getUserFull(lastCallUser.id) : null;
-				VoIPHelper.startCall(lastCallUser, requestCode == 102, requestCode == 102 || userFull != null && userFull.video_calls_available, getParentActivity(), null, getAccountInstance());
-            } else {
-                VoIPHelper.permissionDenied(getParentActivity(), null, requestCode);
-            }
-        }
-    }
-
-    private class ListAdapter extends RecyclerListView.SelectionAdapter {
-
-        private Context mContext;
-
-        public ListAdapter(Context context) {
-            mContext = context;
-        }
-
-        @Override
-        public boolean isEnabled(RecyclerView.ViewHolder holder) {
-            return holder.getAdapterPosition() != calls.size();
-        }
-
-        @Override
-        public int getItemCount() {
-            int count = calls.size();
-            if (!calls.isEmpty()) {
-                if (!endReached) {
-                    count++;
-                }
-            }
-            return count;
-        }
-
-        @Override
-        public RecyclerView.ViewHolder onCreateViewHolder(ViewGroup parent, int viewType) {
-            View view;
-            switch (viewType) {
-                case 0:
-                    CustomCell cell = new CustomCell(mContext);
-                    view = cell;
-                    view.setTag(new ViewItem(cell.imageView, cell.profileSearchCell));
-                    break;
-                case 1:
-=======
 				if (requestCode == 103) {
 					VoIPHelper.startCall(lastCallChat, null, null, false, getParentActivity(), CallLogActivity.this, getAccountInstance());
 				} else {
 					TLRPC.UserFull userFull = lastCallUser != null ? getMessagesController().getUserFull(lastCallUser.id) : null;
 					VoIPHelper.startCall(lastCallUser, requestCode == 102, requestCode == 102 || userFull != null && userFull.video_calls_available, getParentActivity(), null, getAccountInstance());
 				}
-			} else {
-				VoIPHelper.permissionDenied(getParentActivity(), null, requestCode);
-			}
-		}
-	}
-
-	private class ListAdapter extends RecyclerListView.SelectionAdapter {
-
-		private Context mContext;
+            } else {
+                VoIPHelper.permissionDenied(getParentActivity(), null, requestCode);
+            }
+        }
+    }
+
+    private class ListAdapter extends RecyclerListView.SelectionAdapter {
+
+        private Context mContext;
 		private int activeHeaderRow;
 		private int callsHeaderRow;
 		private int activeStartRow;
@@ -1277,9 +874,9 @@
 		private int sectionRow;
 		private int rowsCount;
 
-		public ListAdapter(Context context) {
-			mContext = context;
-		}
+        public ListAdapter(Context context) {
+            mContext = context;
+        }
 
 		private void updateRows() {
 			activeHeaderRow = -1;
@@ -1372,48 +969,36 @@
 			super.notifyItemRangeRemoved(positionStart, itemCount);
 		}
 
-		@Override
-		public boolean isEnabled(RecyclerView.ViewHolder holder) {
+        @Override
+        public boolean isEnabled(RecyclerView.ViewHolder holder) {
 			int type = holder.getItemViewType();
 			return type == 0 || type == 4;
-		}
-
-		@Override
-		public int getItemCount() {
+        }
+
+        @Override
+        public int getItemCount() {
 			return rowsCount;
-		}
-
-		@Override
-		public RecyclerView.ViewHolder onCreateViewHolder(ViewGroup parent, int viewType) {
-			View view;
-			switch (viewType) {
-				case 0:
+        }
+
+        @Override
+        public RecyclerView.ViewHolder onCreateViewHolder(ViewGroup parent, int viewType) {
+            View view;
+            switch (viewType) {
+                case 0:
 					view = new CallCell(mContext);
-					break;
-				case 1:
->>>>>>> dd2b001b
+                    break;
+                case 1:
 					FlickerLoadingView flickerLoadingView = new FlickerLoadingView(mContext);
 					flickerLoadingView.setIsSingleCell(true);
 					flickerLoadingView.setViewType(FlickerLoadingView.CALL_LOG_TYPE);
 					flickerLoadingView.setBackgroundColor(Theme.getColor(Theme.key_windowBackgroundWhite));
 					flickerLoadingView.showDate(false);
 					view = flickerLoadingView;
-<<<<<<< HEAD
                     break;
                 case 2:
-                default:
                     view = new TextInfoPrivacyCell(mContext);
                     view.setBackgroundDrawable(Theme.getThemedDrawable(mContext, R.drawable.greydivider_bottom, Theme.key_windowBackgroundGrayShadow));
                     break;
-            }
-            return new RecyclerListView.Holder(view);
-        }
-=======
-					break;
-				case 2:
-					view = new TextInfoPrivacyCell(mContext);
-					view.setBackgroundDrawable(Theme.getThemedDrawable(mContext, R.drawable.greydivider_bottom, Theme.key_windowBackgroundGrayShadow));
-					break;
 				case 3:
 					view = new HeaderCell(mContext);
 					view.setBackgroundColor(Theme.getColor(Theme.key_windowBackgroundWhite));
@@ -1424,10 +1009,9 @@
 				case 5:
 				default:
 					view = new ShadowSectionCell(mContext);
-			}
-			return new RecyclerListView.Holder(view);
-		}
->>>>>>> dd2b001b
+            }
+            return new RecyclerListView.Holder(view);
+        }
 
 		@Override
 		public void onViewAttachedToWindow(RecyclerView.ViewHolder holder) {
@@ -1446,15 +1030,14 @@
 			}
 		}
 
-<<<<<<< HEAD
         @Override
         public void onBindViewHolder(RecyclerView.ViewHolder holder, int position) {
-            if (holder.getItemViewType() == 0) {
-                CustomCell customCell = (CustomCell) holder.itemView;
-				ViewItem viewItem = (ViewItem) customCell.getTag();
-
-                CallLogRow row = calls.get(position);customCell.imageView.setImageResource(row.video ? R.drawable.profile_video : R.drawable.profile_phone);
-				ProfileSearchCell cell = viewItem.cell;
+            switch (holder.getItemViewType()) {
+				case 0: {
+                position -= callsStartRow;
+
+                CallLogRow row = calls.get(position);CallCell cell = (CallCell) holder.itemView;
+					cell.imageView.setImageResource(row.video ? R.drawable.profile_video : R.drawable.profile_phone);
                 TLRPC.Message last = row.calls.get(0);
                 SpannableString subtitle;
                 String ldir = LocaleController.isRTL ? "\u202b" : "";
@@ -1477,67 +1060,6 @@
                         //cell.setContentDescription(LocaleController.getString("CallMessageIncomingMissed", R.string.CallMessageIncomingMissed));
                         break;
                 }
-                cell.setData(row.user, null, null, subtitle, false, false);
-                cell.useSeparator = position != calls.size() - 1 || !endReached;
-                viewItem.button.setTag(row);
-            }
-        }
-
-        @Override
-        public int getItemViewType(int i) {
-            if (i < calls.size()) {
-                return 0;
-            } else if (!endReached && i == calls.size()) {
-                return 1;
-            }
-            return 2;
-        }
-    }
-
-    private static class ViewItem {
-        public ProfileSearchCell cell;
-        public ImageView button;
-
-        public ViewItem(ImageView button, ProfileSearchCell cell) {
-            this.button = button;
-            this.cell = cell;
-        }
-    }
-
-    private static class CallLogRow {
-        public TLRPC.User user;
-=======
-		@Override
-		public void onBindViewHolder(RecyclerView.ViewHolder holder, int position) {
-			switch (holder.getItemViewType()) {
-				case 0: {
-					position -= callsStartRow;
-					CallLogRow row = calls.get(position);
-
-					CallCell cell = (CallCell) holder.itemView;
-					cell.imageView.setImageResource(row.video ? R.drawable.profile_video : R.drawable.profile_phone);
-					TLRPC.Message last = row.calls.get(0);
-					SpannableString subtitle;
-					String ldir = LocaleController.isRTL ? "\u202b" : "";
-					if (row.calls.size() == 1) {
-						subtitle = new SpannableString(ldir + "  " + LocaleController.formatDateCallLog(last.date));
-					} else {
-						subtitle = new SpannableString(String.format(ldir + "  (%d) %s", row.calls.size(), LocaleController.formatDateCallLog(last.date)));
-					}
-					switch (row.type) {
-						case TYPE_OUT:
-							subtitle.setSpan(iconOut, ldir.length(), ldir.length() + 1, 0);
-							//cell.setContentDescription(LocaleController.getString("CallMessageOutgoing", R.string.CallMessageOutgoing));
-							break;
-						case TYPE_IN:
-							subtitle.setSpan(iconIn, ldir.length(), ldir.length() + 1, 0);
-							//cell.setContentDescription(LocaleController.getString("CallMessageIncoming", R.string.CallMessageIncoming));
-							break;
-						case TYPE_MISSED:
-							subtitle.setSpan(iconMissed, ldir.length(), ldir.length() + 1, 0);
-							//cell.setContentDescription(LocaleController.getString("CallMessageIncomingMissed", R.string.CallMessageIncomingMissed));
-							break;
-					}
 					cell.profileSearchCell.setData(row.user, null, null, subtitle, false, false);
 					cell.profileSearchCell.useSeparator = position != calls.size() - 1 || !endReached;
 					cell.imageView.setTag(row);
@@ -1578,103 +1100,33 @@
 					cell.profileSearchCell.useSeparator = position != activeGroupCalls.size() - 1 || !endReached;
 					break;
 				}
-			}
-		}
-
-		@Override
-		public int getItemViewType(int i) {
+            }
+        }
+
+        @Override
+        public int getItemViewType(int i) {
 			if (i == activeHeaderRow || i == callsHeaderRow) {
 				return 3;
 			} else if (i >= callsStartRow && i < callsEndRow) {
-				return 0;
+                return 0;
 			} else if (i >= activeStartRow && i < activeEndRow) {
 				return 4;
 			} else if (i == loadingCallsRow) {
-				return 1;
+                return 1;
 			} else if (i == sectionRow) {
 				return 5;
-			}
-			return 2;
-		}
-	}
-
-	private static class CallLogRow {
-		public TLRPC.User user;
->>>>>>> dd2b001b
+            }
+            return 2;
+        }
+    }
+
+    private static class CallLogRow {
+        public TLRPC.User user;
 		public ArrayList<TLRPC.Message> calls;
         public int type;
     public boolean video;
 	}
 
-<<<<<<< HEAD
-    @Override
-    public ArrayList<ThemeDescription> getThemeDescriptions() {
-        ArrayList<ThemeDescription> themeDescriptions = new ArrayList<>();
-
-        ThemeDescription.ThemeDescriptionDelegate cellDelegate = () -> {
-            if (listView != null) {
-                int count = listView.getChildCount();
-                for (int a = 0; a < count; a++) {
-                    View child = listView.getChildAt(a);
-                    if (child instanceof CustomCell) {
-                        CustomCell cell = (CustomCell) child;
-                        cell.profileSearchCell.update(0);
-                    }
-                }
-            }
-        };
-
-
-        themeDescriptions.add(new ThemeDescription(listView, ThemeDescription.FLAG_CELLBACKGROUNDCOLOR, new Class[]{LocationCell.class, CustomCell.class}, null, null, null, Theme.key_windowBackgroundWhite));
-        themeDescriptions.add(new ThemeDescription(fragmentView, ThemeDescription.FLAG_BACKGROUND, null, null, null, null, Theme.key_windowBackgroundGray));
-
-        themeDescriptions.add(new ThemeDescription(actionBar, ThemeDescription.FLAG_BACKGROUND, null, null, null, null, Theme.key_actionBarDefault));
-        themeDescriptions.add(new ThemeDescription(listView, ThemeDescription.FLAG_LISTGLOWCOLOR, null, null, null, null, Theme.key_actionBarDefault));
-        themeDescriptions.add(new ThemeDescription(actionBar, ThemeDescription.FLAG_AB_ITEMSCOLOR, null, null, null, null, Theme.key_actionBarDefaultIcon));
-        themeDescriptions.add(new ThemeDescription(actionBar, ThemeDescription.FLAG_AB_TITLECOLOR, null, null, null, null, Theme.key_actionBarDefaultTitle));
-        themeDescriptions.add(new ThemeDescription(actionBar, ThemeDescription.FLAG_AB_SELECTORCOLOR, null, null, null, null, Theme.key_actionBarDefaultSelector));
-
-        themeDescriptions.add(new ThemeDescription(listView, ThemeDescription.FLAG_SELECTOR, null, null, null, null, Theme.key_listSelector));
-
-        themeDescriptions.add(new ThemeDescription(listView, 0, new Class[]{View.class}, Theme.dividerPaint, null, null, Theme.key_divider));
-
-        themeDescriptions.add(new ThemeDescription(emptyView, ThemeDescription.FLAG_TEXTCOLOR, null, null, null, null, Theme.key_emptyListPlaceholder));
-        themeDescriptions.add(new ThemeDescription(emptyView, ThemeDescription.FLAG_PROGRESSBAR, null, null, null, null, Theme.key_progressCircle));
-
-        themeDescriptions.add(new ThemeDescription(listView, 0, new Class[]{LoadingCell.class}, new String[]{"progressBar"}, null, null, null, Theme.key_progressCircle));
-
-        themeDescriptions.add(new ThemeDescription(listView, ThemeDescription.FLAG_BACKGROUNDFILTER, new Class[]{TextInfoPrivacyCell.class}, null, null, null, Theme.key_windowBackgroundGrayShadow));
-        themeDescriptions.add(new ThemeDescription(listView, 0, new Class[]{TextInfoPrivacyCell.class}, new String[]{"textView"}, null, null, null, Theme.key_windowBackgroundWhiteGrayText4));
-
-        themeDescriptions.add(new ThemeDescription(floatingButton, ThemeDescription.FLAG_IMAGECOLOR, null, null, null, null, Theme.key_chats_actionIcon));
-        themeDescriptions.add(new ThemeDescription(floatingButton, ThemeDescription.FLAG_BACKGROUNDFILTER, null, null, null, null, Theme.key_chats_actionBackground));
-        themeDescriptions.add(new ThemeDescription(floatingButton, ThemeDescription.FLAG_BACKGROUNDFILTER | ThemeDescription.FLAG_DRAWABLESELECTEDSTATE, null, null, null, null, Theme.key_chats_actionPressedBackground));
-
-        themeDescriptions.add(new ThemeDescription(listView, 0, new Class[]{CustomCell.class}, new String[]{"imageView"}, null, null, null, Theme.key_featuredStickers_addButton));
-        themeDescriptions.add(new ThemeDescription(listView, 0, new Class[]{CustomCell.class}, null, new Drawable[]{Theme.dialogs_verifiedCheckDrawable}, null, Theme.key_chats_verifiedCheck));
-        themeDescriptions.add(new ThemeDescription(listView, 0, new Class[]{CustomCell.class}, null, new Drawable[]{Theme.dialogs_verifiedDrawable}, null, Theme.key_chats_verifiedBackground));
-        themeDescriptions.add(new ThemeDescription(listView, 0, new Class[]{CustomCell.class}, Theme.dialogs_offlinePaint, null, null, Theme.key_windowBackgroundWhiteGrayText3));
-        themeDescriptions.add(new ThemeDescription(listView, 0, new Class[]{CustomCell.class}, Theme.dialogs_onlinePaint, null, null, Theme.key_windowBackgroundWhiteBlueText3));
-        themeDescriptions.add(new ThemeDescription(listView, 0, new Class[]{CustomCell.class}, null, new Paint[]{Theme.dialogs_namePaint[0], Theme.dialogs_namePaint[1], Theme.dialogs_searchNamePaint}, null, null, Theme.key_chats_name));
-        themeDescriptions.add(new ThemeDescription(listView, 0, new Class[]{CustomCell.class}, null, new Paint[]{Theme.dialogs_nameEncryptedPaint[0], Theme.dialogs_nameEncryptedPaint[1], Theme.dialogs_searchNameEncryptedPaint}, null, null, Theme.key_chats_secretName));
-        themeDescriptions.add(new ThemeDescription(listView, 0, new Class[]{CustomCell.class}, null, Theme.avatarDrawables, null, Theme.key_avatar_text));
-        themeDescriptions.add(new ThemeDescription(null, 0, null, null, null, cellDelegate, Theme.key_avatar_backgroundRed));
-        themeDescriptions.add(new ThemeDescription(null, 0, null, null, null, cellDelegate, Theme.key_avatar_backgroundOrange));
-        themeDescriptions.add(new ThemeDescription(null, 0, null, null, null, cellDelegate, Theme.key_avatar_backgroundViolet));
-        themeDescriptions.add(new ThemeDescription(null, 0, null, null, null, cellDelegate, Theme.key_avatar_backgroundGreen));
-        themeDescriptions.add(new ThemeDescription(null, 0, null, null, null, cellDelegate, Theme.key_avatar_backgroundCyan));
-        themeDescriptions.add(new ThemeDescription(null, 0, null, null, null, cellDelegate, Theme.key_avatar_backgroundBlue));
-        themeDescriptions.add(new ThemeDescription(null, 0, null, null, null, cellDelegate, Theme.key_avatar_backgroundPink));
-
-        themeDescriptions.add(new ThemeDescription(listView, 0, new Class[]{View.class}, null, new Drawable[]{greenDrawable, greenDrawable2, Theme.calllog_msgCallUpRedDrawable, Theme.calllog_msgCallDownRedDrawable}, null, Theme.key_calls_callReceivedGreenIcon));
-        themeDescriptions.add(new ThemeDescription(listView, 0, new Class[]{View.class}, null, new Drawable[]{redDrawable, Theme.calllog_msgCallUpGreenDrawable, Theme.calllog_msgCallDownGreenDrawable}, null, Theme.key_calls_callReceivedRedIcon));
-		themeDescriptions.add(new ThemeDescription(flickerLoadingView, ThemeDescription.FLAG_BACKGROUND, null, null, null, null, Theme.key_windowBackgroundWhite));
-
-        return themeDescriptions;
-    }
-
-=======
->>>>>>> dd2b001b
 	@Override
 	protected void onTransitionAnimationStart(boolean isOpen, boolean backward) {
 		super.onTransitionAnimationStart(isOpen, backward);
