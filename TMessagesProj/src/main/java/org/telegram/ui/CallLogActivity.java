package org.telegram.ui;

import android.animation.Animator;
import android.animation.AnimatorListenerAdapter;
import android.animation.AnimatorSet;
import android.animation.ObjectAnimator;
import android.animation.StateListAnimator;
import android.annotation.SuppressLint;
import android.content.Context;
import android.content.DialogInterface;
import android.content.pm.PackageManager;
import android.graphics.Outline;
import android.graphics.Paint;
import android.graphics.PorterDuff;
import android.graphics.PorterDuffColorFilter;
import android.graphics.drawable.Drawable;
import android.os.Build;
import android.os.Bundle;
import android.text.SpannableString;
import android.text.TextUtils;
import android.text.style.ImageSpan;
import android.util.TypedValue;
import android.view.Gravity;
import android.view.View;
import android.view.ViewGroup;
import android.view.ViewOutlineProvider;
import android.view.ViewTreeObserver;
import android.view.animation.AccelerateDecelerateInterpolator;
import android.widget.FrameLayout;
import android.widget.ImageView;
import android.widget.TextView;

import androidx.recyclerview.widget.LinearLayoutManager;
import androidx.recyclerview.widget.RecyclerView;

import org.telegram.messenger.AndroidUtilities;
import org.telegram.messenger.ChatObject;
import org.telegram.messenger.LocaleController;
import org.telegram.messenger.MessageObject;
import org.telegram.messenger.NotificationCenter;
import org.telegram.messenger.R;
import org.telegram.tgnet.ConnectionsManager;
import org.telegram.tgnet.TLRPC;
import org.telegram.ui.ActionBar.ActionBar;
import org.telegram.ui.ActionBar.ActionBarMenu;
import org.telegram.ui.ActionBar.ActionBarMenuItem;
import org.telegram.ui.ActionBar.AlertDialog;
import org.telegram.ui.ActionBar.BackDrawable;
import org.telegram.ui.ActionBar.BaseFragment;
import org.telegram.ui.ActionBar.Theme;
import org.telegram.ui.ActionBar.ThemeDescription;
import org.telegram.ui.Cells.CheckBoxCell;
import org.telegram.ui.Cells.HeaderCell;
import org.telegram.ui.Cells.LoadingCell;
import org.telegram.ui.Cells.LocationCell;
import org.telegram.ui.Cells.ProfileSearchCell;
import org.telegram.ui.Cells.ShadowSectionCell;
import org.telegram.ui.Cells.TextInfoPrivacyCell;
import org.telegram.ui.Components.CheckBox2;
import org.telegram.ui.Components.CombinedDrawable;
import org.telegram.ui.Components.FlickerLoadingView;
import org.telegram.ui.Components.LayoutHelper;
import org.telegram.ui.Components.NumberTextView;
import org.telegram.ui.Components.ProgressButton;
import org.telegram.ui.Components.RLottieImageView;
import org.telegram.ui.Components.RecyclerListView;
import org.telegram.ui.Components.voip.VoIPHelper;

import java.util.ArrayList;
import java.util.Iterator;

import androidx.collection.LongSparseArray;
import androidx.annotation.Nullable;
import androidx.recyclerview.widget.LinearLayoutManager;
import androidx.recyclerview.widget.RecyclerView;

public class CallLogActivity extends BaseFragment implements NotificationCenter.NotificationCenterDelegate {

    private ListAdapter listViewAdapter;
    private EmptyTextProgressView emptyView;
    private LinearLayoutManager layoutManager;
    private RecyclerListView listView;
    private ImageView floatingButton;
	private FlickerLoadingView flickerLoadingView;

	private NumberTextView selectedDialogsCountTextView;
	private ArrayList<View> actionModeViews = new ArrayList<>();

	private ActionBarMenuItem otherItem;

    private ArrayList<CallLogRow> calls = new ArrayList<>();
    private boolean loading;
    private boolean firstLoaded;
    private boolean endReached;

	private ProgressButton waitingForLoadButton;

	private ArrayList<Long> activeGroupCalls;

	private ArrayList<Integer> selectedIds = new ArrayList<>();

    private int prevPosition;
    private int prevTop;
    private boolean scrollUpdated;
    private boolean floatingHidden;
    private final AccelerateDecelerateInterpolator floatingInterpolator = new AccelerateDecelerateInterpolator();

    private Drawable greenDrawable;
    private Drawable greenDrawable2;
    private Drawable redDrawable;
    private ImageSpan iconOut, iconIn, iconMissed;
    private TLRPC.User lastCallUser;
	private TLRPC.Chat lastCallChat;

	private Long waitingForCallChatId;

	private boolean openTransitionStarted;

    private static final int TYPE_OUT = 0;
    private static final int TYPE_IN = 1;
    private static final int TYPE_MISSED = 2;

	private static final int delete_all_calls = 1;
	private static final int delete = 2;

	private static class EmptyTextProgressView extends FrameLayout {

		private TextView emptyTextView1;
		private TextView emptyTextView2;
		private View progressView;
		private RLottieImageView imageView;

		public EmptyTextProgressView(Context context) {
			this(context, null);
		}

		public EmptyTextProgressView(Context context, View progressView) {
			super(context);

			addView(progressView, LayoutHelper.createFrame(LayoutHelper.MATCH_PARENT, LayoutHelper.MATCH_PARENT));
			this.progressView = progressView;

			imageView = new RLottieImageView(context);
			imageView.setAnimation(R.raw.utyan_call, 120, 120);
			imageView.setAutoRepeat(false);
			addView(imageView, LayoutHelper.createFrame(140, 140, Gravity.CENTER, 52, 4, 52, 60));
			imageView.setOnClickListener(v -> {
				if (!imageView.isPlaying()) {
					imageView.setProgress(0.0f);
					imageView.playAnimation();
				}
			});

			emptyTextView1 = new TextView(context);
			emptyTextView1.setTextColor(Theme.getColor(Theme.key_windowBackgroundWhiteBlackText));
			emptyTextView1.setText(LocaleController.getString("NoRecentCalls", R.string.NoRecentCalls));
			emptyTextView1.setTextSize(TypedValue.COMPLEX_UNIT_DIP, 20);
			emptyTextView1.setTypeface(AndroidUtilities.getTypeface("fonts/rmedium.ttf"));
			emptyTextView1.setGravity(Gravity.CENTER);
			addView(emptyTextView1, LayoutHelper.createFrame(LayoutHelper.MATCH_PARENT, LayoutHelper.WRAP_CONTENT, Gravity.CENTER, 17, 40, 17, 0));

			emptyTextView2 = new TextView(context);
			String help = LocaleController.getString("NoRecentCallsInfo", R.string.NoRecentCallsInfo);
			if (AndroidUtilities.isTablet() && !AndroidUtilities.isSmallTablet()) {
				help = help.replace('\n', ' ');
			}
			emptyTextView2.setText(help);
			emptyTextView2.setTextColor(Theme.getColor(Theme.key_emptyListPlaceholder));
			emptyTextView2.setTextSize(TypedValue.COMPLEX_UNIT_DIP, 14);
			emptyTextView2.setGravity(Gravity.CENTER);
			emptyTextView2.setLineSpacing(AndroidUtilities.dp(2), 1);
			addView(emptyTextView2, LayoutHelper.createFrame(LayoutHelper.MATCH_PARENT, LayoutHelper.WRAP_CONTENT, Gravity.CENTER, 17, 80, 17, 0));

			progressView.setAlpha(0f);
			imageView.setAlpha(0f);
			emptyTextView1.setAlpha(0f);
			emptyTextView2.setAlpha(0f);

			setOnTouchListener((v, event) -> true);
		}

		public void showProgress() {
			imageView.animate().alpha(0f).setDuration(150).start();
			emptyTextView1.animate().alpha(0f).setDuration(150).start();
			emptyTextView2.animate().alpha(0f).setDuration(150).start();
			progressView.animate().alpha(1f).setDuration(150).start();
		}

		public void showTextView() {
			imageView.animate().alpha(1f).setDuration(150).start();
			emptyTextView1.animate().alpha(1f).setDuration(150).start();
			emptyTextView2.animate().alpha(1f).setDuration(150).start();
			progressView.animate().alpha(0f).setDuration(150).start();
			imageView.playAnimation();
		}

		@Override
		public boolean hasOverlappingRendering() {
			return false;
		}
	}

    @Override
    @SuppressWarnings("unchecked")
    public void didReceivedNotification(int id, int account, Object... args) {
		if (id == NotificationCenter.didReceiveNewMessages) {
			if (!firstLoaded) {
				return;
			}
<<<<<<< HEAD
            boolean scheduled = (Boolean) args[2];
            if (scheduled) {
                return;
            }
            ArrayList<MessageObject> arr = (ArrayList<MessageObject>) args[1];
            for (MessageObject msg : arr) {
                if (msg.messageOwner.action instanceof TLRPC.TL_messageActionPhoneCall) {
                    int fromId = msg.getFromChatId();
					int userID = fromId == getUserConfig().getClientUserId() ? msg.messageOwner.peer_id.user_id : fromId;
=======
			boolean scheduled = (Boolean) args[2];
			if (scheduled) {
				return;
			}
			ArrayList<MessageObject> arr = (ArrayList<MessageObject>) args[1];
			for (MessageObject msg : arr) {
				if (msg.messageOwner.action instanceof TLRPC.TL_messageActionPhoneCall) {
					long fromId = msg.getFromChatId();
					long userID = fromId == getUserConfig().getClientUserId() ? msg.messageOwner.peer_id.user_id : fromId;
>>>>>>> 418f478a
					int callType = fromId == getUserConfig().getClientUserId() ? TYPE_OUT : TYPE_IN;
                    TLRPC.PhoneCallDiscardReason reason = msg.messageOwner.action.reason;
                    if (callType == TYPE_IN && (reason instanceof TLRPC.TL_phoneCallDiscardReasonMissed || reason instanceof TLRPC.TL_phoneCallDiscardReasonBusy)) {
                        callType = TYPE_MISSED;
                    }
                    if (calls.size() > 0) {
                        CallLogRow topRow = calls.get(0);
                        if (topRow.user.id == userID && topRow.type == callType) {
                            topRow.calls.add(0, msg.messageOwner);
                            listViewAdapter.notifyItemChanged(0);
                            continue;
                        }
                    }
                    CallLogRow row = new CallLogRow();
                    row.calls = new ArrayList<>();
                    row.calls.add(msg.messageOwner);
					row.user = getMessagesController().getUser(userID);
                    row.type = callType;
                    row.video = msg.isVideoCall();calls.add(0, row);
                    listViewAdapter.notifyItemInserted(0);
                }
            }
			if (otherItem != null) {
				otherItem.setVisibility(calls.isEmpty() ? View.GONE : View.VISIBLE);
			}
		} else if (id == NotificationCenter.messagesDeleted) {
			if (!firstLoaded) {
				return;
			}
<<<<<<< HEAD
            boolean scheduled = (Boolean) args[2];
            if (scheduled) {
                return;
            }
            boolean didChange = false;
            ArrayList<Integer> ids = (ArrayList<Integer>) args[0];
            Iterator<CallLogRow> itrtr = calls.iterator();
            while (itrtr.hasNext()) {
                CallLogRow row = itrtr.next();
                Iterator<TLRPC.Message> msgs = row.calls.iterator();
                while (msgs.hasNext()) {
                    TLRPC.Message msg = msgs.next();
                    if (ids.contains(msg.id)) {
                        didChange = true;
                        msgs.remove();
                    }
                }
                if (row.calls.size() == 0)
                    itrtr.remove();
            }
=======
			boolean scheduled = (Boolean) args[2];
			if (scheduled) {
				return;
			}
			boolean didChange = false;
			ArrayList<Integer> ids = (ArrayList<Integer>) args[0];
			Iterator<CallLogRow> itrtr = calls.iterator();
			while (itrtr.hasNext()) {
				CallLogRow row = itrtr.next();
				Iterator<TLRPC.Message> msgs = row.calls.iterator();
				while (msgs.hasNext()) {
					TLRPC.Message msg = msgs.next();
					if (ids.contains(msg.id)) {
						didChange = true;
						msgs.remove();
					}
				}
				if (row.calls.size() == 0) {
					itrtr.remove();
				}
			}
>>>>>>> 418f478a
			if (didChange && listViewAdapter != null) {
                listViewAdapter.notifyDataSetChanged();
        }
		} else if (id == NotificationCenter.activeGroupCallsUpdated) {
			activeGroupCalls = getMessagesController().getActiveGroupCalls();
			if (listViewAdapter != null) {
				listViewAdapter.notifyDataSetChanged();
			}
		} else if (id == NotificationCenter.chatInfoDidLoad) {
			if (waitingForCallChatId == null) {
				return;
			}
			TLRPC.ChatFull chatFull = (TLRPC.ChatFull) args[0];
			if (chatFull.id == waitingForCallChatId) {
				ChatObject.Call groupCall = getMessagesController().getGroupCall(waitingForCallChatId, true);
				if (groupCall != null) {
					if (waitingForLoadButton != null) {
						waitingForLoadButton.setDrawProgress(false, false);
					}
					VoIPHelper.startCall(lastCallChat, null, null, false, getParentActivity(), CallLogActivity.this, getAccountInstance());
					waitingForCallChatId = null;
				}
			}
		} else if (id == NotificationCenter.groupCallUpdated) {
			if (waitingForCallChatId == null) {
				return;
			}
			Long chatId = (Long) args[0];
			if (waitingForCallChatId.equals(chatId)) {
				if (waitingForLoadButton != null) {
					waitingForLoadButton.setDrawProgress(false, false);
				}
				VoIPHelper.startCall(lastCallChat, null, null, false, getParentActivity(), CallLogActivity.this, getAccountInstance());
				waitingForCallChatId = null;
			}
    }
	}

	private class CallCell extends FrameLayout {

        private ImageView imageView;
        private ProfileSearchCell profileSearchCell;
		private CheckBox2 checkBox;

		public CallCell(Context context) {
            super(context);

            setBackgroundColor(Theme.getColor(Theme.key_windowBackgroundWhite));

            profileSearchCell = new ProfileSearchCell(context);
            profileSearchCell.setPadding(LocaleController.isRTL ? AndroidUtilities.dp(32) : 0, 0, LocaleController.isRTL ? 0 : AndroidUtilities.dp(32), 0);
            profileSearchCell.setSublabelOffset(AndroidUtilities.dp(LocaleController.isRTL ? 2 : -2), -AndroidUtilities.dp(4));
            addView(profileSearchCell, LayoutHelper.createFrame(LayoutHelper.MATCH_PARENT, LayoutHelper.MATCH_PARENT));

            imageView = new ImageView(context);

            imageView.setAlpha(214);
            imageView.setColorFilter(new PorterDuffColorFilter(Theme.getColor(Theme.key_featuredStickers_addButton), PorterDuff.Mode.SRC_IN));
            imageView.setBackgroundDrawable(Theme.createSelectorDrawable(Theme.getColor(Theme.key_listSelector), 1));
            imageView.setScaleType(ImageView.ScaleType.CENTER);
			imageView.setOnClickListener(v -> {
				CallLogRow row = (CallLogRow) v.getTag();
				TLRPC.UserFull userFull = getMessagesController().getUserFull(row.user.id);
				VoIPHelper.startCall(lastCallUser = row.user, row.video, row.video || userFull != null && userFull.video_calls_available, getParentActivity(), null, getAccountInstance());
			});
            imageView.setContentDescription(LocaleController.getString("Call", R.string.Call));
            addView(imageView, LayoutHelper.createFrame(48, 48, (LocaleController.isRTL ? Gravity.LEFT : Gravity.RIGHT) | Gravity.CENTER_VERTICAL, 8, 0, 8, 0));

			checkBox = new CheckBox2(context, 21);
			checkBox.setColor(null, Theme.key_windowBackgroundWhite, Theme.key_checkboxCheck);
			checkBox.setDrawUnchecked(false);
			checkBox.setDrawBackgroundAsArc(3);
			addView(checkBox, LayoutHelper.createFrame(24, 24, (LocaleController.isRTL ? Gravity.RIGHT : Gravity.LEFT) | Gravity.TOP, 42, 32, 42, 0));
		}

		public void setChecked(boolean checked, boolean animated) {
			if (checkBox == null) {
				return;
			}
			checkBox.setChecked(checked, animated);
        }
    }

	private class GroupCallCell extends FrameLayout {

		private ProfileSearchCell profileSearchCell;
		private ProgressButton button;
		private TLRPC.Chat currentChat;

		public GroupCallCell(Context context) {
			super(context);

			setBackgroundColor(Theme.getColor(Theme.key_windowBackgroundWhite));

			String text = LocaleController.getString("VoipChatJoin", R.string.VoipChatJoin);
			button = new ProgressButton(context);
			int width = (int) Math.ceil(button.getPaint().measureText(text));

			profileSearchCell = new ProfileSearchCell(context);
			profileSearchCell.setPadding(LocaleController.isRTL ? (AndroidUtilities.dp(28 + 16) + width) : 0, 0, LocaleController.isRTL ? 0 : (AndroidUtilities.dp(28 + 16) + width), 0);
			profileSearchCell.setSublabelOffset(0, -AndroidUtilities.dp(1));
			addView(profileSearchCell, LayoutHelper.createFrame(LayoutHelper.MATCH_PARENT, LayoutHelper.MATCH_PARENT));

			button.setText(text);
			button.setTextColor(Theme.getColor(Theme.key_featuredStickers_buttonText));
			button.setProgressColor(Theme.getColor(Theme.key_featuredStickers_buttonProgress));
			button.setBackgroundRoundRect(Theme.getColor(Theme.key_featuredStickers_addButton), Theme.getColor(Theme.key_featuredStickers_addButtonPressed));
			addView(button, LayoutHelper.createFrameRelatively(LayoutHelper.WRAP_CONTENT, 28, Gravity.TOP | Gravity.END, 0, 18, 14, 0));
			button.setOnClickListener(v -> {
				if (waitingForLoadButton != null) {
					waitingForLoadButton.setDrawProgress(false, true);
				}
				Long tag = (Long) v.getTag();
				ChatObject.Call call = getMessagesController().getGroupCall(tag, false);
				lastCallChat = getMessagesController().getChat(tag);
				if (call != null) {
					VoIPHelper.startCall(lastCallChat, null, null, false, getParentActivity(), CallLogActivity.this, getAccountInstance());
				} else {
					waitingForCallChatId = tag;
					getMessagesController().loadFullChat(tag, 0, true);
					button.setDrawProgress(true, true);
					waitingForLoadButton = button;
        }
			});
		}

		public void setChat(TLRPC.Chat chat) {
			currentChat = chat;
		}
	}

    @Override
    public boolean onFragmentCreate() {
        super.onFragmentCreate();
        getCalls(0, 50);
		activeGroupCalls = getMessagesController().getActiveGroupCalls();

		getNotificationCenter().addObserver(this, NotificationCenter.didReceiveNewMessages);
		getNotificationCenter().addObserver(this, NotificationCenter.messagesDeleted);
		getNotificationCenter().addObserver(this, NotificationCenter.activeGroupCallsUpdated);
		getNotificationCenter().addObserver(this, NotificationCenter.chatInfoDidLoad);
		getNotificationCenter().addObserver(this, NotificationCenter.groupCallUpdated);

        return true;
    }

    @Override
    public void onFragmentDestroy() {
        super.onFragmentDestroy();
		getNotificationCenter().removeObserver(this, NotificationCenter.didReceiveNewMessages);
		getNotificationCenter().removeObserver(this, NotificationCenter.messagesDeleted);
		getNotificationCenter().removeObserver(this, NotificationCenter.activeGroupCallsUpdated);
		getNotificationCenter().removeObserver(this, NotificationCenter.chatInfoDidLoad);
		getNotificationCenter().removeObserver(this, NotificationCenter.groupCallUpdated);
    }

    @Override
    public View createView(Context context) {
        greenDrawable = getParentActivity().getResources().getDrawable(R.drawable.ic_call_made_green_18dp).mutate();
        greenDrawable.setBounds(0, 0, greenDrawable.getIntrinsicWidth(), greenDrawable.getIntrinsicHeight());
        greenDrawable.setColorFilter(new PorterDuffColorFilter(Theme.getColor(Theme.key_calls_callReceivedGreenIcon), PorterDuff.Mode.SRC_IN));
        iconOut = new ImageSpan(greenDrawable, ImageSpan.ALIGN_BOTTOM);
        greenDrawable2 = getParentActivity().getResources().getDrawable(R.drawable.ic_call_received_green_18dp).mutate();
        greenDrawable2.setBounds(0, 0, greenDrawable2.getIntrinsicWidth(), greenDrawable2.getIntrinsicHeight());
        greenDrawable2.setColorFilter(new PorterDuffColorFilter(Theme.getColor(Theme.key_calls_callReceivedGreenIcon), PorterDuff.Mode.SRC_IN));
        iconIn = new ImageSpan(greenDrawable2, ImageSpan.ALIGN_BOTTOM);
        redDrawable = getParentActivity().getResources().getDrawable(R.drawable.ic_call_received_green_18dp).mutate();
        redDrawable.setBounds(0, 0, redDrawable.getIntrinsicWidth(), redDrawable.getIntrinsicHeight());
        redDrawable.setColorFilter(new PorterDuffColorFilter(Theme.getColor(Theme.key_calls_callReceivedRedIcon), PorterDuff.Mode.SRC_IN));
        iconMissed = new ImageSpan(redDrawable, ImageSpan.ALIGN_BOTTOM);

		actionBar.setBackButtonDrawable(new BackDrawable(false));
        actionBar.setAllowOverlayTitle(true);
        actionBar.setTitle(LocaleController.getString("Calls", R.string.Calls));
        actionBar.setActionBarMenuOnItemClick(new ActionBar.ActionBarMenuOnItemClick() {
            @Override
            public void onItemClick(int id) {
                if (id == -1) {
					if (actionBar.isActionModeShowed()) {
						hideActionMode(true);
					} else {
                    finishFragment();
                }
				} else if (id == delete_all_calls) {
					showDeleteAlert(true);
				} else if (id == delete) {
					showDeleteAlert(false);
				}
            }
        });

		ActionBarMenu menu = actionBar.createMenu();
		otherItem = menu.addItem(10, R.drawable.ic_ab_other);
		otherItem.setContentDescription(LocaleController.getString("AccDescrMoreOptions", R.string.AccDescrMoreOptions));
		otherItem.addSubItem(delete_all_calls, R.drawable.baseline_delete_sweep_24, LocaleController.getString("DeleteAllCalls", R.string.DeleteAllCalls));

        fragmentView = new FrameLayout(context);
        fragmentView.setBackgroundColor(Theme.getColor(Theme.key_windowBackgroundGray));
        FrameLayout frameLayout = (FrameLayout) fragmentView;

		flickerLoadingView = new FlickerLoadingView(context);
		flickerLoadingView.setViewType(FlickerLoadingView.CALL_LOG_TYPE);
		flickerLoadingView.setBackgroundColor(Theme.getColor(Theme.key_windowBackgroundWhite));
		flickerLoadingView.showDate(false);
		emptyView = new EmptyTextProgressView(context, flickerLoadingView);
        frameLayout.addView(emptyView, LayoutHelper.createFrame(LayoutHelper.MATCH_PARENT, LayoutHelper.MATCH_PARENT));

        listView = new RecyclerListView(context);
        listView.setEmptyView(emptyView);
        listView.setLayoutManager(layoutManager = new LinearLayoutManager(context, LinearLayoutManager.VERTICAL, false));
        listView.setAdapter(listViewAdapter = new ListAdapter(context));
        listView.setVerticalScrollbarPosition(LocaleController.isRTL ? RecyclerListView.SCROLLBAR_POSITION_LEFT : RecyclerListView.SCROLLBAR_POSITION_RIGHT);
        frameLayout.addView(listView, LayoutHelper.createFrame(LayoutHelper.MATCH_PARENT, LayoutHelper.MATCH_PARENT));

        listView.setOnItemClickListener((view, position) -> {
			if (view instanceof CallCell) {
				CallLogRow row = calls.get(position - listViewAdapter.callsStartRow);
				if (actionBar.isActionModeShowed()) {
					addOrRemoveSelectedDialog(row.calls, (CallCell) view);
<<<<<<< HEAD
			} else {
            Bundle args = new Bundle();
            args.putInt("user_id", row.user.id);
            args.putInt("message_id", row.calls.get(0).id);
=======
				} else {
					Bundle args = new Bundle();
					args.putLong("user_id", row.user.id);
					args.putInt("message_id", row.calls.get(0).id);
>>>>>>> 418f478a
					getNotificationCenter().postNotificationName(NotificationCenter.closeChats);
					presentFragment(new ChatActivity(args), true);
				}
			} else if (view instanceof GroupCallCell) {
				GroupCallCell cell = (GroupCallCell) view;
				Bundle args = new Bundle();
				args.putLong("chat_id", cell.currentChat.id);
				getNotificationCenter().postNotificationName(NotificationCenter.closeChats);
            presentFragment(new ChatActivity(args), true);
			}
        });
        listView.setOnItemLongClickListener((view, position) -> {
			if (view instanceof CallCell) {
				addOrRemoveSelectedDialog(calls.get(position - listViewAdapter.callsStartRow).calls, (CallCell) view);
            return true;
			}
			return false;
        });
        listView.setOnScrollListener(new RecyclerView.OnScrollListener() {
            @Override
            public void onScrolled(RecyclerView recyclerView, int dx, int dy) {
                int firstVisibleItem = layoutManager.findFirstVisibleItemPosition();
                int visibleItemCount = firstVisibleItem == RecyclerView.NO_POSITION ? 0 : Math.abs(layoutManager.findLastVisibleItemPosition() - firstVisibleItem) + 1;
                if (visibleItemCount > 0) {
                    int totalItemCount = listViewAdapter.getItemCount();
                    if (!endReached && !loading && !calls.isEmpty() && firstVisibleItem + visibleItemCount >= totalItemCount - 5) {
                        final CallLogRow row = calls.get(calls.size() - 1);
                        AndroidUtilities.runOnUIThread(() -> getCalls(row.calls.get(row.calls.size() - 1).id, 100));
                    }
                }

                if (floatingButton.getVisibility() != View.GONE) {
                    final View topChild = recyclerView.getChildAt(0);
                    int firstViewTop = 0;
                    if (topChild != null) {
                        firstViewTop = topChild.getTop();
                    }
                    boolean goingDown;
                    boolean changed = true;
                    if (prevPosition == firstVisibleItem) {
                        final int topDelta = prevTop - firstViewTop;
                        goingDown = firstViewTop < prevTop;
                        changed = Math.abs(topDelta) > 1;
                    } else {
                        goingDown = firstVisibleItem > prevPosition;
                    }
                    if (changed && scrollUpdated) {
                        hideFloatingButton(goingDown);
                    }
                    prevPosition = firstVisibleItem;
                    prevTop = firstViewTop;
                    scrollUpdated = true;
                }
            }
        });

        if (loading) {
            emptyView.showProgress();
        } else {
            emptyView.showTextView();
        }

        floatingButton = new ImageView(context);
        floatingButton.setVisibility(View.VISIBLE);
        floatingButton.setScaleType(ImageView.ScaleType.CENTER);

        Drawable drawable = Theme.createSimpleSelectorCircleDrawable(AndroidUtilities.dp(56), Theme.getColor(Theme.key_chats_actionBackground), Theme.getColor(Theme.key_chats_actionPressedBackground));
        if (Build.VERSION.SDK_INT < 21) {
            Drawable shadowDrawable = context.getResources().getDrawable(R.drawable.floating_shadow).mutate();
            shadowDrawable.setColorFilter(new PorterDuffColorFilter(0xff000000, PorterDuff.Mode.SRC_IN));
            CombinedDrawable combinedDrawable = new CombinedDrawable(shadowDrawable, drawable, 0, 0);
            combinedDrawable.setIconSize(AndroidUtilities.dp(56), AndroidUtilities.dp(56));
            drawable = combinedDrawable;
        }
        floatingButton.setBackgroundDrawable(drawable);
        floatingButton.setColorFilter(new PorterDuffColorFilter(Theme.getColor(Theme.key_chats_actionIcon), PorterDuff.Mode.SRC_IN));
        floatingButton.setImageResource(R.drawable.ic_call);
        floatingButton.setContentDescription(LocaleController.getString("Call", R.string.Call));
        if (Build.VERSION.SDK_INT >= 21) {
            StateListAnimator animator = new StateListAnimator();
            animator.addState(new int[]{android.R.attr.state_pressed}, ObjectAnimator.ofFloat(floatingButton, "translationZ", AndroidUtilities.dp(2), AndroidUtilities.dp(4)).setDuration(200));
            animator.addState(new int[]{}, ObjectAnimator.ofFloat(floatingButton, "translationZ", AndroidUtilities.dp(4), AndroidUtilities.dp(2)).setDuration(200));
            floatingButton.setStateListAnimator(animator);
            floatingButton.setOutlineProvider(new ViewOutlineProvider() {
                @SuppressLint("NewApi")
                @Override
                public void getOutline(View view, Outline outline) {
                    outline.setOval(0, 0, AndroidUtilities.dp(56), AndroidUtilities.dp(56));
                }
            });
        }
        frameLayout.addView(floatingButton, LayoutHelper.createFrame(Build.VERSION.SDK_INT >= 21 ? 56 : 60, Build.VERSION.SDK_INT >= 21 ? 56 : 60, (LocaleController.isRTL ? Gravity.LEFT : Gravity.RIGHT) | Gravity.BOTTOM, LocaleController.isRTL ? 14 : 0, 0, LocaleController.isRTL ? 0 : 14, 14));
        floatingButton.setOnClickListener(v -> {
            Bundle args = new Bundle();
            args.putBoolean("destroyAfterSelect", true);
            args.putBoolean("returnAsResult", true);
            args.putBoolean("onlyUsers", true);
            args.putBoolean("allowSelf", false);
            ContactsActivity contactsFragment = new ContactsActivity(args);
            contactsFragment.setDelegate((user, param, activity) -> {
				TLRPC.UserFull userFull = getMessagesController().getUserFull(user.id);
				VoIPHelper.startCall(lastCallUser = user, false, userFull != null && userFull.video_calls_available, getParentActivity(), null, getAccountInstance());
			});
            presentFragment(contactsFragment);
        });

        return fragmentView;
    }

	private void showDeleteAlert(boolean all) {
		AlertDialog.Builder builder = new AlertDialog.Builder(getParentActivity());

		if (all) {
			builder.setTitle(LocaleController.getString("DeleteAllCalls", R.string.DeleteAllCalls));
			builder.setMessage(LocaleController.getString("DeleteAllCallsText", R.string.DeleteAllCallsText));
		} else {
			builder.setTitle(LocaleController.getString("DeleteCalls", R.string.DeleteCalls));
			builder.setMessage(LocaleController.getString("DeleteSelectedCallsText", R.string.DeleteSelectedCallsText));
		}
		final boolean[] checks = new boolean[]{false};
		FrameLayout frameLayout = new FrameLayout(getParentActivity());
		CheckBoxCell cell = new CheckBoxCell(getParentActivity(), 1);
		cell.setBackgroundDrawable(Theme.getSelectorDrawable(false));
		cell.setText(LocaleController.getString("DeleteCallsForEveryone", R.string.DeleteCallsForEveryone), "", false, false);
		cell.setPadding(LocaleController.isRTL ? AndroidUtilities.dp(8) : 0, 0, LocaleController.isRTL ? 0 : AndroidUtilities.dp(8), 0);
		frameLayout.addView(cell, LayoutHelper.createFrame(LayoutHelper.MATCH_PARENT, 48, Gravity.TOP | Gravity.LEFT, 8, 0, 8, 0));
		cell.setOnClickListener(v -> {
			CheckBoxCell cell1 = (CheckBoxCell) v;
			checks[0] = !checks[0];
			cell1.setChecked(checks[0], true);
		});
		builder.setView(frameLayout);
		builder.setPositiveButton(LocaleController.getString("Delete", R.string.Delete), (dialogInterface, i) -> {
			if (all) {
				deleteAllMessages(checks[0]);
				calls.clear();
				loading = false;
				endReached = true;
				otherItem.setVisibility(View.GONE);
				listViewAdapter.notifyDataSetChanged();
			} else {
				getMessagesController().deleteMessages(new ArrayList<>(selectedIds), null, null, 0, checks[0], false);
			}
			hideActionMode(false);
		});
		builder.setNegativeButton(LocaleController.getString("Cancel", R.string.Cancel), null);
		AlertDialog alertDialog = builder.create();
		showDialog(alertDialog);
		TextView button = (TextView) alertDialog.getButton(DialogInterface.BUTTON_POSITIVE);
		if (button != null) {
			button.setTextColor(Theme.getColor(Theme.key_dialogTextRed2));
		}
	}

	private void deleteAllMessages(boolean revoke) {
		TLRPC.TL_messages_deletePhoneCallHistory req = new TLRPC.TL_messages_deletePhoneCallHistory();
		req.revoke = revoke;
		getConnectionsManager().sendRequest(req, (response, error) -> {
			if (response != null) {
				TLRPC.TL_messages_affectedFoundMessages res = (TLRPC.TL_messages_affectedFoundMessages) response;
				TLRPC.TL_updateDeleteMessages updateDeleteMessages = new TLRPC.TL_updateDeleteMessages();
				updateDeleteMessages.messages = res.messages;
				updateDeleteMessages.pts = res.pts;
				updateDeleteMessages.pts_count = res.pts_count;
				final TLRPC.TL_updates updates = new TLRPC.TL_updates();
				updates.updates.add(updateDeleteMessages);
				getMessagesController().processUpdates(updates, false);
				if (res.offset != 0) {
					deleteAllMessages(revoke);
				}
			}
		});
	}

	private void hideActionMode(boolean animated) {
		actionBar.hideActionMode();
		selectedIds.clear();
		for (int a = 0, N = listView.getChildCount(); a < N; a++) {
			View child = listView.getChildAt(a);
			if (child instanceof CallCell) {
				((CallCell) child).setChecked(false, animated);
			}
		}
	}

	private boolean isSelected(ArrayList<TLRPC.Message> messages) {
		for (int a = 0, N = messages.size(); a < N; a++) {
			if (selectedIds.contains(messages.get(a).id)) {
				return true;
			}
		}
		return false;
	}

	private void createActionMode() {
		if (actionBar.actionModeIsExist(null)) {
			return;
        }
        final ActionBarMenu actionMode = actionBar.createActionMode();

        selectedDialogsCountTextView = new NumberTextView(actionMode.getContext());
        selectedDialogsCountTextView.setTextSize(18);
        selectedDialogsCountTextView.setTypeface(AndroidUtilities.getTypeface("fonts/rmedium.ttf"));
        selectedDialogsCountTextView.setTextColor(Theme.getColor(Theme.key_actionBarActionModeDefaultIcon));
        actionMode.addView(selectedDialogsCountTextView, LayoutHelper.createLinear(0, LayoutHelper.MATCH_PARENT, 1.0f, 72, 0, 0, 0));
        selectedDialogsCountTextView.setOnTouchListener((v, event) -> true);

        actionModeViews.add(actionMode.addItemWithWidth(delete, R.drawable.baseline_delete_24, AndroidUtilities.dp(54), LocaleController.getString("Delete", R.string.Delete)));
    }

	private boolean addOrRemoveSelectedDialog(ArrayList<TLRPC.Message> messages, CallCell cell) {
		if (messages.isEmpty()) {
			return false;
		}
		if (isSelected(messages)) {
			for (int a = 0, N = messages.size(); a < N; a++) {
				selectedIds.remove((Integer) messages.get(a).id);
			}
			cell.setChecked(false, true);
			showOrUpdateActionMode();
			return false;
		} else {
			for (int a = 0, N = messages.size(); a < N; a++) {
				Integer id = messages.get(a).id;
				if (!selectedIds.contains(id)) {
					selectedIds.add(id);
				}
			}
			cell.setChecked(true, true);
			showOrUpdateActionMode();
			return true;
		}
	}

	private void showOrUpdateActionMode() {
		boolean updateAnimated = false;
		if (actionBar.isActionModeShowed()) {
			if (selectedIds.isEmpty()) {
				hideActionMode(true);
				return;
			}
			updateAnimated = true;
		} else {
			createActionMode();
			actionBar.showActionMode();

			AnimatorSet animatorSet = new AnimatorSet();
			ArrayList<Animator> animators = new ArrayList<>();
			for (int a = 0; a < actionModeViews.size(); a++) {
				View view = actionModeViews.get(a);
				view.setPivotY(ActionBar.getCurrentActionBarHeight() / 2);
				AndroidUtilities.clearDrawableAnimation(view);
				animators.add(ObjectAnimator.ofFloat(view, View.SCALE_Y, 0.1f, 1.0f));
			}
			animatorSet.playTogether(animators);
			animatorSet.setDuration(200);
			animatorSet.start();
		}
		selectedDialogsCountTextView.setNumber(selectedIds.size(), updateAnimated);
	}

    private void hideFloatingButton(boolean hide) {
        if (floatingHidden == hide) {
            return;
        }
        floatingHidden = hide;
        ObjectAnimator animator = ObjectAnimator.ofFloat(floatingButton, "translationY", floatingHidden ? AndroidUtilities.dp(100) : 0).setDuration(300);
        animator.setInterpolator(floatingInterpolator);
        floatingButton.setClickable(!hide);
        animator.start();
    }

    private void getCalls(int max_id, final int count) {
        if (loading) {
            return;
        }
        loading = true;
        if (emptyView != null && !firstLoaded) {
            emptyView.showProgress();
        }
        if (listViewAdapter != null) {
            listViewAdapter.notifyDataSetChanged();
        }
        TLRPC.TL_messages_search req = new TLRPC.TL_messages_search();
        req.limit = count;
        req.peer = new TLRPC.TL_inputPeerEmpty();
        req.filter = new TLRPC.TL_inputMessagesFilterPhoneCalls();
        req.q = "";
        req.offset_id = max_id;
		int reqId = getConnectionsManager().sendRequest(req, (response, error) -> AndroidUtilities.runOnUIThread(() -> {
			int oldCount = Math.max(listViewAdapter.callsStartRow, 0) + calls.size();
<<<<<<< HEAD
            if (error == null) {
                SparseArray<TLRPC.User> users = new SparseArray<>();
                TLRPC.messages_Messages msgs = (TLRPC.messages_Messages) response;
                endReached = msgs.messages.isEmpty();
                for (int a = 0; a < msgs.users.size(); a++) {
                    TLRPC.User user = msgs.users.get(a);
                    users.put(user.id, user);
                }
                CallLogRow currentRow = calls.size() > 0 ? calls.get(calls.size() - 1) : null;
                for (int a = 0; a < msgs.messages.size(); a++) {
                    TLRPC.Message msg = msgs.messages.get(a);
                    if (msg.action == null || msg.action instanceof TLRPC.TL_messageActionHistoryClear) {
                        continue;
                    }
					int callType = MessageObject.getFromChatId(msg) == getUserConfig().getClientUserId() ? TYPE_OUT : TYPE_IN;
                    TLRPC.PhoneCallDiscardReason reason = msg.action.reason;
                    if (callType == TYPE_IN && (reason instanceof TLRPC.TL_phoneCallDiscardReasonMissed || reason instanceof TLRPC.TL_phoneCallDiscardReasonBusy)) {
                        callType = TYPE_MISSED;
                    }
                    int fromId = MessageObject.getFromChatId(msg);
					int userID = fromId == getUserConfig().getClientUserId() ? msg.peer_id.user_id : fromId;
                    if (currentRow == null || currentRow.user.id != userID || currentRow.type != callType) {
                        if (currentRow != null && !calls.contains(currentRow)) {
                            calls.add(currentRow);
                        }
                        CallLogRow row = new CallLogRow();
                        row.calls = new ArrayList<>();
                        row.user = users.get(userID);
                        row.type = callType;
                        row.video = msg.action != null && msg.action.video;currentRow = row;
                    }
                    currentRow.calls.add(msg);
                }
                if (currentRow != null && currentRow.calls.size() > 0 && !calls.contains(currentRow)) {
                    calls.add(currentRow);
                }
            } else {
                endReached = true;
            }
            loading = false;
=======
			if (error == null) {
				LongSparseArray<TLRPC.User> users = new LongSparseArray<>();
				TLRPC.messages_Messages msgs = (TLRPC.messages_Messages) response;
				endReached = msgs.messages.isEmpty();
				for (int a = 0; a < msgs.users.size(); a++) {
					TLRPC.User user = msgs.users.get(a);
					users.put(user.id, user);
				}
				CallLogRow currentRow = calls.size() > 0 ? calls.get(calls.size() - 1) : null;
				for (int a = 0; a < msgs.messages.size(); a++) {
					TLRPC.Message msg = msgs.messages.get(a);
					if (msg.action == null || msg.action instanceof TLRPC.TL_messageActionHistoryClear) {
						continue;
					}
					int callType = MessageObject.getFromChatId(msg) == getUserConfig().getClientUserId() ? TYPE_OUT : TYPE_IN;
					TLRPC.PhoneCallDiscardReason reason = msg.action.reason;
					if (callType == TYPE_IN && (reason instanceof TLRPC.TL_phoneCallDiscardReasonMissed || reason instanceof TLRPC.TL_phoneCallDiscardReasonBusy)) {
						callType = TYPE_MISSED;
					}

					long fromId = MessageObject.getFromChatId(msg);
					long userID = fromId == getUserConfig().getClientUserId() ? msg.peer_id.user_id : fromId;
					if (currentRow == null || currentRow.user.id != userID || currentRow.type != callType) {
						if (currentRow != null && !calls.contains(currentRow)) {
							calls.add(currentRow);
						}
						CallLogRow row = new CallLogRow();
						row.calls = new ArrayList<>();
						row.user = users.get(userID);
						row.type = callType;
						row.video = msg.action != null && msg.action.video;
						currentRow = row;
					}
					currentRow.calls.add(msg);
				}
				if (currentRow != null && currentRow.calls.size() > 0 && !calls.contains(currentRow)) {
					calls.add(currentRow);
				}
			} else {
				endReached = true;
			}
			loading = false;
>>>>>>> 418f478a
			showItemsAnimated(oldCount);
			if (!firstLoaded) {
				resumeDelayedFragmentAnimation();
			}
            firstLoaded = true;
			otherItem.setVisibility(calls.isEmpty() ? View.GONE : View.VISIBLE);
            if (emptyView != null) {
                emptyView.showTextView();
            }
            if (listViewAdapter != null) {
                listViewAdapter.notifyDataSetChanged();
            }
        }), ConnectionsManager.RequestFlagFailOnServerErrors);
		getConnectionsManager().bindRequestToGuid(reqId, classGuid);
    }

    @Override
    public void onResume() {
        super.onResume();
        if (listViewAdapter != null) {
            listViewAdapter.notifyDataSetChanged();
        }
    }

    @Override
    public void onRequestPermissionsResultFragment(int requestCode, String[] permissions, int[] grantResults) {
		if (requestCode == 101 || requestCode == 102 || requestCode == 103) {
			boolean allGranted = true;
            for (int a = 0; a < grantResults.length; a++) {
				if (grantResults[a] != PackageManager.PERMISSION_GRANTED) {
                allGranted = false;
					break;
				}
			}
			if (grantResults.length > 0 && allGranted) {
				if (requestCode == 103) {
					VoIPHelper.startCall(lastCallChat, null, null, false, getParentActivity(), CallLogActivity.this, getAccountInstance());
				} else {
					TLRPC.UserFull userFull = lastCallUser != null ? getMessagesController().getUserFull(lastCallUser.id) : null;
					VoIPHelper.startCall(lastCallUser, requestCode == 102, requestCode == 102 || userFull != null && userFull.video_calls_available, getParentActivity(), null, getAccountInstance());
				}
            } else {
                VoIPHelper.permissionDenied(getParentActivity(), null, requestCode);
            }
        }
    }

    private class ListAdapter extends RecyclerListView.SelectionAdapter {

        private Context mContext;
		private int activeHeaderRow;
		private int callsHeaderRow;
		private int activeStartRow;
		private int activeEndRow;
		private int callsStartRow;
		private int callsEndRow;
		private int loadingCallsRow;
		private int sectionRow;
		private int rowsCount;

        public ListAdapter(Context context) {
            mContext = context;
        }

		private void updateRows() {
			activeHeaderRow = -1;
			callsHeaderRow = -1;
			activeStartRow = -1;
			activeEndRow = -1;
			callsStartRow = -1;
			callsEndRow = -1;
			loadingCallsRow = -1;
			sectionRow = -1;
			rowsCount = 0;

			if (!activeGroupCalls.isEmpty()) {
				activeHeaderRow = rowsCount++;
				activeStartRow = rowsCount;
				rowsCount += activeGroupCalls.size();
				activeEndRow = rowsCount;
			}
			if (!calls.isEmpty()) {
				if (activeHeaderRow != -1) {
					sectionRow = rowsCount++;
					callsHeaderRow = rowsCount++;
				}
				callsStartRow = rowsCount;
				rowsCount += calls.size();
				callsEndRow = rowsCount;
				if (!endReached) {
					loadingCallsRow = rowsCount++;
				}
			}
		}

		@Override
		public void notifyDataSetChanged() {
			updateRows();
			super.notifyDataSetChanged();
		}

		@Override
		public void notifyItemChanged(int position) {
			updateRows();
			super.notifyItemChanged(position);
		}

		@Override
		public void notifyItemChanged(int position, @Nullable Object payload) {
			updateRows();
			super.notifyItemChanged(position, payload);
		}

		@Override
		public void notifyItemRangeChanged(int positionStart, int itemCount) {
			updateRows();
			super.notifyItemRangeChanged(positionStart, itemCount);
		}

		@Override
		public void notifyItemRangeChanged(int positionStart, int itemCount, @Nullable Object payload) {
			updateRows();
			super.notifyItemRangeChanged(positionStart, itemCount, payload);
		}

		@Override
		public void notifyItemInserted(int position) {
			updateRows();
			super.notifyItemInserted(position);
		}

		@Override
		public void notifyItemMoved(int fromPosition, int toPosition) {
			updateRows();
			super.notifyItemMoved(fromPosition, toPosition);
		}

		@Override
		public void notifyItemRangeInserted(int positionStart, int itemCount) {
			updateRows();
			super.notifyItemRangeInserted(positionStart, itemCount);
		}

		@Override
		public void notifyItemRemoved(int position) {
			updateRows();
			super.notifyItemRemoved(position);
		}

		@Override
		public void notifyItemRangeRemoved(int positionStart, int itemCount) {
			updateRows();
			super.notifyItemRangeRemoved(positionStart, itemCount);
		}

        @Override
        public boolean isEnabled(RecyclerView.ViewHolder holder) {
			int type = holder.getItemViewType();
			return type == 0 || type == 4;
        }

        @Override
        public int getItemCount() {
			return rowsCount;
        }

        @Override
        public RecyclerView.ViewHolder onCreateViewHolder(ViewGroup parent, int viewType) {
            View view;
            switch (viewType) {
                case 0:
					view = new CallCell(mContext);
                    break;
                case 1:
					FlickerLoadingView flickerLoadingView = new FlickerLoadingView(mContext);
					flickerLoadingView.setIsSingleCell(true);
					flickerLoadingView.setViewType(FlickerLoadingView.CALL_LOG_TYPE);
					flickerLoadingView.setBackgroundColor(Theme.getColor(Theme.key_windowBackgroundWhite));
					flickerLoadingView.showDate(false);
					view = flickerLoadingView;
                    break;
                case 2:
                    view = new TextInfoPrivacyCell(mContext);
                    view.setBackgroundDrawable(Theme.getThemedDrawable(mContext, R.drawable.greydivider_bottom, Theme.key_windowBackgroundGrayShadow));
                    break;
				case 3:
					view = new HeaderCell(mContext);
					view.setBackgroundColor(Theme.getColor(Theme.key_windowBackgroundWhite));
					break;
				case 4:
					view = new GroupCallCell(mContext);
					break;
				case 5:
				default:
					view = new ShadowSectionCell(mContext);
            }
            return new RecyclerListView.Holder(view);
        }

		@Override
		public void onViewAttachedToWindow(RecyclerView.ViewHolder holder) {
			if (holder.itemView instanceof CallCell) {
				CallLogRow row = calls.get(holder.getAdapterPosition() - callsStartRow);
				((CallCell) holder.itemView).setChecked(isSelected(row.calls), false);
			} else if (holder.itemView instanceof GroupCallCell) {
				GroupCallCell cell = (GroupCallCell) holder.itemView;
				TLRPC.Chat chat = cell.profileSearchCell.getChat();
				if (waitingForCallChatId != null && chat.id == waitingForCallChatId) {
					waitingForLoadButton = cell.button;
					cell.button.setDrawProgress(true, false);
				} else {
					cell.button.setDrawProgress(false, false);
				}
			}
		}

        @Override
        public void onBindViewHolder(RecyclerView.ViewHolder holder, int position) {
            switch (holder.getItemViewType()) {
				case 0: {
                position -= callsStartRow;

                CallLogRow row = calls.get(position);CallCell cell = (CallCell) holder.itemView;
					cell.imageView.setImageResource(row.video ? R.drawable.profile_video : R.drawable.profile_phone);
                TLRPC.Message last = row.calls.get(0);
                SpannableString subtitle;
                String ldir = LocaleController.isRTL ? "\u202b" : "";
                if (row.calls.size() == 1) {
                    subtitle = new SpannableString(ldir + "  " + LocaleController.formatDateCallLog(last.date));
                } else {
                    subtitle = new SpannableString(String.format(ldir + "  (%d) %s", row.calls.size(), LocaleController.formatDateCallLog(last.date)));
                }
                switch (row.type) {
                    case TYPE_OUT:
                        subtitle.setSpan(iconOut, ldir.length(), ldir.length() + 1, 0);
                        //cell.setContentDescription(LocaleController.getString("CallMessageOutgoing", R.string.CallMessageOutgoing));
                        break;
                    case TYPE_IN:
                        subtitle.setSpan(iconIn, ldir.length(), ldir.length() + 1, 0);
                        //cell.setContentDescription(LocaleController.getString("CallMessageIncoming", R.string.CallMessageIncoming));
                        break;
                    case TYPE_MISSED:
                        subtitle.setSpan(iconMissed, ldir.length(), ldir.length() + 1, 0);
                        //cell.setContentDescription(LocaleController.getString("CallMessageIncomingMissed", R.string.CallMessageIncomingMissed));
                        break;
                }
					cell.profileSearchCell.setData(row.user, null, null, subtitle, false, false);
					cell.profileSearchCell.useSeparator = position != calls.size() - 1 || !endReached;
					cell.imageView.setTag(row);
					break;
				}
				case 3: {
					HeaderCell cell = (HeaderCell) holder.itemView;
					if (position == activeHeaderRow) {
						cell.setText(LocaleController.getString("VoipChatActiveChats", R.string.VoipChatActiveChats));
					} else if (position == callsHeaderRow) {
						cell.setText(LocaleController.getString("VoipChatRecentCalls", R.string.VoipChatRecentCalls));
					}
					break;
				}
				case 4: {
					position -= activeStartRow;
					Long chatId = activeGroupCalls.get(position);
					TLRPC.Chat chat = getMessagesController().getChat(chatId);
					GroupCallCell cell = (GroupCallCell) holder.itemView;
					cell.setChat(chat);
					cell.button.setTag(chat.id);
					String text;
					if (ChatObject.isChannel(chat) && !chat.megagroup) {
						if (TextUtils.isEmpty(chat.username)) {
							text = LocaleController.getString("ChannelPrivate", R.string.ChannelPrivate).toLowerCase();
						} else {
							text = LocaleController.getString("ChannelPublic", R.string.ChannelPublic).toLowerCase();
						}
					} else {
						if (chat.has_geo) {
							text = LocaleController.getString("MegaLocation", R.string.MegaLocation);
						} else if (TextUtils.isEmpty(chat.username)) {
							text = LocaleController.getString("MegaPrivate", R.string.MegaPrivate).toLowerCase();
						} else {
							text = LocaleController.getString("MegaPublic", R.string.MegaPublic).toLowerCase();
						}
					}
					cell.profileSearchCell.setData(chat, null, null, text, false, false);
					cell.profileSearchCell.useSeparator = position != activeGroupCalls.size() - 1 || !endReached;
					break;
				}
            }
        }

        @Override
        public int getItemViewType(int i) {
			if (i == activeHeaderRow || i == callsHeaderRow) {
				return 3;
			} else if (i >= callsStartRow && i < callsEndRow) {
                return 0;
			} else if (i >= activeStartRow && i < activeEndRow) {
				return 4;
			} else if (i == loadingCallsRow) {
                return 1;
			} else if (i == sectionRow) {
				return 5;
            }
            return 2;
        }
    }

    private static class CallLogRow {
        public TLRPC.User user;
		public ArrayList<TLRPC.Message> calls;
        public int type;
    public boolean video;
	}

	@Override
	protected void onTransitionAnimationStart(boolean isOpen, boolean backward) {
		super.onTransitionAnimationStart(isOpen, backward);
		if (isOpen) {
			openTransitionStarted = true;
		}
	}

	@Override
	public boolean needDelayOpenAnimation() {
		return true;
	}

	private void showItemsAnimated(int from) {
		if (isPaused || !openTransitionStarted) {
			return;
		}
		View progressView = null;
		for (int i = 0; i < listView.getChildCount(); i++) {
			View child = listView.getChildAt(i);
			if (child instanceof FlickerLoadingView) {
				progressView = child;
			}
		}
		final View finalProgressView = progressView;
		if (progressView != null) {
			listView.removeView(progressView);
		}

		listView.getViewTreeObserver().addOnPreDrawListener(new ViewTreeObserver.OnPreDrawListener() {
			@Override
			public boolean onPreDraw() {
				listView.getViewTreeObserver().removeOnPreDrawListener(this);
				int n = listView.getChildCount();
				AnimatorSet animatorSet = new AnimatorSet();
				for (int i = 0; i < n; i++) {
					View child = listView.getChildAt(i);
					RecyclerView.ViewHolder holder = listView.getChildViewHolder(child);
					if (child == finalProgressView || listView.getChildAdapterPosition(child) < from || child instanceof GroupCallCell || child instanceof HeaderCell && holder.getAdapterPosition() == listViewAdapter.activeHeaderRow) {
						continue;
					}
					child.setAlpha(0);
					int s = Math.min(listView.getMeasuredHeight(), Math.max(0, child.getTop()));
					int delay = (int) ((s / (float) listView.getMeasuredHeight()) * 100);
					ObjectAnimator a = ObjectAnimator.ofFloat(child, View.ALPHA, 0, 1f);
					a.setStartDelay(delay);
					a.setDuration(200);
					animatorSet.playTogether(a);
				}

				if (finalProgressView != null && finalProgressView.getParent() == null) {
					listView.addView(finalProgressView);
					RecyclerView.LayoutManager layoutManager = listView.getLayoutManager();
					if (layoutManager != null) {
						layoutManager.ignoreView(finalProgressView);
						Animator animator = ObjectAnimator.ofFloat(finalProgressView, View.ALPHA, finalProgressView.getAlpha(), 0);
						animator.addListener(new AnimatorListenerAdapter() {
							@Override
							public void onAnimationEnd(Animator animation) {
								finalProgressView.setAlpha(1f);
								layoutManager.stopIgnoringView(finalProgressView);
								listView.removeView(finalProgressView);
							}
						});
						animator.start();
					}
				}

				animatorSet.start();
				return true;
			}
		});
	}

	@Override
	public ArrayList<ThemeDescription> getThemeDescriptions() {
        ArrayList<ThemeDescription> themeDescriptions = new ArrayList<>();

        ThemeDescription.ThemeDescriptionDelegate cellDelegate = () -> {
			if (listView != null) {
				int count = listView.getChildCount();
				for (int a = 0; a < count; a++) {
					View child = listView.getChildAt(a);
					if (child instanceof CallCell) {
						CallCell cell = (CallCell) child;
						cell.profileSearchCell.update(0);
					}
				}
			}
		};


		themeDescriptions.add(new ThemeDescription(listView, ThemeDescription.FLAG_CELLBACKGROUNDCOLOR, new Class[]{LocationCell.class, CallCell.class, HeaderCell.class, GroupCallCell.class}, null, null, null, Theme.key_windowBackgroundWhite));
		themeDescriptions.add(new ThemeDescription(fragmentView, ThemeDescription.FLAG_BACKGROUND, null, null, null, null, Theme.key_windowBackgroundGray));

		themeDescriptions.add(new ThemeDescription(actionBar, ThemeDescription.FLAG_BACKGROUND, null, null, null, null, Theme.key_actionBarDefault));
		themeDescriptions.add(new ThemeDescription(listView, ThemeDescription.FLAG_LISTGLOWCOLOR, null, null, null, null, Theme.key_actionBarDefault));
		themeDescriptions.add(new ThemeDescription(actionBar, ThemeDescription.FLAG_AB_ITEMSCOLOR, null, null, null, null, Theme.key_actionBarDefaultIcon));
		themeDescriptions.add(new ThemeDescription(actionBar, ThemeDescription.FLAG_AB_TITLECOLOR, null, null, null, null, Theme.key_actionBarDefaultTitle));
		themeDescriptions.add(new ThemeDescription(actionBar, ThemeDescription.FLAG_AB_SELECTORCOLOR, null, null, null, null, Theme.key_actionBarDefaultSelector));

		themeDescriptions.add(new ThemeDescription(listView, ThemeDescription.FLAG_SELECTOR, null, null, null, null, Theme.key_listSelector));

		themeDescriptions.add(new ThemeDescription(listView, 0, new Class[]{View.class}, Theme.dividerPaint, null, null, Theme.key_divider));

		themeDescriptions.add(new ThemeDescription(emptyView, ThemeDescription.FLAG_TEXTCOLOR, new Class[]{EmptyTextProgressView.class}, new String[]{"emptyTextView1"}, null, null, null, Theme.key_windowBackgroundWhiteBlackText));
		themeDescriptions.add(new ThemeDescription(emptyView, ThemeDescription.FLAG_TEXTCOLOR, new Class[]{EmptyTextProgressView.class}, new String[]{"emptyTextView2"}, null, null, null, Theme.key_emptyListPlaceholder));

		themeDescriptions.add(new ThemeDescription(listView, 0, new Class[]{LoadingCell.class}, new String[]{"progressBar"}, null, null, null, Theme.key_progressCircle));

		themeDescriptions.add(new ThemeDescription(listView, ThemeDescription.FLAG_BACKGROUNDFILTER, new Class[]{TextInfoPrivacyCell.class}, null, null, null, Theme.key_windowBackgroundGrayShadow));
		themeDescriptions.add(new ThemeDescription(listView, 0, new Class[]{TextInfoPrivacyCell.class}, new String[]{"textView"}, null, null, null, Theme.key_windowBackgroundWhiteGrayText4));

		themeDescriptions.add(new ThemeDescription(floatingButton, ThemeDescription.FLAG_IMAGECOLOR, null, null, null, null, Theme.key_chats_actionIcon));
		themeDescriptions.add(new ThemeDescription(floatingButton, ThemeDescription.FLAG_BACKGROUNDFILTER, null, null, null, null, Theme.key_chats_actionBackground));
		themeDescriptions.add(new ThemeDescription(floatingButton, ThemeDescription.FLAG_BACKGROUNDFILTER | ThemeDescription.FLAG_DRAWABLESELECTEDSTATE, null, null, null, null, Theme.key_chats_actionPressedBackground));

		themeDescriptions.add(new ThemeDescription(listView, 0, new Class[]{CallCell.class}, new String[]{"imageView"}, null, null, null, Theme.key_featuredStickers_addButton));
		themeDescriptions.add(new ThemeDescription(listView, 0, new Class[]{CallCell.class}, null, new Drawable[]{Theme.dialogs_verifiedCheckDrawable}, null, Theme.key_chats_verifiedCheck));
		themeDescriptions.add(new ThemeDescription(listView, 0, new Class[]{CallCell.class}, null, new Drawable[]{Theme.dialogs_verifiedDrawable}, null, Theme.key_chats_verifiedBackground));
		themeDescriptions.add(new ThemeDescription(listView, 0, new Class[]{CallCell.class}, Theme.dialogs_offlinePaint, null, null, Theme.key_windowBackgroundWhiteGrayText3));
		themeDescriptions.add(new ThemeDescription(listView, 0, new Class[]{CallCell.class}, Theme.dialogs_onlinePaint, null, null, Theme.key_windowBackgroundWhiteBlueText3));
		themeDescriptions.add(new ThemeDescription(listView, 0, new Class[]{CallCell.class}, null, new Paint[]{Theme.dialogs_namePaint[0], Theme.dialogs_namePaint[1], Theme.dialogs_searchNamePaint}, null, null, Theme.key_chats_name));
		themeDescriptions.add(new ThemeDescription(listView, 0, new Class[]{CallCell.class}, null, new Paint[]{Theme.dialogs_nameEncryptedPaint[0], Theme.dialogs_nameEncryptedPaint[1], Theme.dialogs_searchNameEncryptedPaint}, null, null, Theme.key_chats_secretName));
		themeDescriptions.add(new ThemeDescription(listView, 0, new Class[]{CallCell.class}, null, Theme.avatarDrawables, null, Theme.key_avatar_text));
		themeDescriptions.add(new ThemeDescription(null, 0, null, null, null, cellDelegate, Theme.key_avatar_backgroundRed));
		themeDescriptions.add(new ThemeDescription(null, 0, null, null, null, cellDelegate, Theme.key_avatar_backgroundOrange));
		themeDescriptions.add(new ThemeDescription(null, 0, null, null, null, cellDelegate, Theme.key_avatar_backgroundViolet));
		themeDescriptions.add(new ThemeDescription(null, 0, null, null, null, cellDelegate, Theme.key_avatar_backgroundGreen));
		themeDescriptions.add(new ThemeDescription(null, 0, null, null, null, cellDelegate, Theme.key_avatar_backgroundCyan));
		themeDescriptions.add(new ThemeDescription(null, 0, null, null, null, cellDelegate, Theme.key_avatar_backgroundBlue));
		themeDescriptions.add(new ThemeDescription(null, 0, null, null, null, cellDelegate, Theme.key_avatar_backgroundPink));

		themeDescriptions.add(new ThemeDescription(listView, 0, new Class[]{View.class}, null, new Drawable[]{greenDrawable, greenDrawable2, Theme.calllog_msgCallUpRedDrawable, Theme.calllog_msgCallDownRedDrawable}, null, Theme.key_calls_callReceivedGreenIcon));
		themeDescriptions.add(new ThemeDescription(listView, 0, new Class[]{View.class}, null, new Drawable[]{redDrawable, Theme.calllog_msgCallUpGreenDrawable, Theme.calllog_msgCallDownGreenDrawable}, null, Theme.key_calls_callReceivedRedIcon));
		themeDescriptions.add(new ThemeDescription(flickerLoadingView, ThemeDescription.FLAG_BACKGROUND, null, null, null, null, Theme.key_windowBackgroundWhite));

		themeDescriptions.add(new ThemeDescription(listView, ThemeDescription.FLAG_BACKGROUNDFILTER, new Class[]{ShadowSectionCell.class}, null, null, null, Theme.key_windowBackgroundGrayShadow));

		themeDescriptions.add(new ThemeDescription(listView, 0, new Class[]{HeaderCell.class}, new String[]{"textView"}, null, null, null, Theme.key_windowBackgroundWhiteBlueHeader));

		return themeDescriptions;
	}
}<|MERGE_RESOLUTION|>--- conflicted
+++ resolved
@@ -207,7 +207,6 @@
 			if (!firstLoaded) {
 				return;
 			}
-<<<<<<< HEAD
             boolean scheduled = (Boolean) args[2];
             if (scheduled) {
                 return;
@@ -215,19 +214,8 @@
             ArrayList<MessageObject> arr = (ArrayList<MessageObject>) args[1];
             for (MessageObject msg : arr) {
                 if (msg.messageOwner.action instanceof TLRPC.TL_messageActionPhoneCall) {
-                    int fromId = msg.getFromChatId();
-					int userID = fromId == getUserConfig().getClientUserId() ? msg.messageOwner.peer_id.user_id : fromId;
-=======
-			boolean scheduled = (Boolean) args[2];
-			if (scheduled) {
-				return;
-			}
-			ArrayList<MessageObject> arr = (ArrayList<MessageObject>) args[1];
-			for (MessageObject msg : arr) {
-				if (msg.messageOwner.action instanceof TLRPC.TL_messageActionPhoneCall) {
-					long fromId = msg.getFromChatId();
+                    long fromId = msg.getFromChatId();
 					long userID = fromId == getUserConfig().getClientUserId() ? msg.messageOwner.peer_id.user_id : fromId;
->>>>>>> 418f478a
 					int callType = fromId == getUserConfig().getClientUserId() ? TYPE_OUT : TYPE_IN;
                     TLRPC.PhoneCallDiscardReason reason = msg.messageOwner.action.reason;
                     if (callType == TYPE_IN && (reason instanceof TLRPC.TL_phoneCallDiscardReasonMissed || reason instanceof TLRPC.TL_phoneCallDiscardReasonBusy)) {
@@ -257,7 +245,6 @@
 			if (!firstLoaded) {
 				return;
 			}
-<<<<<<< HEAD
             boolean scheduled = (Boolean) args[2];
             if (scheduled) {
                 return;
@@ -275,32 +262,9 @@
                         msgs.remove();
                     }
                 }
-                if (row.calls.size() == 0)
+                if (row.calls.size() == 0){
                     itrtr.remove();
-            }
-=======
-			boolean scheduled = (Boolean) args[2];
-			if (scheduled) {
-				return;
-			}
-			boolean didChange = false;
-			ArrayList<Integer> ids = (ArrayList<Integer>) args[0];
-			Iterator<CallLogRow> itrtr = calls.iterator();
-			while (itrtr.hasNext()) {
-				CallLogRow row = itrtr.next();
-				Iterator<TLRPC.Message> msgs = row.calls.iterator();
-				while (msgs.hasNext()) {
-					TLRPC.Message msg = msgs.next();
-					if (ids.contains(msg.id)) {
-						didChange = true;
-						msgs.remove();
-					}
-				}
-				if (row.calls.size() == 0) {
-					itrtr.remove();
-				}
-			}
->>>>>>> 418f478a
+            }}
 			if (didChange && listViewAdapter != null) {
                 listViewAdapter.notifyDataSetChanged();
         }
@@ -520,17 +484,10 @@
 				CallLogRow row = calls.get(position - listViewAdapter.callsStartRow);
 				if (actionBar.isActionModeShowed()) {
 					addOrRemoveSelectedDialog(row.calls, (CallCell) view);
-<<<<<<< HEAD
 			} else {
             Bundle args = new Bundle();
-            args.putInt("user_id", row.user.id);
+            args.putLong("user_id", row.user.id);
             args.putInt("message_id", row.calls.get(0).id);
-=======
-				} else {
-					Bundle args = new Bundle();
-					args.putLong("user_id", row.user.id);
-					args.putInt("message_id", row.calls.get(0).id);
->>>>>>> 418f478a
 					getNotificationCenter().postNotificationName(NotificationCenter.closeChats);
 					presentFragment(new ChatActivity(args), true);
 				}
@@ -822,9 +779,8 @@
         req.offset_id = max_id;
 		int reqId = getConnectionsManager().sendRequest(req, (response, error) -> AndroidUtilities.runOnUIThread(() -> {
 			int oldCount = Math.max(listViewAdapter.callsStartRow, 0) + calls.size();
-<<<<<<< HEAD
             if (error == null) {
-                SparseArray<TLRPC.User> users = new SparseArray<>();
+                LongSparseArray<TLRPC.User> users = new LongSparseArray<>();
                 TLRPC.messages_Messages msgs = (TLRPC.messages_Messages) response;
                 endReached = msgs.messages.isEmpty();
                 for (int a = 0; a < msgs.users.size(); a++) {
@@ -842,8 +798,8 @@
                     if (callType == TYPE_IN && (reason instanceof TLRPC.TL_phoneCallDiscardReasonMissed || reason instanceof TLRPC.TL_phoneCallDiscardReasonBusy)) {
                         callType = TYPE_MISSED;
                     }
-                    int fromId = MessageObject.getFromChatId(msg);
-					int userID = fromId == getUserConfig().getClientUserId() ? msg.peer_id.user_id : fromId;
+                    long fromId = MessageObject.getFromChatId(msg);
+					long userID = fromId == getUserConfig().getClientUserId() ? msg.peer_id.user_id : fromId;
                     if (currentRow == null || currentRow.user.id != userID || currentRow.type != callType) {
                         if (currentRow != null && !calls.contains(currentRow)) {
                             calls.add(currentRow);
@@ -863,50 +819,6 @@
                 endReached = true;
             }
             loading = false;
-=======
-			if (error == null) {
-				LongSparseArray<TLRPC.User> users = new LongSparseArray<>();
-				TLRPC.messages_Messages msgs = (TLRPC.messages_Messages) response;
-				endReached = msgs.messages.isEmpty();
-				for (int a = 0; a < msgs.users.size(); a++) {
-					TLRPC.User user = msgs.users.get(a);
-					users.put(user.id, user);
-				}
-				CallLogRow currentRow = calls.size() > 0 ? calls.get(calls.size() - 1) : null;
-				for (int a = 0; a < msgs.messages.size(); a++) {
-					TLRPC.Message msg = msgs.messages.get(a);
-					if (msg.action == null || msg.action instanceof TLRPC.TL_messageActionHistoryClear) {
-						continue;
-					}
-					int callType = MessageObject.getFromChatId(msg) == getUserConfig().getClientUserId() ? TYPE_OUT : TYPE_IN;
-					TLRPC.PhoneCallDiscardReason reason = msg.action.reason;
-					if (callType == TYPE_IN && (reason instanceof TLRPC.TL_phoneCallDiscardReasonMissed || reason instanceof TLRPC.TL_phoneCallDiscardReasonBusy)) {
-						callType = TYPE_MISSED;
-					}
-
-					long fromId = MessageObject.getFromChatId(msg);
-					long userID = fromId == getUserConfig().getClientUserId() ? msg.peer_id.user_id : fromId;
-					if (currentRow == null || currentRow.user.id != userID || currentRow.type != callType) {
-						if (currentRow != null && !calls.contains(currentRow)) {
-							calls.add(currentRow);
-						}
-						CallLogRow row = new CallLogRow();
-						row.calls = new ArrayList<>();
-						row.user = users.get(userID);
-						row.type = callType;
-						row.video = msg.action != null && msg.action.video;
-						currentRow = row;
-					}
-					currentRow.calls.add(msg);
-				}
-				if (currentRow != null && currentRow.calls.size() > 0 && !calls.contains(currentRow)) {
-					calls.add(currentRow);
-				}
-			} else {
-				endReached = true;
-			}
-			loading = false;
->>>>>>> 418f478a
 			showItemsAnimated(oldCount);
 			if (!firstLoaded) {
 				resumeDelayedFragmentAnimation();
