--- conflicted
+++ resolved
@@ -1,22 +1,16 @@
 <?xml version="1.0" encoding="utf-8"?>
-<<<<<<< HEAD
-
-<ContactsSource xmlns:android="http://schemas.android.com/apk/res/android">
+<ContactsAccountType xmlns:android="http://schemas.android.com/apk/res/android">
     <ContactsDataKind android:icon="@mipmap/ic_launcher"
-=======
-<ContactsAccountType xmlns:android="http://schemas.android.com/apk/res/android">
-    <ContactsDataKind android:icon="@drawable/ic_launcher_dr"
->>>>>>> 6e495f54
         android:mimeType="vnd.android.cursor.item/vnd.org.telegram.messenger.android.profile"
         android:summaryColumn="data2"
         android:detailColumn="data3"
         android:detailSocialSummary="true"/>
-    <ContactsDataKind android:icon="@drawable/ic_launcher_dr"
+    <ContactsDataKind android:icon="@mipmap/ic_launcher"
         android:mimeType="vnd.android.cursor.item/vnd.org.telegram.messenger.android.call"
         android:summaryColumn="data2"
         android:detailColumn="data3"
         android:detailSocialSummary="true"/>
-    <ContactsDataKind android:icon="@drawable/ic_launcher_dr"
+    <ContactsDataKind android:icon="@mipmap/ic_launcher"
         android:mimeType="vnd.android.cursor.item/vnd.org.telegram.messenger.android.call.video"
         android:summaryColumn="data2"
         android:detailColumn="data3"
