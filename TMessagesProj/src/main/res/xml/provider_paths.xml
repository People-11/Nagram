--- conflicted
+++ resolved
@@ -1,11 +1,7 @@
 <?xml version="1.0" encoding="utf-8"?>
 <paths>
-<<<<<<< HEAD
-    <root-path name="files" path="" />
-=======
     <external-path name="media" path="."/>
     <files-path name="logs" path="/logs/"/>
     <files-path name="cache" path="/cache/"/>
     <root-path name="external_files" path="/storage/" />
->>>>>>> 07a2c9a3
 </paths>