--- conflicted
+++ resolved
@@ -274,8 +274,5 @@
     <string name="NekoXUpdateTranslationHint">Appuyez pour traduire le journal des modifications</string>
     <string name="AutoCheckUpdatePreview">Aperçu (instable)</string>
     <string name="AppUpdateNekoX">Mettre à jour Nekogram X</string>
-<<<<<<< HEAD
-=======
     <string name="setChannelAliasName">Définir un alias</string>
->>>>>>> e3fcc75e
 </resources>