<?xml version="1.0" encoding="utf-8"?>
<FrameLayout xmlns:android="http://schemas.android.com/apk/res/android"
    android:layout_width="match_parent"
    android:minHeight="72dp"
    android:id="@+id/shortcut_widget_item"
    android:layout_height="72dp">

    <ImageView
        android:id="@+id/shortcut_widget_item_avatar"
        android:layout_width="54dp"
        android:layout_height="54dp"
        android:layout_marginStart="10dp"
        android:layout_marginLeft="10dp"
        android:layout_marginRight="10dp"
        android:layout_gravity="start|center_vertical"
        android:gravity="start" />

    <RelativeLayout
        android:layout_width="match_parent"
        android:layout_height="wrap_content"
        android:layout_marginStart="76dp"
        android:layout_marginTop="11dp"
        android:layout_gravity="top|start"
        android:layout_marginEnd="16dp">

        <TextView android:id="@+id/shortcut_widget_item_text"
            android:layout_width="wrap_content"
            android:layout_height="wrap_content"
            android:singleLine="true"
            android:ellipsize="end"
            android:gravity="start"
            android:textSize="17dp"
            android:fontFamily="sans-serif-medium"
            android:textColor="@color/widget_name"
<<<<<<< HEAD
            android:layout_alignParentLeft="true"
            android:layout_toLeftOf="@+id/shortcut_widget_item_time"/>

        <TextView
            android:id="@+id/shortcut_widget_item_time"
=======
            android:layout_alignParentStart="true"
            android:layout_marginEnd="4dp"
            android:layout_toStartOf="@+id/shortcut_widget_item_time"/>
        
        <TextView android:id="@+id/shortcut_widget_item_time"
>>>>>>> c44841a5
            android:layout_width="wrap_content"
            android:layout_height="wrap_content"
            android:layout_alignParentEnd="true"
            android:layout_marginTop="3dp"
            android:textSize="13dp"
            android:textColor="@color/widget_time" />

    </RelativeLayout>

    <RelativeLayout
        android:layout_width="match_parent"
        android:layout_height="wrap_content"
        android:orientation="horizontal"
        android:layout_marginStart="76dp"
        android:layout_marginTop="37dp"
        android:layout_gravity="top|start"
        android:layout_marginEnd="16dp">

        <TextView
            android:id="@+id/shortcut_widget_item_message"
            android:layout_width="wrap_content"
            android:layout_height="wrap_content"
            android:singleLine="true"
            android:ellipsize="end"
            android:gravity="start"
            android:textSize="16dp"
            android:textColor="@color/widget_text"
            android:autoLink="none"
            android:textColorLink="@color/widget_text"
<<<<<<< HEAD
            android:layout_alignParentLeft="true"
            android:layout_toLeftOf="@+id/shortcut_widget_item_badge" />
=======
            android:layout_alignParentStart="true"
            android:layout_toStartOf="@+id/shortcut_widget_item_badge"/>
>>>>>>> c44841a5

        <TextView
            android:id="@+id/shortcut_widget_item_badge"
            android:layout_width="wrap_content"
            android:layout_height="23dp"
            android:paddingLeft="7dp"
            android:paddingRight="7dp"
            android:paddingBottom="1dp"
            android:fontFamily="sans-serif-medium"
            android:gravity="center"
            android:minWidth="23dp"
            android:textSize="13dp"
            android:layout_marginStart="4dp"
            android:layout_alignParentEnd="true"
            android:background="@drawable/widget_counter"
            android:textColor="@color/widget_badge" />

    </RelativeLayout>

    <FrameLayout
        android:id="@+id/shortcut_widget_item_divider"
        android:layout_marginStart="76dp"
        android:layout_width="match_parent"
        android:layout_height="1px"
        android:layout_marginEnd="8dp"
        android:layout_gravity="bottom|start"
        android:background="@color/widget_divider" />

</FrameLayout><|MERGE_RESOLUTION|>--- conflicted
+++ resolved
@@ -23,7 +23,8 @@
         android:layout_gravity="top|start"
         android:layout_marginEnd="16dp">
 
-        <TextView android:id="@+id/shortcut_widget_item_text"
+        <TextView
+            android:id="@+id/shortcut_widget_item_text"
             android:layout_width="wrap_content"
             android:layout_height="wrap_content"
             android:singleLine="true"
@@ -32,19 +33,12 @@
             android:textSize="17dp"
             android:fontFamily="sans-serif-medium"
             android:textColor="@color/widget_name"
-<<<<<<< HEAD
-            android:layout_alignParentLeft="true"
-            android:layout_toLeftOf="@+id/shortcut_widget_item_time"/>
+            android:layout_alignParentStart="true"
+            android:layout_marginEnd="4dp"
+            android:layout_toStartOf="@+id/shortcut_widget_item_time" />
 
         <TextView
             android:id="@+id/shortcut_widget_item_time"
-=======
-            android:layout_alignParentStart="true"
-            android:layout_marginEnd="4dp"
-            android:layout_toStartOf="@+id/shortcut_widget_item_time"/>
-        
-        <TextView android:id="@+id/shortcut_widget_item_time"
->>>>>>> c44841a5
             android:layout_width="wrap_content"
             android:layout_height="wrap_content"
             android:layout_alignParentEnd="true"
@@ -74,13 +68,8 @@
             android:textColor="@color/widget_text"
             android:autoLink="none"
             android:textColorLink="@color/widget_text"
-<<<<<<< HEAD
-            android:layout_alignParentLeft="true"
-            android:layout_toLeftOf="@+id/shortcut_widget_item_badge" />
-=======
             android:layout_alignParentStart="true"
-            android:layout_toStartOf="@+id/shortcut_widget_item_badge"/>
->>>>>>> c44841a5
+            android:layout_toStartOf="@+id/shortcut_widget_item_badge" />
 
         <TextView
             android:id="@+id/shortcut_widget_item_badge"
