--- conflicted
+++ resolved
@@ -10,11 +10,8 @@
     <item name="menu_strike" type="id"/>
     <item name="menu_underline" type="id"/>
     <item name="menu_groupbolditalic" type="id"/>
-<<<<<<< HEAD
     <item name="menu_undoredo" type="id"/>
-=======
     <item name="menu_delete" type="id"/>
->>>>>>> 33a48d89
     <item name="parent_tag" type="id"/>
     <item name="object_tag" type="id"/>
     <item name="spring_tag" type="id"/>
