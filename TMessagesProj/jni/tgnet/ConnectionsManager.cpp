/*
 * This is the source code of tgnet library v. 1.1
 * It is licensed under GNU GPL v. 2 or later.
 * You should have received a copy of the license in this archive (see LICENSE).
 *
 * Copyright Nikolai Kudashov, 2015-2018.
 */

#include <cassert>
#include <cstdlib>
#include <sys/eventfd.h>
#include <unistd.h>
#include <chrono>
#include <algorithm>
#include <fcntl.h>
#include <memory.h>
#include <openssl/rand.h>
#include <zlib.h>
#include <memory>
#include <string>
#include <cinttypes>
#include "ConnectionsManager.h"
#include "FileLog.h"
#include "EventObject.h"
#include "MTProtoScheme.h"
#include "ApiScheme.h"
#include "NativeByteBuffer.h"
#include "Connection.h"
#include "Datacenter.h"
#include "Request.h"
#include "BuffersStorage.h"
#include "ByteArray.h"
#include "Config.h"
#include "ProxyCheckInfo.h"

#ifdef ANDROID
#include <jni.h>
JavaVM *javaVm = nullptr;
//JNIEnv *jniEnv[MAX_ACCOUNT_COUNT];
std::vector<JNIEnv*> jniEnv(10);
jclass jclass_ByteBuffer = nullptr;
jmethodID jclass_ByteBuffer_allocateDirect = nullptr;
#endif

static bool done = false;

ConnectionsManager::ConnectionsManager(int32_t instance) {
    instanceNum = instance;
    if ((epolFd = epoll_create(128)) == -1) {
        if (LOGS_ENABLED) DEBUG_E("unable to create epoll instance");
        exit(1);
    }
    int flags;
    if ((flags = fcntl(epolFd, F_GETFD, NULL)) < 0) {
        if (LOGS_ENABLED) DEBUG_W("fcntl(%d, F_GETFD)", epolFd);
    }
    if (!(flags & FD_CLOEXEC)) {
        if (fcntl(epolFd, F_SETFD, flags | FD_CLOEXEC) == -1) {
            if (LOGS_ENABLED) DEBUG_W("fcntl(%d, F_SETFD)", epolFd);
        }
    }

    if ((epollEvents = new epoll_event[128]) == nullptr) {
        if (LOGS_ENABLED) DEBUG_E("unable to allocate epoll events");
        exit(1);
    }

    eventFd = eventfd(0, EFD_NONBLOCK);
    if (eventFd != -1) {
        struct epoll_event event = {0};
        event.data.ptr = new EventObject(&eventFd, EventObjectTypeEvent);
        event.events = EPOLLIN | EPOLLET;
        if (epoll_ctl(epolFd, EPOLL_CTL_ADD, eventFd, &event) == -1) {
            eventFd = -1;
            FileLog::e("unable to add eventfd");
        }
    }

    if (eventFd == -1) {
        pipeFd = new int[2];
        if (pipe(pipeFd) != 0) {
            if (LOGS_ENABLED) DEBUG_E("unable to create pipe");
            exit(1);
        }
        flags = fcntl(pipeFd[0], F_GETFL);
        if (flags == -1) {
            if (LOGS_ENABLED) DEBUG_E("fcntl get pipefds[0] failed");
            exit(1);
        }
        if (fcntl(pipeFd[0], F_SETFL, flags | O_NONBLOCK) == -1) {
            if (LOGS_ENABLED) DEBUG_E("fcntl set pipefds[0] failed");
            exit(1);
        }

        flags = fcntl(pipeFd[1], F_GETFL);
        if (flags == -1) {
            if (LOGS_ENABLED) DEBUG_E("fcntl get pipefds[1] failed");
            exit(1);
        }
        if (fcntl(pipeFd[1], F_SETFL, flags | O_NONBLOCK) == -1) {
            if (LOGS_ENABLED) DEBUG_E("fcntl set pipefds[1] failed");
            exit(1);
        }

        auto eventObject = new EventObject(pipeFd, EventObjectTypePipe);

        epoll_event eventMask = {};
        eventMask.events = EPOLLIN;
        eventMask.data.ptr = eventObject;
        if (epoll_ctl(epolFd, EPOLL_CTL_ADD, pipeFd[0], &eventMask) != 0) {
            if (LOGS_ENABLED) DEBUG_E("can't add pipe to epoll");
            exit(1);
        }
    }

    sizeCalculator = new NativeByteBuffer(true);
    networkBuffer = new NativeByteBuffer((uint32_t) READ_BUFFER_SIZE);
    if (networkBuffer == nullptr) {
        if (LOGS_ENABLED) DEBUG_E("unable to allocate read buffer");
        exit(1);
    }

    pthread_mutex_init(&mutex, nullptr);
}

ConnectionsManager::~ConnectionsManager() {
    if (epolFd != 0) {
        close(epolFd);
        epolFd = 0;
    }
    if (pipeFd != nullptr) {
        delete[] pipeFd;
        pipeFd = nullptr;
    }
    pthread_mutex_destroy(&mutex);
}

std::vector<ConnectionsManager*> ConnectionsManager::_instances = std::vector<ConnectionsManager*>(10);

ConnectionsManager& ConnectionsManager::getInstance(int32_t instanceNum) {
    static std::mutex _new_mutex;

    if (instanceNum >= _instances.capacity()) {
        _instances.resize(instanceNum + 10, nullptr);
    }

    if(_instances[instanceNum] == nullptr) {
        _new_mutex.lock();
        if(_instances[instanceNum] == nullptr)
            _instances[instanceNum] = new ConnectionsManager(instanceNum);
        _new_mutex.unlock();
    }
    return *_instances[instanceNum];
}

int ConnectionsManager::callEvents(int64_t now) {
    if (!events.empty()) {
        for (auto iter = events.begin(); iter != events.end();) {
            EventObject *eventObject = (*iter);
            if (eventObject->time <= now) {
                iter = events.erase(iter);
                eventObject->onEvent(0);
            } else {
                int diff = (int) (eventObject->time - now);
                return diff > 1000 || diff < 0 ? 1000 : diff;
            }
        }
    }
    if (!networkPaused) {
        return 1000;
    }
    auto timeToPushPing = (int32_t) ((sendingPushPing ? 30000 : nextPingTimeOffset) - llabs(now - lastPushPingTime));
    if (timeToPushPing <= 0) {
        return 1000;
    }
    return timeToPushPing;
}

void ConnectionsManager::checkPendingTasks() {
    int32_t count = INT_MAX;
    while (true) {
        std::function<void()> task;
        pthread_mutex_lock(&mutex);
        if (pendingTasks.empty() || count <= 0) {
            pthread_mutex_unlock(&mutex);
            return;
        }
        if (count == INT_MAX) {
            count = (int32_t) pendingTasks.size();
        } else {
            count--;
        }
        task = pendingTasks.front();
        pendingTasks.pop();
        pthread_mutex_unlock(&mutex);
        task();
    }
}

void ConnectionsManager::select() {
    checkPendingTasks();
    int eventsCount = epoll_wait(epolFd, epollEvents, 128, callEvents(getCurrentTimeMonotonicMillis()));
    checkPendingTasks();
    int64_t now = getCurrentTimeMonotonicMillis();
    callEvents(now);
    for (int32_t a = 0; a < eventsCount; a++) {
        auto eventObject = (EventObject *) epollEvents[a].data.ptr;
        eventObject->onEvent(epollEvents[a].events);
    }
    activeConnectionsCopy.resize(activeConnections.size());
    std::copy(std::begin(activeConnections), std::end(activeConnections), std::begin(activeConnectionsCopy));
    for (auto connection : activeConnectionsCopy) {
        connection->checkTimeout(now);
    }

    Datacenter *datacenter = getDatacenterWithId(currentDatacenterId);
    if (pushConnectionEnabled) {
        if ((sendingPushPing && llabs(now - lastPushPingTime) >= 30000) || llabs(now - lastPushPingTime) >= nextPingTimeOffset + 10000) {
            lastPushPingTime = 0;
            sendingPushPing = false;
            if (datacenter != nullptr) {
                Connection *connection = datacenter->getPushConnection(false);
                if (connection != nullptr) {
                    connection->suspendConnection();
                }
            }
            if (LOGS_ENABLED) DEBUG_D("push ping timeout");
        }
        if (llabs(now - lastPushPingTime) >= nextPingTimeOffset) {
            if (LOGS_ENABLED) DEBUG_D("time for push ping");
            lastPushPingTime = now;
            uint8_t offset;
            RAND_bytes(&offset, 1);
            nextPingTimeOffset = 60000 * 3 + (offset % 40) - 20;
            if (datacenter != nullptr) {
                sendPing(datacenter, true);
            }
        }
    }

    if (lastPauseTime != 0 && llabs(now - lastPauseTime) >= nextSleepTimeout) {
        bool dontSleep = !requestingSaltsForDc.empty();
        if (!dontSleep) {
            for (auto & runningRequest : runningRequests) {
                Request *request = runningRequest.get();
                if (request->connectionType & ConnectionTypeDownload || request->connectionType & ConnectionTypeUpload) {
                    dontSleep = true;
                    break;
                }
            }
        }
        if (!dontSleep) {
            for (auto & iter : requestsQueue) {
                Request *request = iter.get();
                if (request->connectionType & ConnectionTypeDownload || request->connectionType & ConnectionTypeUpload) {
                    dontSleep = true;
                    break;
                }
            }
        }
        if (!dontSleep) {
            if (!networkPaused) {
                if (LOGS_ENABLED) DEBUG_D("pausing network and timers by sleep time = %d", nextSleepTimeout);
                for (auto & dc : datacenters) {
                    dc.second->suspendConnections(false);
                }
            }
            networkPaused = true;
            return;
        } else {
            lastPauseTime = now;
            if (LOGS_ENABLED) DEBUG_D("don't sleep because of salt, upload or download request");
        }
    }
    if (networkPaused) {
        networkPaused = false;
        for (auto & dc : datacenters) {
            if (dc.second->isHandshaking(false)) {
                dc.second->createGenericConnection()->connect();
            } else if (dc.second->isHandshaking(true)) {
                dc.second->createGenericMediaConnection()->connect();
            }
        }
        if (LOGS_ENABLED) DEBUG_D("resume network and timers");
    }

    if (delegate != nullptr) {
        delegate->onUpdate(instanceNum);
    }
    if (datacenter != nullptr) {
        if (datacenter->hasAuthKey(ConnectionTypeGeneric, 1)) {
            if (llabs(now - lastPingTime) >= (testBackend ? 2000 : 19000)) {
                lastPingTime = now;
                sendPing(datacenter, false);
            }
            if (abs((int32_t) (now / 1000) - lastDcUpdateTime) >= DC_UPDATE_TIME) {
                updateDcSettings(0, false);
            }
            processRequestQueue(0, 0);
        } else if (!datacenter->isHandshakingAny()) {
            datacenter->beginHandshake(HandshakeTypeAll, true);
        }
    }
}

void ConnectionsManager::scheduleTask(std::function<void()> task) {
    pthread_mutex_lock(&mutex);
    pendingTasks.push(task);
    pthread_mutex_unlock(&mutex);
    wakeup();
}

void ConnectionsManager::scheduleEvent(EventObject *eventObject, uint32_t time) {
    eventObject->time = getCurrentTimeMonotonicMillis() + time;
    std::list<EventObject *>::iterator iter;
    for (iter = events.begin(); iter != events.end(); iter++) {
        if ((*iter)->time > eventObject->time) {
            break;
        }
    }
    events.insert(iter, eventObject);
}

void ConnectionsManager::removeEvent(EventObject *eventObject) {
    for (auto iter = events.begin(); iter != events.end(); iter++) {
        if (*iter == eventObject) {
            events.erase(iter);
            break;
        }
    }
}

void ConnectionsManager::wakeup() {
    if (pipeFd == nullptr) {
        eventfd_write(eventFd, 1);
    } else {
        char ch = 'x';
        write(pipeFd[1], &ch, 1);
    }
}

void *ConnectionsManager::ThreadProc(void *data) {
    if (LOGS_ENABLED) DEBUG_D("network thread started");
    auto networkManager = (ConnectionsManager *) (data);
#ifdef ANDROID
    javaVm->AttachCurrentThread(&jniEnv[networkManager->instanceNum], nullptr);
#endif
    if (networkManager->currentUserId != 0 && networkManager->pushConnectionEnabled) {
        Datacenter *datacenter = networkManager->getDatacenterWithId(networkManager->currentDatacenterId);
        if (datacenter != nullptr) {
            datacenter->createPushConnection()->setSessionId(networkManager->pushSessionId);
            networkManager->sendPing(datacenter, true);
        }
    }
    do {
        networkManager->select();
    } while (!done);
    return nullptr;
}

void ConnectionsManager::loadConfig() {
    if (config == nullptr) {
        config = new Config(instanceNum, "tgnet.dat");
    }
    NativeByteBuffer *buffer = config->readConfig();
    if (buffer != nullptr) {
        uint32_t version = buffer->readUint32(nullptr);
        if (LOGS_ENABLED) DEBUG_D("config version = %u", version);
        if (version <= configVersion) {
            testBackend = buffer->readBool(nullptr);
            if (version >= 3) {
                clientBlocked = buffer->readBool(nullptr);
            }
            if (version >= 4) {
                lastInitSystemLangcode = buffer->readString(nullptr);
            }
            if (buffer->readBool(nullptr)) {
                currentDatacenterId = buffer->readUint32(nullptr);
                timeDifference = buffer->readInt32(nullptr);
                lastDcUpdateTime = buffer->readInt32(nullptr);
                pushSessionId = buffer->readInt64(nullptr);
                if (version >= 2) {
                    registeredForInternalPush = buffer->readBool(nullptr);
                }
                if (version >= 5) {
                    int32_t lastServerTime = buffer->readInt32(nullptr);
                    int32_t currentTime = getCurrentTime();
                    if (currentTime > timeDifference && currentTime < lastServerTime) {
                        timeDifference += (lastServerTime - currentTime);
                    }
                }

                if (LOGS_ENABLED) DEBUG_D("current dc id = %u, time difference = %d, registered for push = %d", currentDatacenterId, timeDifference, (int32_t) registeredForInternalPush);

                uint32_t count = buffer->readUint32(nullptr);
                for (uint32_t a = 0; a < count; a++) {
                    sessionsToDestroy.push_back(buffer->readInt64(nullptr));
                }

                count = buffer->readUint32(nullptr);
                for (uint32_t a = 0; a < count; a++) {
                    auto datacenter = new Datacenter(instanceNum, buffer);
                    datacenters[datacenter->getDatacenterId()] = datacenter;
                    if (LOGS_ENABLED) DEBUG_D("datacenter(%p) %u loaded (hasAuthKey = %d, 0x%" PRIx64 ")", datacenter, datacenter->getDatacenterId(), (int) datacenter->hasPermanentAuthKey(), datacenter->getPermanentAuthKeyId());
                }
            }
        }
        buffer->reuse();
    }

    if (currentDatacenterId != 0 && currentUserId) {
        Datacenter *datacenter = getDatacenterWithId(currentDatacenterId);
        if (datacenter == nullptr || !datacenter->hasPermanentAuthKey()) {
            if (datacenter != nullptr) {
                if (LOGS_ENABLED) DEBUG_D("reset authorization because of dc %d", currentDatacenterId);
            }
            currentDatacenterId = 0;
            datacenters.clear();
            scheduleTask([&] {
                if (delegate != nullptr) {
                    delegate->onLogout(instanceNum);
                }
            });
        }
    }

    initDatacenters();

    if ((!datacenters.empty() && currentDatacenterId == 0) || pushSessionId == 0) {
        if (pushSessionId == 0) {
            RAND_bytes((uint8_t *) &pushSessionId, 8);
        }
        if (currentDatacenterId == 0) {
            currentDatacenterId = 2;
        }
        saveConfig();
    }
    movingToDatacenterId = DEFAULT_DATACENTER_ID;
}

void ConnectionsManager::saveConfigInternal(NativeByteBuffer *buffer) {
    buffer->writeInt32(configVersion);
    buffer->writeBool(testBackend);
    buffer->writeBool(clientBlocked);
    buffer->writeString(lastInitSystemLangcode);
    Datacenter *currentDatacenter = getDatacenterWithId(currentDatacenterId);
    buffer->writeBool(currentDatacenter != nullptr);
    if (currentDatacenter != nullptr) {
        buffer->writeInt32(currentDatacenterId);
        buffer->writeInt32(timeDifference);
        buffer->writeInt32(lastDcUpdateTime);
        buffer->writeInt64(pushSessionId);
        buffer->writeBool(registeredForInternalPush);
        buffer->writeInt32(getCurrentTime());

        std::vector<int64_t> sessions;
        currentDatacenter->getSessions(sessions);

        auto count = (uint32_t) sessions.size();
        buffer->writeInt32(count);
        for (uint32_t a = 0; a < count; a++) {
            buffer->writeInt64(sessions[a]);
        }
        count = (uint32_t) datacenters.size();
        buffer->writeInt32(count);
        for (auto & datacenter : datacenters) {
            datacenter.second->serializeToStream(buffer);
        }
    }
}

void ConnectionsManager::saveConfig() {
    if (config == nullptr) {
        config = new Config(instanceNum, "tgnet.dat");
    }
    sizeCalculator->clearCapacity();
    saveConfigInternal(sizeCalculator);
    NativeByteBuffer *buffer = BuffersStorage::getInstance().getFreeBuffer(sizeCalculator->capacity());
    saveConfigInternal(buffer);
    config->writeConfig(buffer);
    buffer->reuse();
}

inline NativeByteBuffer *decompressGZip(NativeByteBuffer *data) {
    int retCode;
    z_stream stream;

    memset(&stream, 0, sizeof(z_stream));
    stream.avail_in = data->limit();
    stream.next_in = data->bytes();

    retCode = inflateInit2(&stream, 15 + 32);
    if (retCode != Z_OK) {
        if (LOGS_ENABLED) DEBUG_E("can't decompress data");
        exit(1);
    }
    NativeByteBuffer *result = BuffersStorage::getInstance().getFreeBuffer(data->limit() * 4);
    stream.avail_out = result->capacity();
    stream.next_out = result->bytes();
    while (1) {
        retCode = inflate(&stream, Z_NO_FLUSH);
        if (retCode == Z_STREAM_END) {
            break;
        }
        if (retCode == Z_OK) {
            NativeByteBuffer *newResult = BuffersStorage::getInstance().getFreeBuffer(result->capacity() * 2);
            memcpy(newResult->bytes(), result->bytes(), result->capacity());
            stream.avail_out = newResult->capacity() - result->capacity();
            stream.next_out = newResult->bytes() + result->capacity();
            result->reuse();
            result = newResult;
        } else {
            if (LOGS_ENABLED) DEBUG_E("can't decompress data");
            exit(1);
        }
    }
    result->limit((uint32_t) stream.total_out);
    inflateEnd(&stream);
    return result;
}

inline NativeByteBuffer *compressGZip(NativeByteBuffer *buffer) {
    if (buffer == nullptr || buffer->limit() == 0) {
        return nullptr;
    }
    z_stream stream;
    int retCode;

    memset(&stream, 0, sizeof(z_stream));
    stream.avail_in = buffer->limit();
    stream.next_in = buffer->bytes();

    retCode = deflateInit2(&stream, Z_BEST_COMPRESSION, Z_DEFLATED, 15 + 16, 8, Z_DEFAULT_STRATEGY);
    if (retCode != Z_OK) {
        if (LOGS_ENABLED) DEBUG_E("%s: deflateInit2() failed with error %i", __PRETTY_FUNCTION__, retCode);
        return nullptr;
    }

    NativeByteBuffer *result = BuffersStorage::getInstance().getFreeBuffer(buffer->limit());
    stream.avail_out = result->limit();
    stream.next_out = result->bytes();
    retCode = deflate(&stream, Z_FINISH);
    if ((retCode != Z_OK) && (retCode != Z_STREAM_END)) {
        if (LOGS_ENABLED) DEBUG_E("%s: deflate() failed with error %i", __PRETTY_FUNCTION__, retCode);
        deflateEnd(&stream);
        result->reuse();
        return nullptr;
    }
    if (retCode != Z_STREAM_END || stream.total_out >= buffer->limit() - 4) {
        deflateEnd(&stream);
        result->reuse();
        return nullptr;
    }
    result->limit((uint32_t) stream.total_out);
    deflateEnd(&stream);
    return result;
}

int64_t ConnectionsManager::getCurrentTimeMillis() {
    clock_gettime(CLOCK_REALTIME, &timeSpec);
    return (int64_t) timeSpec.tv_sec * 1000 + (int64_t) timeSpec.tv_nsec / 1000000;
}

int64_t ConnectionsManager::getCurrentTimeMonotonicMillis() {
    clock_gettime(CLOCK_BOOTTIME, &timeSpecMonotonic);
    return (int64_t) timeSpecMonotonic.tv_sec * 1000 + (int64_t) timeSpecMonotonic.tv_nsec / 1000000;
}

int32_t ConnectionsManager::getCurrentTime() {
    return (int32_t) (getCurrentTimeMillis() / 1000) + timeDifference;
}

uint32_t ConnectionsManager::getCurrentDatacenterId() {
    Datacenter *datacenter = getDatacenterWithId(DEFAULT_DATACENTER_ID);
    return datacenter != nullptr ? datacenter->getDatacenterId() : INT_MAX;
}

bool ConnectionsManager::isTestBackend() {
    return testBackend;
}

int32_t ConnectionsManager::getTimeDifference() {
    return timeDifference;
}

int64_t ConnectionsManager::generateMessageId() {
    auto messageId = (int64_t) ((((double) getCurrentTimeMillis() + ((double) timeDifference) * 1000) * 4294967296.0) / 1000.0);
    if (messageId <= lastOutgoingMessageId) {
        messageId = lastOutgoingMessageId + 1;
    }
    while (messageId % 4 != 0) {
        messageId++;
    }
    lastOutgoingMessageId = messageId;
    return messageId;
}

bool ConnectionsManager::isNetworkAvailable() {
    return networkAvailable;
}

void ConnectionsManager::cleanUp(bool resetKeys, int32_t datacenterId) {
    scheduleTask([&, resetKeys, datacenterId] {
        for (auto iter = requestsQueue.begin(); iter != requestsQueue.end();) {
            Request *request = iter->get();
            if (datacenterId != -1) {
                Datacenter *requestDatacenter = getDatacenterWithId(request->datacenterId);
                if (requestDatacenter != nullptr && requestDatacenter->getDatacenterId() != datacenterId) {
                    iter++;
                    continue;
                }
            }
            if (request->requestFlags & RequestFlagWithoutLogin) {
                iter++;
                continue;
            }
            if (request->onCompleteRequestCallback != nullptr) {
                auto error = new TL_error();
                error->code = -1000;
                error->text = "";
                request->onComplete(nullptr, error, 0, 0);
                delete error;
            }
            iter = requestsQueue.erase(iter);
        }
        for (auto iter = runningRequests.begin(); iter != runningRequests.end();) {
            Request *request = iter->get();
            if (datacenterId != -1) {
                Datacenter *requestDatacenter = getDatacenterWithId(request->datacenterId);
                if (requestDatacenter != nullptr && requestDatacenter->getDatacenterId() != datacenterId) {
                    iter++;
                    continue;
                }
            }
            if (request->requestFlags & RequestFlagWithoutLogin) {
                iter++;
                continue;
            }
            if (request->onCompleteRequestCallback != nullptr) {
                auto error = new TL_error();
                error->code = -1000;
                error->text = "";
                request->onComplete(nullptr, error, 0, 0);
                delete error;
            }
            iter = runningRequests.erase(iter);
        }
        quickAckIdToRequestIds.clear();

        for (auto & datacenter : datacenters) {
            if (datacenterId != -1 && datacenter.second->getDatacenterId() != datacenterId) {
                continue;
            }
            if (resetKeys) {
                datacenter.second->clearAuthKey(HandshakeTypeAll);
            }
            datacenter.second->recreateSessions(HandshakeTypeAll);
            datacenter.second->authorized = false;
        }
        if (datacenterId == -1) {
            sessionsToDestroy.clear();
            currentUserId = 0;
            registeredForInternalPush = false;
        }
        saveConfig();
    });
}

void ConnectionsManager::onConnectionClosed(Connection *connection, int reason) {
    Datacenter *datacenter = connection->getDatacenter();
    if ((connection->getConnectionType() == ConnectionTypeGeneric || connection->getConnectionType() == ConnectionTypeGenericMedia) && datacenter->isHandshakingAny()) {
        datacenter->onHandshakeConnectionClosed(connection);
    }
    if (connection->getConnectionType() == ConnectionTypeGeneric) {
        if (datacenter->getDatacenterId() == currentDatacenterId) {
            sendingPing = false;
            if (!connection->isSuspended() && (proxyAddress.empty() || connection->hasTlsHashMismatch())) {
                if (reason == 2) {
                    disconnectTimeoutAmount += connection->getTimeout();
                } else {
                    disconnectTimeoutAmount += 4;
                }
                if (LOGS_ENABLED) DEBUG_D("increase disconnect timeout %d", disconnectTimeoutAmount);
                int32_t maxTimeout;
                if (clientBlocked) {
                    maxTimeout = 5;
                } else {
                    maxTimeout = 20;
                }
                if (disconnectTimeoutAmount >= maxTimeout) {
                    if (!connection->hasUsefullData()) {
                        if (LOGS_ENABLED) DEBUG_D("start requesting new address and port due to timeout reach");
                        requestingSecondAddressByTlsHashMismatch = connection->hasTlsHashMismatch();
                        if (requestingSecondAddressByTlsHashMismatch) {
                            requestingSecondAddress = 1;
                        } else {
                            requestingSecondAddress = 0;
                        }
                        delegate->onRequestNewServerIpAndPort(requestingSecondAddress, instanceNum);
                    } else {
                        if (LOGS_ENABLED) DEBUG_D("connection has usefull data, don't request anything");
                    }
                    disconnectTimeoutAmount = 0;
                }
            }

            if (networkAvailable) {
                if (proxyAddress.empty()) {
                    if (connectionState != ConnectionStateConnecting) {
                        connectionState = ConnectionStateConnecting;
                        if (delegate != nullptr) {
                            delegate->onConnectionStateChanged(connectionState, instanceNum);
                        }
                    }
                } else {
                    if (connectionState != ConnectionStateConnectingViaProxy) {
                        connectionState = ConnectionStateConnectingViaProxy;
                        if (delegate != nullptr) {
                            delegate->onConnectionStateChanged(connectionState, instanceNum);
                        }
                    }
                }
            } else {
                if (connectionState != ConnectionStateWaitingForNetwork) {
                    connectionState = ConnectionStateWaitingForNetwork;
                    if (delegate != nullptr) {
                        delegate->onConnectionStateChanged(connectionState, instanceNum);
                    }
                }
            }
        }
    } else if (connection->getConnectionType() == ConnectionTypePush) {
        if (LOGS_ENABLED) DEBUG_D("connection(%p) push connection closed", connection);
        sendingPushPing = false;
        lastPushPingTime = getCurrentTimeMonotonicMillis() - nextPingTimeOffset + 4000;
    } else if (connection->getConnectionType() == ConnectionTypeProxy) {
        scheduleTask([&, connection] {
            for (auto iter = proxyActiveChecks.begin(); iter != proxyActiveChecks.end(); iter++) {
                ProxyCheckInfo *proxyCheckInfo = iter->get();
                if (proxyCheckInfo->connectionNum == connection->getConnectionNum()) {
                    bool found = false;
                    for (auto iter2 = runningRequests.begin(); iter2 != runningRequests.end(); iter2++) {
                        Request *request = iter2->get();
                        if (connection->getConnectionToken() == request->connectionToken && request->requestToken == proxyCheckInfo->requestToken && (request->connectionType & 0x0000ffff) == ConnectionTypeProxy) {
                            request->completed = true;
                            runningRequests.erase(iter2);
                            proxyCheckInfo->onRequestTime(-1);
                            found = true;
                            break;
                        }
                    }
                    if (found) {
                        proxyActiveChecks.erase(iter);
                        if (!proxyCheckQueue.empty()) {
                            proxyCheckInfo = proxyCheckQueue[0].release();
                            proxyCheckQueue.erase(proxyCheckQueue.begin());
                            checkProxyInternal(proxyCheckInfo);
                        }
                    }
                    break;
                }
            }
        });
    }
}

void ConnectionsManager::onConnectionConnected(Connection *connection) {
    Datacenter *datacenter = connection->getDatacenter();
    ConnectionType connectionType = connection->getConnectionType();
    if ((connectionType == ConnectionTypeGeneric || connectionType == ConnectionTypeGenericMedia) && datacenter->isHandshakingAny()) {
        datacenter->onHandshakeConnectionConnected(connection);
        return;
    }

    if (datacenter->hasAuthKey(connectionType, 1)) {
        if (connectionType == ConnectionTypePush) {
            sendingPushPing = false;
            lastPushPingTime = getCurrentTimeMonotonicMillis();
            sendPing(datacenter, true);
        } else {
            if (connectionType == ConnectionTypeGeneric && datacenter->getDatacenterId() == currentDatacenterId) {
                sendingPing = false;
            }
            if (networkPaused && lastPauseTime != 0) {
                lastPauseTime = getCurrentTimeMonotonicMillis();
            }
            processRequestQueue(connection->getConnectionType(), datacenter->getDatacenterId());
        }
    }
}

void ConnectionsManager::onConnectionQuickAckReceived(Connection *connection, int32_t ack) {
    auto iter = quickAckIdToRequestIds.find(ack);
    if (iter == quickAckIdToRequestIds.end()) {
        return;
    }
    for (auto & runningRequest : runningRequests) {
        Request *request = runningRequest.get();
        if (std::find(iter->second.begin(), iter->second.end(), request->requestToken) != iter->second.end()) {
            request->onQuickAck();
        }
    }
    quickAckIdToRequestIds.erase(iter);
}

void ConnectionsManager::onConnectionDataReceived(Connection *connection, NativeByteBuffer *data, uint32_t length) {
    bool error = false;
    if (length <= 24 + 32) {
        int32_t code = data->readInt32(&error);
        if (code == 0) {
            if (LOGS_ENABLED) DEBUG_D("mtproto noop");
        } else if (code == -1) {
            int32_t ackId = data->readInt32(&error);
            if (!error) {
                onConnectionQuickAckReceived(connection, ackId & (~(1 << 31)));
            }
        } else {
            Datacenter *datacenter = connection->getDatacenter();
            if (LOGS_ENABLED) DEBUG_W("mtproto error = %d", code);
            if (code == -444 && connection->getConnectionType() == ConnectionTypeGeneric && !proxyAddress.empty() && !proxySecret.empty()) {
                if (delegate != nullptr) {
                    delegate->onProxyError(instanceNum);
                }
            } else if (code == -404 && (datacenter->isCdnDatacenter || PFS_ENABLED)) {
                if (!datacenter->isHandshaking(connection->isMediaConnection)) {
                    datacenter->clearAuthKey(connection->isMediaConnection ? HandshakeTypeMediaTemp : HandshakeTypeTemp);
                    datacenter->beginHandshake(connection->isMediaConnection ? HandshakeTypeMediaTemp : HandshakeTypeTemp, true);
                    if (LOGS_ENABLED) DEBUG_D("connection(%p, account%u, dc%u, type %d) reset auth key due to -404 error", connection, instanceNum, datacenter->getDatacenterId(), connection->getConnectionType());
                }
            } else {
                connection->reconnect();
            }
        }
        return;
    }
    uint32_t mark = data->position();

    int64_t keyId = data->readInt64(&error);

    if (error) {
        connection->reconnect();
        return;
    }

    Datacenter *datacenter = connection->getDatacenter();

    if (connectionState != ConnectionStateConnected && connection->getConnectionType() == ConnectionTypeGeneric && datacenter->getDatacenterId() == currentDatacenterId) {
        connectionState = ConnectionStateConnected;
        if (delegate != nullptr) {
            delegate->onConnectionStateChanged(connectionState, instanceNum);
        }
    }

    if (keyId == 0) {
        int64_t messageId = data->readInt64(&error);
        if (error) {
            connection->reconnect();
            return;
        }

        if (connection->isMessageIdProcessed(messageId)) {
            return;
        }

        uint32_t messageLength = data->readUint32(&error);
        if (error) {
            connection->reconnect();
            return;
        }

        if (!connection->allowsCustomPadding()) {
            if (messageLength != data->remaining()) {
                if (LOGS_ENABLED) DEBUG_E("connection(%p) received incorrect message length", connection);
                connection->reconnect();
                return;
            }
        }

        TLObject *request;
        if (datacenter->isHandshaking(connection->isMediaConnection)) {
            request = datacenter->getCurrentHandshakeRequest(connection->isMediaConnection);
        } else {
            request = getRequestWithMessageId(messageId);
        }

        deserializingDatacenter = datacenter;
        TLObject *object = TLdeserialize(request, messageLength, data);

        if (object != nullptr) {
            if (datacenter->isHandshaking(connection->isMediaConnection)) {
                datacenter->processHandshakeResponse(connection->isMediaConnection, object, messageId);
            } else {
                processServerResponse(object, messageId, 0, 0, connection, 0, 0);
                connection->addProcessedMessageId(messageId);
            }
            lastProtocolUsefullData = true;
            connection->setHasUsefullData();
            delete object;
        }
    } else {
        if (connection->allowsCustomPadding()) {
            uint32_t padding = (length - 24) % 16;
            if (padding != 0) {
                length -= padding;
            }
        }
        if (length < 24 + 32 || (!connection->allowsCustomPadding() && (length - 24) % 16 != 0) || !datacenter->decryptServerResponse(keyId, data->bytes() + mark + 8, data->bytes() + mark + 24, length - 24, connection)) {
            if (LOGS_ENABLED) DEBUG_E("connection(%p) unable to decrypt server response", connection);
            connection->reconnect();
            return;
        }
        data->position(mark + 24);

        int64_t messageServerSalt = data->readInt64(&error);
        int64_t messageSessionId = data->readInt64(&error);

        if (messageSessionId != connection->getSessionId()) {
            if (LOGS_ENABLED) DEBUG_E("connection(%p) received invalid message session id (0x%" PRIx64 " instead of 0x%" PRIx64 ")", connection, (uint64_t) messageSessionId, (uint64_t) connection->getSessionId());
            return;
        }

        int64_t messageId = data->readInt64(&error);
        int32_t messageSeqNo = data->readInt32(&error);
        uint32_t messageLength = data->readUint32(&error);

        int32_t processedStatus = connection->isMessageIdProcessed(messageId);

        if (messageSeqNo % 2 != 0) {
            connection->addMessageToConfirm(messageId);
        }

        TLObject *object = nullptr;

        if (processedStatus != 1) {
            deserializingDatacenter = datacenter;
            object = TLdeserialize(nullptr, messageLength, data);
            if (processedStatus == 2) {
                if (object == nullptr) {
                    connection->recreateSession();
                    connection->reconnect();
                    return;
                } else {
                    delete object;
                    object = nullptr;
                }
            }
        }
        if (!processedStatus) {
            if (object != nullptr) {
                lastProtocolUsefullData = true;
                connection->setHasUsefullData();
                if (LOGS_ENABLED) DEBUG_D("connection(%p, account%u, dc%u, type %d) received object %s", connection, instanceNum, datacenter->getDatacenterId(), connection->getConnectionType(), typeid(*object).name());
                processServerResponse(object, messageId, messageSeqNo, messageServerSalt, connection, 0, 0);
                connection->addProcessedMessageId(messageId);
                delete object;
                if (connection->getConnectionType() == ConnectionTypePush) {
                    std::vector<std::unique_ptr<NetworkMessage>> messages;
                    sendMessagesToConnectionWithConfirmation(messages, connection, false);
                }
            } else {
                if (delegate != nullptr) {
                    delegate->onUnparsedMessageReceived(0, data, connection->getConnectionType(), instanceNum);
                }
            }
        } else {
            std::vector<std::unique_ptr<NetworkMessage>> messages;
            sendMessagesToConnectionWithConfirmation(messages, connection, false);
        }
    }
}

bool ConnectionsManager::hasPendingRequestsForConnection(Connection *connection) {
    ConnectionType type = connection->getConnectionType();
    if (type == ConnectionTypeGeneric || type == ConnectionTypeTemp || type == ConnectionTypeGenericMedia) {
        Datacenter *datacenter = connection->getDatacenter();
        int8_t num = connection->getConnectionNum();
        uint32_t token = connection->getConnectionToken();
        if (type == ConnectionTypeGeneric) {
            if (sendingPing && type == ConnectionTypeGeneric && datacenter->getDatacenterId() == currentDatacenterId) {
                return true;
            } else if (datacenter->isHandshaking(false)) {
                return true;
            }
        } else if (type == ConnectionTypeGenericMedia) {
            if (datacenter->isHandshaking(true)) {
                return true;
            }
        }
        for (auto & runningRequest : runningRequests) {
            Request *request = runningRequest.get();
            auto connectionNum = (uint8_t) (request->connectionType >> 16);
            auto connectionType = (ConnectionType) (request->connectionType & 0x0000ffff);
            if ((connectionType == type && connectionNum == num) || request->connectionToken == token) {
                return true;
            }
        }
        return false;
    }
    return true;
}

TLObject *ConnectionsManager::getRequestWithMessageId(int64_t messageId) {
    for (auto & runningRequest : runningRequests) {
        Request *request = runningRequest.get();
        if (request->messageId == messageId) {
            return request->rawRequest;
        }
    }
    return nullptr;
}

TLObject *ConnectionsManager::TLdeserialize(TLObject *request, uint32_t bytes, NativeByteBuffer *data) {
    bool error = false;
    uint32_t position = data->position();
    uint32_t constructor = data->readUint32(&error);
    if (error) {
        data->position(position);
        return nullptr;
    }

    TLObject *object = TLClassStore::TLdeserialize(data, bytes, constructor, instanceNum, error);

    if (error) {
        delete object;
        data->position(position);
        return nullptr;
    }

    if (object == nullptr) {
        if (request != nullptr) {
            auto apiRequest = dynamic_cast<TL_api_request *>(request);
            if (apiRequest != nullptr) {
                object = apiRequest->deserializeResponse(data, bytes, instanceNum, error);
                if (LOGS_ENABLED) DEBUG_D("api request constructor 0x%x, don't parse", constructor);
            } else {
                object = request->deserializeResponse(data, constructor, instanceNum, error);
                if (object != nullptr && error) {
                    delete object;
                    object = nullptr;
                }
            }
        } else {
            if (LOGS_ENABLED) DEBUG_D("not found request to parse constructor 0x%x", constructor);
        }
    }
    if (object == nullptr) {
        data->position(position);
    }
    return object;
}

void ConnectionsManager::processServerResponse(TLObject *message, int64_t messageId, int32_t messageSeqNo, int64_t messageSalt, Connection *connection, int64_t innerMsgId, int64_t containerMessageId) {
    const std::type_info &typeInfo = typeid(*message);

    if (LOGS_ENABLED) DEBUG_D("process server response %p - %s", message, typeInfo.name());
    auto timeMessage = (int64_t) ((messageId != 0 ? messageId : innerMsgId) / 4294967296.0 * 1000);

    Datacenter *datacenter = connection->getDatacenter();

    if (typeInfo == typeid(TL_new_session_created)) {
        auto response = (TL_new_session_created *) message;

        if (!connection->isSessionProcessed(response->unique_id)) {
            if (LOGS_ENABLED) DEBUG_D("connection(%p, account%u, dc%u, type %d) new session created (first message id: 0x%" PRIx64 ", server salt: 0x%" PRIx64 ", unique id: 0x%" PRIx64 ")", connection, instanceNum, datacenter->getDatacenterId(), connection->getConnectionType(), (uint64_t) response->first_msg_id, (uint64_t) response->server_salt, (uint64_t) response->unique_id);

            std::unique_ptr<TL_future_salt> salt = std::make_unique<TL_future_salt>();
            salt->valid_until = salt->valid_since = getCurrentTime();
            salt->valid_until += 30 * 60;
            salt->salt = response->server_salt;
            datacenter->addServerSalt(salt, Connection::isMediaConnectionType(connection->getConnectionType()));

            for (auto & runningRequest : runningRequests) {
                Request *request = runningRequest.get();
                Datacenter *requestDatacenter = getDatacenterWithId(request->datacenterId);
                if (request->messageId < response->first_msg_id && request->connectionType & connection->getConnectionType() && requestDatacenter != nullptr && requestDatacenter->getDatacenterId() == datacenter->getDatacenterId()) {
                    if (LOGS_ENABLED) DEBUG_D("clear request %p - %s", request->rawRequest, typeid(*request->rawRequest).name());
                    request->clear(true);
                }
            }

            saveConfig();

            if (datacenter->getDatacenterId() == currentDatacenterId && currentUserId) {
                if (connection->getConnectionType() == ConnectionTypePush) {
                    registerForInternalPushUpdates();
                } else if (connection->getConnectionType() == ConnectionTypeGeneric) {
                    if (delegate != nullptr) {
                        delegate->onSessionCreated(instanceNum);
                    }
                }
            }
            connection->addProcessedSession(response->unique_id);
        }
    } else if (typeInfo == typeid(TL_msg_container)) {
        auto response = (TL_msg_container *) message;
        size_t count = response->messages.size();
        if (LOGS_ENABLED) DEBUG_D("received container with %d items", (int32_t) count);
        for (uint32_t a = 0; a < count; a++) {
            TL_message *innerMessage = response->messages[a].get();
            int64_t innerMessageId = innerMessage->msg_id;
            if (innerMessage->seqno % 2 != 0) {
                connection->addMessageToConfirm(innerMessageId);
            }
            int32_t processedStatus = connection->isMessageIdProcessed(innerMessageId);
            if (processedStatus == 2) {
                if (innerMessage->unparsedBody != nullptr) {
                    connection->recreateSession();
                    connection->reconnect();
                    return;
                }
                processedStatus = 0;
            }
            if (processedStatus) {
                if (LOGS_ENABLED) DEBUG_D("inner message %d id 0x%" PRIx64 " already processed", a, innerMessageId);
                continue;
            }
            if (innerMessage->unparsedBody != nullptr) {
                if (LOGS_ENABLED) DEBUG_D("inner message %d id 0x%" PRIx64 " is unparsed", a, innerMessageId);
                if (delegate != nullptr) {
                    delegate->onUnparsedMessageReceived(0, innerMessage->unparsedBody.get(), connection->getConnectionType(), instanceNum);
                }
            } else {
                if (LOGS_ENABLED) DEBUG_D("inner message %d id 0x%" PRIx64 " process", a, innerMessageId);
                processServerResponse(innerMessage->body.get(), 0, innerMessage->seqno, messageSalt, connection, innerMessageId, messageId);
            }
            connection->addProcessedMessageId(innerMessageId);
        }
    } else if (typeInfo == typeid(TL_pong)) {
        if (connection->getConnectionType() == ConnectionTypePush) {
            if (!registeredForInternalPush) {
                registerForInternalPushUpdates();
            }
            if (LOGS_ENABLED) DEBUG_D("connection(%p, account%u, dc%u, type %d) received push ping", connection, instanceNum, datacenter->getDatacenterId(), connection->getConnectionType());
            sendingPushPing = false;
        } else {
            auto response = (TL_pong *) message;
            if (response->ping_id >= 2000000) {
                for (auto iter = proxyActiveChecks.begin(); iter != proxyActiveChecks.end(); iter++) {
                    ProxyCheckInfo *proxyCheckInfo = iter->get();
                    if (proxyCheckInfo->pingId == response->ping_id) {
                        for (auto iter2 = runningRequests.begin(); iter2 != runningRequests.end(); iter2++) {
                            Request *request = iter2->get();
                            if (request->requestToken == proxyCheckInfo->requestToken) {
                                int64_t ping = llabs(getCurrentTimeMonotonicMillis() - request->startTimeMillis);
                                if (LOGS_ENABLED) DEBUG_D("got ping response for request %p, %" PRId64, request->rawRequest, ping);
                                request->completed = true;
                                proxyCheckInfo->onRequestTime(ping);
                                runningRequests.erase(iter2);
                                break;
                            }
                        }
                        proxyActiveChecks.erase(iter);

                        if (!proxyCheckQueue.empty()) {
                            proxyCheckInfo = proxyCheckQueue[0].release();
                            proxyCheckQueue.erase(proxyCheckQueue.begin());
                            scheduleCheckProxyInternal(proxyCheckInfo);
                        }
                        break;
                    }
                }
            } else if (response->ping_id == lastPingId) {
                int32_t diff = (int32_t) (getCurrentTimeMonotonicMillis() / 1000) - pingTime;

                if (abs(diff) < 10) {
                    currentPingTime = (diff + currentPingTime) / 2;
                    if (messageId != 0) {
                        timeDifference = (int32_t) ((timeMessage - getCurrentTimeMillis()) / 1000 - currentPingTime / 2);
                    }
                }
                sendingPing = false;
            }
        }
    } else if (typeInfo == typeid(TL_future_salts)) {
        auto response = (TL_future_salts *) message;
        int64_t requestMid = response->req_msg_id;
        for (auto iter = runningRequests.begin(); iter != runningRequests.end(); iter++) {
            Request *request = iter->get();
            if (request->respondsToMessageId(requestMid)) {
                request->onComplete(response, nullptr, connection->currentNetworkType, timeMessage);
                request->completed = true;
                runningRequests.erase(iter);
                break;
            }
        }
    } else if (dynamic_cast<DestroySessionRes *>(message)) {
        auto response = (DestroySessionRes *) message;
        if (LOGS_ENABLED) DEBUG_D("destroyed session 0x%" PRIx64 " (%s)", (uint64_t) response->session_id, typeInfo == typeid(TL_destroy_session_ok) ? "ok" : "not found");
    } else if (typeInfo == typeid(TL_rpc_result)) {
        auto response = (TL_rpc_result *) message;
        int64_t resultMid = response->req_msg_id;
        if (resultMid == lastInvokeAfterMessageId) {
            lastInvokeAfterMessageId = 0;
        }

        bool hasResult = response->result != nullptr;
        bool ignoreResult = false;
        if (hasResult) {
            TLObject *object = response->result.get();
            if (LOGS_ENABLED) DEBUG_D("connection(%p, account%u, dc%u, type %d) received rpc_result with %s", connection, instanceNum, datacenter->getDatacenterId(), connection->getConnectionType(), typeid(*object).name());
        }
        RpcError *error = hasResult ? dynamic_cast<RpcError *>(response->result.get()) : nullptr;
        if (error != nullptr) {
            if (LOGS_ENABLED) DEBUG_E("connection(%p, account%u, dc%u, type %d) rpc error %d: %s", connection, instanceNum, datacenter->getDatacenterId(), connection->getConnectionType(), error->error_code, error->error_message.c_str());
            if (error->error_code == 303) {
                uint32_t migrateToDatacenterId = DEFAULT_DATACENTER_ID;

                static std::vector<std::string> migrateErrors = {"NETWORK_MIGRATE_", "PHONE_MIGRATE_", "USER_MIGRATE_"};

                size_t count = migrateErrors.size();
                for (uint32_t a = 0; a < count; a++) {
                    std::string &possibleError = migrateErrors[a];
                    if (error->error_message.find(possibleError) != std::string::npos) {
                        std::string num = error->error_message.substr(possibleError.size(), error->error_message.size() - possibleError.size());
                        auto val = (uint32_t) atoi(num.c_str());
                        migrateToDatacenterId = val;
                    }
                }

                if (migrateToDatacenterId != DEFAULT_DATACENTER_ID) {
                    ignoreResult = true;
                    moveToDatacenter(migrateToDatacenterId);
                }
            }
        }

        uint32_t retryRequestsFromDatacenter = DEFAULT_DATACENTER_ID - 1;
        uint32_t retryRequestsConnections = 0;

        if (!ignoreResult) {
            for (auto iter = runningRequests.begin(); iter != runningRequests.end(); iter++) {
                Request *request = iter->get();
                if (!request->respondsToMessageId(resultMid)) {
                    continue;
                }
                if (LOGS_ENABLED) DEBUG_D("got response for request %p - %s", request->rawRequest, typeid(*request->rawRequest).name());
                bool discardResponse = false;
                bool isError = false;
                bool allowInitConnection = true;

                if (request->onCompleteRequestCallback != nullptr) {
                    TL_error *implicitError = nullptr;
                    NativeByteBuffer *unpacked_data = nullptr;
                    TLObject *result = response->result.get();
                    if (typeid(*result) == typeid(TL_gzip_packed)) {
                        auto innerResponse = (TL_gzip_packed *) result;
                        unpacked_data = decompressGZip(innerResponse->packed_data.get());
                        TLObject *object = TLdeserialize(request->rawRequest, unpacked_data->limit(), unpacked_data);
                        if (object != nullptr) {
                            response->result = std::unique_ptr<TLObject>(object);
                        } else {
                            response->result = std::unique_ptr<TLObject>(nullptr);
                        }
                    }

                    hasResult = response->result != nullptr;
                    error = hasResult ? dynamic_cast<RpcError *>(response->result.get()) : nullptr;
                    TL_error *error2 = hasResult ? dynamic_cast<TL_error *>(response->result.get()) : nullptr;
                    if (error != nullptr) {
                        allowInitConnection = false;
                        static std::string authRestart = "AUTH_RESTART";
                        static std::string authKeyPermEmpty = "AUTH_KEY_PERM_EMPTY";
                        static std::string workerBusy = "WORKER_BUSY_TOO_LONG_RETRY";
                        bool processEvenFailed = error->error_code == 500 && error->error_message.find(authRestart) != std::string::npos;
                        bool isWorkerBusy = error->error_code == 500 && error->error_message.find(workerBusy) != std::string::npos;
                        if (LOGS_ENABLED) DEBUG_E("request %p rpc error %d: %s", request, error->error_code, error->error_message.c_str());

                        if (error->error_code == 401 && error->error_message.find(authKeyPermEmpty) != std::string::npos) {
                            discardResponse = true;
                            request->minStartTime = (int32_t) (getCurrentTimeMonotonicMillis() / 1000 + 1);
                            request->startTime = 0;

                            if (!datacenter->isHandshaking(connection->isMediaConnection)) {
                                datacenter->clearAuthKey(connection->isMediaConnection ? HandshakeTypeMediaTemp : HandshakeTypeTemp);
                                saveConfig();
                                datacenter->beginHandshake(connection->isMediaConnection ? HandshakeTypeMediaTemp : HandshakeTypeTemp, false);
                            }
                        } else if ((request->requestFlags & RequestFlagFailOnServerErrors) == 0 || processEvenFailed) {
                            if (error->error_code == 500 || error->error_code < 0) {
                                static std::string waitFailed = "MSG_WAIT_FAILED";
                                static std::string waitTimeout = "MSG_WAIT_TIMEOUT";
                                if (error->error_message.find(waitFailed) != std::string::npos) {
                                    request->startTime = 0;
                                    request->startTimeMillis = 0;
                                    request->requestFlags |= RequestFlagResendAfter;
                                } else {
                                    if (isWorkerBusy) {
                                        request->minStartTime = 0;
                                    } else {
                                        request->minStartTime = request->startTime + (request->serverFailureCount > 10 ? 10 : request->serverFailureCount);
                                    }
                                    request->serverFailureCount++;
                                }
                                discardResponse = true;
                            } else if (error->error_code == 420) {
                                int32_t waitTime = 2;
                                static std::string floodWait = "FLOOD_WAIT_";
                                static std::string slowmodeWait = "SLOWMODE_WAIT_";
                                discardResponse = true;
                                if (error->error_message.find(floodWait) != std::string::npos) {
                                    std::string num = error->error_message.substr(floodWait.size(), error->error_message.size() - floodWait.size());
                                    waitTime = atoi(num.c_str());
                                    if (waitTime <= 0) {
                                        waitTime = 2;
                                    }
                                } else if (error->error_message.find(slowmodeWait) != std::string::npos) {
                                    std::string num = error->error_message.substr(slowmodeWait.size(), error->error_message.size() - slowmodeWait.size());
                                    waitTime = atoi(num.c_str());
                                    if (waitTime <= 0) {
                                        waitTime = 2;
                                    }
                                    discardResponse = false;
                                }
                                request->failedByFloodWait = waitTime;
                                request->startTime = 0;
                                request->startTimeMillis = 0;
                                request->minStartTime = (int32_t) (getCurrentTimeMonotonicMillis() / 1000 + waitTime);
                            } else if (error->error_code == 400) {
                                static std::string waitFailed = "MSG_WAIT_FAILED";
                                static std::string bindFailed = "ENCRYPTED_MESSAGE_INVALID";
                                static std::string waitTimeout = "MSG_WAIT_TIMEOUT";
                                if (error->error_message.find(waitTimeout) != std::string::npos || error->error_message.find(waitFailed) != std::string::npos) {
                                    discardResponse = true;
                                    request->startTime = 0;
                                    request->startTimeMillis = 0;
                                    request->requestFlags |= RequestFlagResendAfter;
                                } else if (error->error_message.find(bindFailed) != std::string::npos && typeid(*request->rawRequest) == typeid(TL_auth_bindTempAuthKey)) {
                                    int datacenterId;
                                    if (delegate != nullptr && getDatacenterWithId(DEFAULT_DATACENTER_ID) == datacenter) {
                                        delegate->onLogout(instanceNum);
                                        datacenterId = -1;
                                    } else {
                                        datacenterId = datacenter->getDatacenterId();
                                    }
                                    cleanUp(true, datacenterId);
                                }
                            }
                        }
                        if (!discardResponse) {
                            implicitError = new TL_error();
                            implicitError->code = error->error_code;
                            implicitError->text = error->error_message;
                        }
                    } else if (error2 == nullptr) {
                        if (request->rawRequest == nullptr || response->result == nullptr) {
                            allowInitConnection = false;
                            if (LOGS_ENABLED) DEBUG_E("rawRequest is null");
                            implicitError = new TL_error();
                            implicitError->code = -1000;
                            implicitError->text = "";
                        }
                    }

                    if (!discardResponse) {
                        if (implicitError != nullptr || error2 != nullptr) {
                            isError = true;
                            request->onComplete(nullptr, implicitError != nullptr ? implicitError : error2, connection->currentNetworkType, timeMessage);
                            delete error2;
                        } else {
                            request->onComplete(response->result.get(), nullptr, connection->currentNetworkType, timeMessage);
                        }
                    }

                    if (implicitError != nullptr) {
                        if (implicitError->code == 401) {
                            allowInitConnection = false;
                            isError = true;
                            static std::string sessionPasswordNeeded = "SESSION_PASSWORD_NEEDED";

                            if (implicitError->text.find(sessionPasswordNeeded) != std::string::npos) {
                                //ignore this error
                            } else if (datacenter->getDatacenterId() == currentDatacenterId || datacenter->getDatacenterId() == movingToDatacenterId) {
                                if (request->connectionType & ConnectionTypeGeneric && currentUserId) {
                                    currentUserId = 0;
                                    if (delegate != nullptr) {
                                        delegate->onLogout(instanceNum);
                                    }
                                    cleanUp(false, -1);
                                }
                            } else {
                                datacenter->authorized = false;
                                saveConfig();
                                discardResponse = true;
                                if (request->connectionType & ConnectionTypeDownload || request->connectionType & ConnectionTypeUpload) {
                                    retryRequestsFromDatacenter = datacenter->getDatacenterId();
                                    retryRequestsConnections = request->connectionType;
                                }
                            }
                        } else if (currentUserId == 0 && implicitError->code == 406) {
                            static std::string authKeyDuplicated = "AUTH_KEY_DUPLICATED";
                            if (implicitError->text.find(authKeyDuplicated) != std::string::npos) {
                                cleanUp(true, datacenter->getDatacenterId());
                            }
                        }
                    }

                    if (unpacked_data != nullptr) {
                        unpacked_data->reuse();
                    }
                    delete implicitError;
                }

                if (!discardResponse) {
                    if (allowInitConnection && !isError) {
                        bool save = false;
                        if (request->isInitRequest && datacenter->lastInitVersion != currentVersion) {
                            datacenter->lastInitVersion = currentVersion;
                            save = true;
                        } else if (request->isInitMediaRequest && datacenter->lastInitMediaVersion != currentVersion) {
                            datacenter->lastInitMediaVersion = currentVersion;
                            save = true;
                        }
                        if (save) {
                            saveConfig();
                            if (LOGS_ENABLED) DEBUG_D("dc%d init connection completed", datacenter->getDatacenterId());
                        }
                    }
                    request->completed = true;
                    removeRequestFromGuid(request->requestToken);
                    runningRequests.erase(iter);
                } else {
                    request->messageId = 0;
                    request->messageSeqNo = 0;
                    request->connectionToken = 0;
                }
                break;
            }
        }

        if (retryRequestsFromDatacenter != DEFAULT_DATACENTER_ID - 1) {
            processRequestQueue(retryRequestsConnections, retryRequestsFromDatacenter);
        } else {
            processRequestQueue(0, 0);
        }
    } else if (typeInfo == typeid(TL_msgs_ack)) {

    } else if (typeInfo == typeid(TL_bad_msg_notification)) {
        auto result = (TL_bad_msg_notification *) message;
        if (LOGS_ENABLED) DEBUG_E("bad message notification %d for messageId 0x%" PRIx64 ", seqno %d", result->error_code, result->bad_msg_id, result->bad_msg_seqno);
        switch (result->error_code) {
            case 16:
            case 17:
            case 19:
            case 32:
            case 33:
            case 64: {
                int64_t realId = messageId != 0 ? messageId : containerMessageId;
                if (realId == 0) {
                    realId = innerMsgId;
                }

                if (realId != 0) {
                    auto time = (int64_t) (messageId / 4294967296.0 * 1000);
                    int64_t currentTime = getCurrentTimeMillis();
                    timeDifference = (int32_t) ((time - currentTime) / 1000 - currentPingTime / 2);
                }

                datacenter->recreateSessions(HandshakeTypeAll);
                saveConfig();

                lastOutgoingMessageId = 0;
                clearRequestsForDatacenter(datacenter, HandshakeTypeAll);
                break;
            }
            case 20: {
                for (auto & runningRequest : runningRequests) {
                    Request *request = runningRequest.get();
                    if (request->respondsToMessageId(result->bad_msg_id)) {
                        if (request->completed) {
                            break;
                        }
                        connection->addMessageToConfirm(result->bad_msg_id);
                        request->clear(true);
                        break;
                    }
                }
            }
            default:
                break;
        }
    } else if (typeInfo == typeid(TL_bad_server_salt)) {
        bool media = Connection::isMediaConnectionType(connection->getConnectionType());
        requestSaltsForDatacenter(datacenter, media, connection->getConnectionType() == ConnectionTypeTemp);
        if (messageId != 0) {
            auto time = (int64_t) (messageId / 4294967296.0 * 1000);
            int64_t currentTime = getCurrentTimeMillis();
            timeDifference = (int32_t) ((time - currentTime) / 1000 - currentPingTime / 2);
            lastOutgoingMessageId = (messageId > lastOutgoingMessageId ? messageId : lastOutgoingMessageId);
        }
        if ((connection->getConnectionType() & ConnectionTypeDownload) == 0 || !datacenter->containsServerSalt(messageSalt, media)) {
            auto response = (TL_bad_server_salt *) message;
            int64_t resultMid = response->bad_msg_id;
            if (resultMid != 0) {
                bool beginHandshake = false;
                for (auto & runningRequest : runningRequests) {
                    Request *request = runningRequest.get();
                    if (!beginHandshake && request->datacenterId == datacenter->getDatacenterId() && typeid(*request->rawRequest) == typeid(TL_auth_bindTempAuthKey) && request->respondsToMessageId(response->bad_msg_id)) {
                        beginHandshake = true;
                    }
                    if ((request->connectionType & ConnectionTypeDownload) == 0) {
                        continue;
                    }
                    Datacenter *requestDatacenter = getDatacenterWithId(request->datacenterId);
                    if (requestDatacenter != nullptr && requestDatacenter->getDatacenterId() == datacenter->getDatacenterId()) {
                        request->retryCount = 0;
                        request->failedBySalt = true;
                    }
                }
                if (beginHandshake) {
                    datacenter->beginHandshake(HandshakeTypeCurrent, false);
                }
            }

            datacenter->clearServerSalts(media);

            std::unique_ptr<TL_future_salt> salt = std::make_unique<TL_future_salt>();
            salt->valid_until = salt->valid_since = getCurrentTime();
            salt->valid_until += 30 * 60;
            salt->salt = messageSalt;
            datacenter->addServerSalt(salt, media);
            saveConfig();

            if (datacenter->hasAuthKey(ConnectionTypeGeneric, 1)) {
                processRequestQueue(AllConnectionTypes, datacenter->getDatacenterId());
            }
        }
    } else if (typeInfo == typeid(MsgsStateInfo)) {
        auto response = (MsgsStateInfo *) message;
        if (LOGS_ENABLED) DEBUG_D("connection(%p, account%u, dc%u, type %d) got %s for messageId 0x%" PRIx64, connection, instanceNum, datacenter->getDatacenterId(), connection->getConnectionType(), typeInfo.name(), response->req_msg_id);

        auto mIter = resendRequests.find(response->req_msg_id);
        if (mIter != resendRequests.end()) {
            if (LOGS_ENABLED) DEBUG_D("found resend for messageId 0x%" PRIx64, mIter->second);
            connection->addMessageToConfirm(mIter->second);
            for (auto & runningRequest : runningRequests) {
                Request *request = runningRequest.get();
                if (request->respondsToMessageId(mIter->second)) {
                    if (request->completed) {
                        break;
                    }
                    request->clear(true);
                    break;
                }
            }
            resendRequests.erase(mIter);
        }
    } else if (dynamic_cast<MsgDetailedInfo *>(message)) {
        auto response = (MsgDetailedInfo *) message;

        bool requestResend = false;
        bool confirm = true;

        if (LOGS_ENABLED) DEBUG_D("connection(%p, account%u, dc%u, type %d) got %s for messageId 0x%" PRIx64, connection, instanceNum, datacenter->getDatacenterId(), connection->getConnectionType(), typeInfo.name(), response->msg_id);
        if (typeInfo == typeid(TL_msg_detailed_info)) {
            for (auto & runningRequest : runningRequests) {
                Request *request = runningRequest.get();
                if (request->respondsToMessageId(response->msg_id)) {
                    if (request->completed) {
                        break;
                    }
                    if (LOGS_ENABLED) DEBUG_D("got TL_msg_detailed_info for rpc request %p - %s", request->rawRequest, typeid(*request->rawRequest).name());
                    auto currentTime = (int32_t) (getCurrentTimeMonotonicMillis() / 1000);
                    if (request->lastResendTime == 0 || abs(currentTime - request->lastResendTime) >= 60) {
                        request->lastResendTime = currentTime;
                        requestResend = true;
                    } else {
                        confirm = false;
                    }
                    break;
                }
            }
        } else {
            if (!connection->isMessageIdProcessed(messageId)) {
                requestResend = true;
            }
        }

        if (requestResend) {
            auto request = new TL_msg_resend_req();
            request->msg_ids.push_back(response->answer_msg_id);
            auto networkMessage = new NetworkMessage();
            networkMessage->message = std::make_unique<TL_message>();
            networkMessage->message->msg_id = generateMessageId();
            networkMessage->message->bytes = request->getObjectSize();
            networkMessage->message->body = std::unique_ptr<TLObject>(request);
            networkMessage->message->seqno = connection->generateMessageSeqNo(false);
            resendRequests[networkMessage->message->msg_id] = response->answer_msg_id;

            std::vector<std::unique_ptr<NetworkMessage>> array;
            array.push_back(std::unique_ptr<NetworkMessage>(networkMessage));

            sendMessagesToConnection(array, connection, false);
        } else if (confirm) {
            connection->addMessageToConfirm(response->answer_msg_id);
        }
    } else if (typeInfo == typeid(TL_gzip_packed)) {
        auto response = (TL_gzip_packed *) message;
        NativeByteBuffer *data = decompressGZip(response->packed_data.get());
        TLObject *object = TLdeserialize(getRequestWithMessageId(messageId), data->limit(), data);
        if (object != nullptr) {
            if (LOGS_ENABLED) DEBUG_D("connection(%p, account%u, dc%u, type %d) received object %s", connection, instanceNum, datacenter->getDatacenterId(), connection->getConnectionType(), typeid(*object).name());
            processServerResponse(object, messageId, messageSeqNo, messageSalt, connection, innerMsgId, containerMessageId);
            delete object;
        } else {
            if (delegate != nullptr) {
                delegate->onUnparsedMessageReceived(messageId, data, connection->getConnectionType(), instanceNum);
            }
        }
        data->reuse();
    } else if (typeInfo == typeid(TL_updatesTooLong)) {
        if (connection->connectionType == ConnectionTypePush) {
            if (networkPaused) {
                lastPauseTime = getCurrentTimeMonotonicMillis();
                if (LOGS_ENABLED) DEBUG_D("received internal push: wakeup network in background");
            } else if (lastPauseTime != 0) {
                lastPauseTime = getCurrentTimeMonotonicMillis();
                if (LOGS_ENABLED) DEBUG_D("received internal push: reset sleep timeout");
            } else {
                if (LOGS_ENABLED) DEBUG_D("received internal push");
            }
            if (delegate != nullptr) {
                delegate->onInternalPushReceived(instanceNum);
            }
        } else {
            if (delegate != nullptr) {
                NativeByteBuffer *data = BuffersStorage::getInstance().getFreeBuffer(message->getObjectSize());
                message->serializeToStream(data);
                data->position(0);
                delegate->onUnparsedMessageReceived(0, data, connection->getConnectionType(), instanceNum);
                data->reuse();
            }
        }
    }
}

void ConnectionsManager::sendPing(Datacenter *datacenter, bool usePushConnection) {
    if (usePushConnection && (currentUserId == 0 || !usePushConnection)) {
        return;
    }
    Connection *connection = nullptr;
    if (usePushConnection) {
        connection = datacenter->getPushConnection(true);
    } else {
        connection = datacenter->getGenericConnection(true, 0);
    }
    if (connection == nullptr || (!usePushConnection && connection->getConnectionToken() == 0)) {
        return;
    }
    auto request = new TL_ping_delay_disconnect();
    request->ping_id = ++lastPingId;
    if (usePushConnection) {
        request->disconnect_delay = 60 * 7;
    } else {
        request->disconnect_delay = testBackend ? 10 : 35;
        pingTime = (int32_t) (getCurrentTimeMonotonicMillis() / 1000);
    }

    auto networkMessage = new NetworkMessage();
    networkMessage->message = std::make_unique<TL_message>();
    networkMessage->message->msg_id = generateMessageId();
    networkMessage->message->bytes = request->getObjectSize();
    networkMessage->message->body = std::unique_ptr<TLObject>(request);
    networkMessage->message->seqno = connection->generateMessageSeqNo(false);

    std::vector<std::unique_ptr<NetworkMessage>> array;
    array.push_back(std::unique_ptr<NetworkMessage>(networkMessage));
    NativeByteBuffer *transportData = datacenter->createRequestsData(array, nullptr, connection, false);
    if (usePushConnection) {
        if (LOGS_ENABLED) DEBUG_D("dc%d send ping to push connection", datacenter->getDatacenterId());
        sendingPushPing = true;
    } else {
        sendingPing = true;
    }
    connection->sendData(transportData, false, true);
}

uint8_t ConnectionsManager::getIpStratagy() {
    return ipStrategy;
}

void ConnectionsManager::initDatacenters() {
    Datacenter *datacenter;
    if (!testBackend) {
        if (datacenters.find(1) == datacenters.end()) {
            datacenter = new Datacenter(instanceNum, 1);
            datacenter->addAddressAndPort("149.154.175.50", 443, 0, "");
            datacenter->addAddressAndPort("2001:b28:f23d:f001:0000:0000:0000:000a", 443, 1, "");
            datacenters[1] = datacenter;
        }

        if (datacenters.find(2) == datacenters.end()) {
            datacenter = new Datacenter(instanceNum, 2);
            datacenter->addAddressAndPort("149.154.167.51", 443, 0, "");
            datacenter->addAddressAndPort("95.161.76.100", 443, 0, "");
            datacenter->addAddressAndPort("2001:67c:4e8:f002:0000:0000:0000:000a", 443, 1, "");
            datacenters[2] = datacenter;
        }

        if (datacenters.find(3) == datacenters.end()) {
            datacenter = new Datacenter(instanceNum, 3);
            datacenter->addAddressAndPort("149.154.175.100", 443, 0, "");
            datacenter->addAddressAndPort("2001:b28:f23d:f003:0000:0000:0000:000a", 443, 1, "");
            datacenters[3] = datacenter;
        }

        if (datacenters.find(4) == datacenters.end()) {
            datacenter = new Datacenter(instanceNum, 4);
            datacenter->addAddressAndPort("149.154.167.91", 443, 0, "");
            datacenter->addAddressAndPort("2001:67c:4e8:f004:0000:0000:0000:000a", 443, 1, "");
            datacenters[4] = datacenter;
        }

        if (datacenters.find(5) == datacenters.end()) {
            datacenter = new Datacenter(instanceNum, 5);
            datacenter->addAddressAndPort("149.154.171.5", 443, 0, "");
            datacenter->addAddressAndPort("2001:b28:f23f:f005:0000:0000:0000:000a", 443, 1, "");
            datacenters[5] = datacenter;
        }
    } else {
        if (datacenters.find(1) == datacenters.end()) {
            datacenter = new Datacenter(instanceNum, 1);
            datacenter->addAddressAndPort("149.154.175.40", 443, 0, "");
            datacenter->addAddressAndPort("2001:b28:f23d:f001:0000:0000:0000:000e", 443, 1, "");
            datacenters[1] = datacenter;
        }

        if (datacenters.find(2) == datacenters.end()) {
            datacenter = new Datacenter(instanceNum, 2);
            datacenter->addAddressAndPort("149.154.167.40", 443, 0, "");
            datacenter->addAddressAndPort("2001:67c:4e8:f002:0000:0000:0000:000e", 443, 1, "");
            datacenters[2] = datacenter;
        }

        if (datacenters.find(3) == datacenters.end()) {
            datacenter = new Datacenter(instanceNum, 3);
            datacenter->addAddressAndPort("149.154.175.117", 443, 0, "");
            datacenter->addAddressAndPort("2001:b28:f23d:f003:0000:0000:0000:000e", 443, 1, "");
            datacenters[3] = datacenter;
        }
    }
}

void ConnectionsManager::attachConnection(ConnectionSocket *connection) {
    if (std::find(activeConnections.begin(), activeConnections.end(), connection) != activeConnections.end()) {
        return;
    }
    activeConnections.push_back(connection);
}

void ConnectionsManager::detachConnection(ConnectionSocket *connection) {
    auto iter = std::find(activeConnections.begin(), activeConnections.end(), connection);
    if (iter != activeConnections.end()) {
        activeConnections.erase(iter);
    }
}

int32_t ConnectionsManager::sendRequestInternal(TLObject *object, onCompleteFunc onComplete, onQuickAckFunc onQuickAck, uint32_t flags, uint32_t datacenterId, ConnectionType connetionType, bool immediate) {
    if (!currentUserId && !(flags & RequestFlagWithoutLogin)) {
        if (LOGS_ENABLED) DEBUG_D("can't do request without login %s", typeid(*object).name());
        delete object;
        return 0;
    }
    auto request = new Request(instanceNum, lastRequestToken++, connetionType, flags, datacenterId, onComplete, onQuickAck, nullptr);
    request->rawRequest = object;
    request->rpcRequest = wrapInLayer(object, getDatacenterWithId(datacenterId), request);
    requestsQueue.push_back(std::unique_ptr<Request>(request));
    if (immediate) {
        processRequestQueue(0, 0);
    }
    return request->requestToken;
}

int32_t ConnectionsManager::sendRequest(TLObject *object, onCompleteFunc onComplete, onQuickAckFunc onQuickAck, uint32_t flags, uint32_t datacenterId, ConnectionType connetionType, bool immediate) {
    int32_t requestToken = lastRequestToken++;
    return sendRequest(object, onComplete, onQuickAck, flags, datacenterId, connetionType, immediate, requestToken);
}

int32_t ConnectionsManager::sendRequest(TLObject *object, onCompleteFunc onComplete, onQuickAckFunc onQuickAck, uint32_t flags, uint32_t datacenterId, ConnectionType connetionType, bool immediate, int32_t requestToken) {
    if (!currentUserId && !(flags & RequestFlagWithoutLogin)) {
        if (LOGS_ENABLED) DEBUG_D("can't do request without login %s", typeid(*object).name());
        delete object;
        return 0;
    }
    if (requestToken == 0) {
        requestToken = lastRequestToken++;
    }
    scheduleTask([&, requestToken, object, onComplete, onQuickAck, flags, datacenterId, connetionType, immediate] {
        auto request = new Request(instanceNum, requestToken, connetionType, flags, datacenterId, onComplete, onQuickAck, nullptr);
        request->rawRequest = object;
        request->rpcRequest = wrapInLayer(object, getDatacenterWithId(datacenterId), request);
        requestsQueue.push_back(std::unique_ptr<Request>(request));
        if (immediate) {
            processRequestQueue(0, 0);
        }
    });
    return requestToken;
}

#ifdef ANDROID
void ConnectionsManager::sendRequest(TLObject *object, onCompleteFunc onComplete, onQuickAckFunc onQuickAck, onWriteToSocketFunc onWriteToSocket, uint32_t flags, uint32_t datacenterId, ConnectionType connetionType, bool immediate, int32_t requestToken, jobject ptr1, jobject ptr2, jobject ptr3) {
    if (!currentUserId && !(flags & RequestFlagWithoutLogin)) {
        if (LOGS_ENABLED) DEBUG_D("can't do request without login %s", typeid(*object).name());
        delete object;
        JNIEnv *env = 0;
        if (javaVm->GetEnv((void **) &env, JNI_VERSION_1_6) != JNI_OK) {
            if (LOGS_ENABLED) DEBUG_E("can't get jnienv");
            exit(1);
        }
        if (ptr1 != nullptr) {
            env->DeleteGlobalRef(ptr1);
            ptr1 = nullptr;
        }
        if (ptr2 != nullptr) {
            env->DeleteGlobalRef(ptr2);
            ptr2 = nullptr;
        }
        if (ptr3 != nullptr) {
            env->DeleteGlobalRef(ptr3);
            ptr3 = nullptr;
        }
        return;
    }
    scheduleTask([&, requestToken, object, onComplete, onQuickAck, onWriteToSocket, flags, datacenterId, connetionType, immediate, ptr1, ptr2, ptr3] {
        if (LOGS_ENABLED) DEBUG_D("send request %p - %s", object, typeid(*object).name());
        auto request = new Request(instanceNum, requestToken, connetionType, flags, datacenterId, onComplete, onQuickAck, onWriteToSocket);
        request->rawRequest = object;
        request->ptr1 = ptr1;
        request->ptr2 = ptr2;
        request->ptr3 = ptr3;
        request->rpcRequest = wrapInLayer(object, getDatacenterWithId(datacenterId), request);
        if (LOGS_ENABLED) DEBUG_D("send request wrapped %p - %s", request->rpcRequest.get(), typeid(*(request->rpcRequest.get())).name());
        requestsQueue.push_back(std::unique_ptr<Request>(request));
        if (immediate) {
            processRequestQueue(0, 0);
        }
    });
}
#endif

void ConnectionsManager::cancelRequestsForGuid(int32_t guid) {
    scheduleTask([&, guid] {
        auto iter = requestsByGuids.find(guid);
        if (iter != requestsByGuids.end()) {
            std::vector<int32_t> &requests = iter->second;
            size_t count = requests.size();
            for (uint32_t a = 0; a < count; a++) {
                cancelRequestInternal(requests[a], 0, true, false);
                auto iter2 = guidsByRequests.find(requests[a]);
                if (iter2 != guidsByRequests.end()) {
                    guidsByRequests.erase(iter2);
                }
            }
            requestsByGuids.erase(iter);
        }
    });
}

void ConnectionsManager::bindRequestToGuid(int32_t requestToken, int32_t guid) {
    scheduleTask([&, requestToken, guid] {
        auto iter = requestsByGuids.find(guid);
        if (iter != requestsByGuids.end()) {
            iter->second.push_back(requestToken);
        } else {
            std::vector<int32_t> array;
            array.push_back(requestToken);
            requestsByGuids[guid] = array;
        }
        guidsByRequests[requestToken] = guid;
    });
}

void ConnectionsManager::setUserId(int32_t userId) {
    scheduleTask([&, userId] {
        int32_t oldUserId = currentUserId;
        currentUserId = userId;
        if (oldUserId == userId && userId != 0) {
            registerForInternalPushUpdates();
        }
        if (currentUserId != userId && userId != 0) {
            updateDcSettings(0, false);
        }
        if (currentUserId != 0 && pushConnectionEnabled) {
            Datacenter *datacenter = getDatacenterWithId(currentDatacenterId);
            if (datacenter != nullptr) {
                datacenter->createPushConnection()->setSessionId(pushSessionId);
                sendPing(datacenter, true);
            }
        }
    });
}

<<<<<<< HEAD
void ConnectionsManager::switchBackend() {
    //scheduleTask([&] {
=======
void ConnectionsManager::switchBackend(bool restart) {
    scheduleTask([&, restart] {
>>>>>>> 24c6968b
        currentDatacenterId = 1;
        testBackend = !testBackend;
        datacenters.clear();
        initDatacenters();
        saveConfig();
<<<<<<< HEAD
        //exit(1);
    //});
=======
        if (restart) {
            exit(1);
        }
    });
>>>>>>> 24c6968b
}

void ConnectionsManager::removeRequestFromGuid(int32_t requestToken) {
    auto iter2 = guidsByRequests.find(requestToken);
    if (iter2 != guidsByRequests.end()) {
        auto iter = requestsByGuids.find(iter2->first);
        if (iter != requestsByGuids.end()) {
            auto iter3 = std::find(iter->second.begin(), iter->second.end(), iter->first);
            if (iter3 != iter->second.end()) {
                iter->second.erase(iter3);
                if (iter->second.empty()) {
                    requestsByGuids.erase(iter);
                }
            }
        }
        guidsByRequests.erase(iter2);
    }
}

bool ConnectionsManager::cancelRequestInternal(int32_t token, int64_t messageId, bool notifyServer, bool removeFromClass) {
    for (auto iter = requestsQueue.begin(); iter != requestsQueue.end(); iter++) {
        Request *request = iter->get();
        if ((token != 0 && request->requestToken == token) || (messageId != 0 && request->respondsToMessageId(messageId))) {
            request->cancelled = true;
            if (LOGS_ENABLED) DEBUG_D("cancelled queued rpc request %p - %s", request->rawRequest, typeid(*request->rawRequest).name());
            requestsQueue.erase(iter);
            if (removeFromClass) {
                removeRequestFromGuid(token);
            }
            return true;
        }
    }

    for (auto iter = runningRequests.begin(); iter != runningRequests.end(); iter++) {
        Request *request = iter->get();
        if ((token != 0 && request->requestToken == token) || (messageId != 0 && request->respondsToMessageId(messageId))) {
            if (notifyServer) {
                auto dropAnswer = new TL_rpc_drop_answer();
                dropAnswer->req_msg_id = request->messageId;
                sendRequest(dropAnswer, nullptr, nullptr, RequestFlagEnableUnauthorized | RequestFlagWithoutLogin | RequestFlagFailOnServerErrors, request->datacenterId, request->connectionType, true);
            }
            request->cancelled = true;
            if (LOGS_ENABLED) DEBUG_D("cancelled running rpc request %p - %s", request->rawRequest, typeid(*request->rawRequest).name());
            runningRequests.erase(iter);
            if (removeFromClass) {
                removeRequestFromGuid(token);
            }
            return true;
        }
    }
    return false;
}

void ConnectionsManager::cancelRequest(int32_t token, bool notifyServer) {
    if (token == 0) {
        return;
    }
    scheduleTask([&, token, notifyServer] {
        cancelRequestInternal(token, 0, notifyServer, true);
    });
}

void ConnectionsManager::onDatacenterHandshakeComplete(Datacenter *datacenter, HandshakeType type, int32_t timeDiff) {
    saveConfig();
    uint32_t datacenterId = datacenter->getDatacenterId();
    if (datacenterId == currentDatacenterId || datacenterId == movingToDatacenterId || updatingDcSettingsWorkaround || updatingDcSettings) {
        timeDifference = timeDiff;
        datacenter->recreateSessions(type);
        clearRequestsForDatacenter(datacenter, type);
    }
    processRequestQueue(AllConnectionTypes, datacenterId);
    if (type == HandshakeTypeTemp && !proxyCheckQueue.empty()) {
        ProxyCheckInfo *proxyCheckInfo = proxyCheckQueue[0].release();
        proxyCheckQueue.erase(proxyCheckQueue.begin());
        scheduleCheckProxyInternal(proxyCheckInfo);
    }
}

void ConnectionsManager::onDatacenterExportAuthorizationComplete(Datacenter *datacenter) {
    saveConfig();
    scheduleTask([&, datacenter] {
        processRequestQueue(AllConnectionTypes, datacenter->getDatacenterId());
    });
}

void ConnectionsManager::sendMessagesToConnection(std::vector<std::unique_ptr<NetworkMessage>> &messages, Connection *connection, bool reportAck) {
    if (messages.empty() || connection == nullptr) {
        return;
    }

    std::vector<std::unique_ptr<NetworkMessage>> currentMessages;
    Datacenter *datacenter = connection->getDatacenter();

    uint32_t currentSize = 0;
    size_t count = messages.size();
    for (uint32_t a = 0; a < count; a++) {
        NetworkMessage *networkMessage = messages[a].get();
        currentMessages.push_back(std::move(messages[a]));
        currentSize += networkMessage->message->bytes;

        if (currentSize >= 3 * 1024 || a == count - 1) {
            int32_t quickAckId = 0;
            NativeByteBuffer *transportData = datacenter->createRequestsData(currentMessages, reportAck ? &quickAckId : nullptr, connection, false);

            if (transportData != nullptr) {
                if (reportAck && quickAckId != 0) {
                    std::vector<int32_t> requestIds;

                    size_t count2 = currentMessages.size();
                    for (uint32_t b = 0; b < count2; b++) {
                        NetworkMessage *message = currentMessages[b].get();
                        if (message->requestId != 0) {
                            requestIds.push_back(message->requestId);
                        }
                    }

                    if (!requestIds.empty()) {
                        auto iter = quickAckIdToRequestIds.find(quickAckId);
                        if (iter == quickAckIdToRequestIds.end()) {
                            quickAckIdToRequestIds[quickAckId] = requestIds;
                        } else {
                            iter->second.insert(iter->second.end(), requestIds.begin(), requestIds.end());
                        }
                    }
                }

                connection->sendData(transportData, reportAck, true);
            } else {
                if (LOGS_ENABLED) DEBUG_E("connection(%p) connection data is empty", connection);
            }

            currentSize = 0;
            currentMessages.clear();
        }
    }
}

void ConnectionsManager::sendMessagesToConnectionWithConfirmation(std::vector<std::unique_ptr<NetworkMessage>> &messages, Connection *connection, bool reportAck) {
    NetworkMessage *networkMessage = connection->generateConfirmationRequest();
    if (networkMessage != nullptr) {
        messages.push_back(std::unique_ptr<NetworkMessage>(networkMessage));
    }
    sendMessagesToConnection(messages, connection, reportAck);
}

void ConnectionsManager::requestSaltsForDatacenter(Datacenter *datacenter, bool media, bool useTempConnection) {
    uint32_t id = datacenter->getDatacenterId();
    if (useTempConnection) {
        id |= 0x80000000;
    }
    if (media) {
        id |= 0x40000000;
    }
    if (std::find(requestingSaltsForDc.begin(), requestingSaltsForDc.end(), id) != requestingSaltsForDc.end()) {
        return;
    }
    ConnectionType connectionType;
    if (media) {
        connectionType = ConnectionTypeGenericMedia;
    } else if (useTempConnection) {
        connectionType = ConnectionTypeTemp;
    } else {
        connectionType = ConnectionTypeGeneric;
    }
    requestingSaltsForDc.push_back(id);
    auto request = new TL_get_future_salts();
    request->num = 32;
    sendRequest(request, [&, datacenter, id, media](TLObject *response, TL_error *error, int32_t networkType, int64_t responseTime) {
        auto iter = std::find(requestingSaltsForDc.begin(), requestingSaltsForDc.end(), id);
        if (iter != requestingSaltsForDc.end()) {
            requestingSaltsForDc.erase(iter);
        }
        if (response != nullptr) {
            datacenter->mergeServerSalts((TL_future_salts *) response, media);
            saveConfig();
        }
    }, nullptr, RequestFlagWithoutLogin | RequestFlagEnableUnauthorized | RequestFlagUseUnboundKey, datacenter->getDatacenterId(), connectionType, true);
}

void ConnectionsManager::clearRequestsForDatacenter(Datacenter *datacenter, HandshakeType type) {
    for (auto & runningRequest : runningRequests) {
        Request *request = runningRequest.get();
        Datacenter *requestDatacenter = getDatacenterWithId(request->datacenterId);
        if (requestDatacenter->getDatacenterId() != datacenter->getDatacenterId()) {
            continue;
        }
        if (type == HandshakeTypePerm || type == HandshakeTypeAll || (type == HandshakeTypeMediaTemp && request->isMediaRequest()) || (type == HandshakeTypeTemp && !request->isMediaRequest())) {
            request->clear(true);
        }
    }
}

void ConnectionsManager::registerForInternalPushUpdates() {
    if (registeringForPush || !currentUserId) {
        return;
    }
    registeredForInternalPush = false;
    registeringForPush = true;
    auto request = new TL_account_registerDevice();
    request->token_type = 7;
    request->token = to_string_uint64((uint64_t) pushSessionId);

    sendRequest(request, [&](TLObject *response, TL_error *error, int32_t networkType, int64_t responseTime) {
        if (error == nullptr) {
            registeredForInternalPush = true;
            if (LOGS_ENABLED) DEBUG_D("registered for internal push");
        } else {
            registeredForInternalPush = false;
            if (LOGS_ENABLED) DEBUG_E("unable to registering for internal push");
        }
        saveConfig();
        registeringForPush = false;
    }, nullptr, 0, DEFAULT_DATACENTER_ID, ConnectionTypeGeneric, true);
}


inline void addMessageToDatacenter(uint32_t datacenterId, NetworkMessage *networkMessage, std::map<uint32_t, std::vector<std::unique_ptr<NetworkMessage>>> &messagesToDatacenters) {
    auto iter = messagesToDatacenters.find(datacenterId);
    if (iter == messagesToDatacenters.end()) {
        std::vector<std::unique_ptr<NetworkMessage>> &array = messagesToDatacenters[datacenterId] = std::vector<std::unique_ptr<NetworkMessage>>();
        array.push_back(std::unique_ptr<NetworkMessage>(networkMessage));
    } else {
        iter->second.push_back(std::unique_ptr<NetworkMessage>(networkMessage));
    }
}

void ConnectionsManager::processRequestQueue(uint32_t connectionTypes, uint32_t dc) {
    genericMessagesToDatacenters.clear();
    genericMediaMessagesToDatacenters.clear();
    tempMessagesToDatacenters.clear();
    unknownDatacenterIds.clear();
    neededDatacenters.clear();
    unauthorizedDatacenters.clear();
    downloadRunningRequestCount.clear();

    int64_t currentTimeMillis = getCurrentTimeMonotonicMillis();
    auto currentTime = (int32_t) (currentTimeMillis / 1000);
    uint32_t genericRunningRequestCount = 0;
    uint32_t uploadRunningRequestCount = 0;
    bool hasInvokeAfterMessage = false;
    bool hasInvokeWaitMessage = false;

    for (auto iter = runningRequests.begin(); iter != runningRequests.end();) {
        Request *request = iter->get();
        const std::type_info &typeInfo = typeid(*request->rawRequest);

        uint32_t datacenterId = request->datacenterId;
        if (datacenterId == DEFAULT_DATACENTER_ID) {
            if (movingToDatacenterId != DEFAULT_DATACENTER_ID) {
                iter++;
                continue;
            }
            datacenterId = currentDatacenterId;
        }
        if ((request->requestFlags & RequestFlagResendAfter) != 0) {
            hasInvokeWaitMessage = true;
            if (hasInvokeAfterMessage) {
                iter++;
                continue;
            }
        }
        if (!hasInvokeAfterMessage && (request->requestFlags & RequestFlagInvokeAfter) != 0) {
            hasInvokeAfterMessage = true;
        }

        switch (request->connectionType & 0x0000ffff) {
            case ConnectionTypeGeneric:
                genericRunningRequestCount++;
                break;
            case ConnectionTypeDownload: {
                uint32_t currentCount;
                auto dcIter = downloadRunningRequestCount.find(datacenterId);
                if (dcIter != downloadRunningRequestCount.end()) {
                    currentCount = dcIter->second;
                } else {
                    currentCount = 0;
                }
                downloadRunningRequestCount[datacenterId] = currentCount + 1;
                break;
            }
            case ConnectionTypeUpload:
                uploadRunningRequestCount++;
                break;
            default:
                break;
        }

        if (request->requestFlags & RequestFlagTryDifferentDc) {
            int32_t requestStartTime = request->startTime;
            int32_t timeout = 30;
            if (updatingDcSettings && dynamic_cast<TL_help_getConfig *>(request->rawRequest)) {
                requestStartTime = updatingDcStartTime;
                updatingDcStartTime = currentTime;
                timeout = 60;
            }
            if (request->startTime != 0 && abs(currentTime - requestStartTime) >= timeout) {
                if (LOGS_ENABLED) DEBUG_D("move %s to requestsQueue", typeid(*request->rawRequest).name());
                requestsQueue.push_back(std::move(*iter));
                iter = runningRequests.erase(iter);
                continue;
            }
        }
        int32_t canUseUnboundKey = 0;
        if ((request->requestFlags & RequestFlagUseUnboundKey) != 0) {
            canUseUnboundKey |= 1;
        }

        Datacenter *requestDatacenter = getDatacenterWithId(datacenterId);
        if (requestDatacenter == nullptr) {
            if (std::find(unknownDatacenterIds.begin(), unknownDatacenterIds.end(), datacenterId) == unknownDatacenterIds.end()) {
                unknownDatacenterIds.push_back(datacenterId);
            }
            iter++;
            continue;
        } else {
            if (requestDatacenter->isCdnDatacenter) {
                request->requestFlags |= RequestFlagEnableUnauthorized;
            }
            if (request->needInitRequest(requestDatacenter, currentVersion) && !request->hasInitFlag() && request->rawRequest->isNeedLayer()) {
                if (LOGS_ENABLED) DEBUG_D("move %p - %s to requestsQueue because of initConnection", request->rawRequest, typeid(*request->rawRequest).name());
                requestsQueue.push_back(std::move(*iter));
                iter = runningRequests.erase(iter);
                continue;
            }

            if (!requestDatacenter->hasAuthKey(request->connectionType, canUseUnboundKey)) {
                std::pair<Datacenter *, ConnectionType> pair = std::make_pair(requestDatacenter, request->connectionType);
                if (std::find(neededDatacenters.begin(), neededDatacenters.end(), pair) == neededDatacenters.end()) {
                    neededDatacenters.push_back(pair);
                }
                iter++;
                continue;
            } else if (!(request->requestFlags & RequestFlagEnableUnauthorized) && !requestDatacenter->authorized && request->datacenterId != DEFAULT_DATACENTER_ID && request->datacenterId != currentDatacenterId) {
                if (std::find(unauthorizedDatacenters.begin(), unauthorizedDatacenters.end(), requestDatacenter) == unauthorizedDatacenters.end()) {
                    unauthorizedDatacenters.push_back(requestDatacenter);
                }
                iter++;
                continue;
            }
        }

        Connection *connection = requestDatacenter->getConnectionByType(request->connectionType, true, canUseUnboundKey);
        int32_t maxTimeout = request->connectionType & ConnectionTypeGeneric ? 8 : 30;
        if (!networkAvailable || connection->getConnectionToken() == 0) {
            iter++;
            continue;
        }

        uint32_t requestConnectionType = request->connectionType & 0x0000ffff;

        bool forceThisRequest = (connectionTypes & requestConnectionType) && requestDatacenter->getDatacenterId() == dc;

        if (typeInfo == typeid(TL_get_future_salts)) {
            if (request->messageId != 0) {
                request->addRespondMessageId(request->messageId);
            }
            request->clear(false);
            forceThisRequest = false;
        }

        if (forceThisRequest || (abs(currentTime - request->startTime) > maxTimeout &&
                                 (currentTime >= request->minStartTime ||
                                  (request->failedByFloodWait != 0 && (request->minStartTime - currentTime) > request->failedByFloodWait) ||
                                  (request->failedByFloodWait == 0 && abs(currentTime - request->minStartTime) >= 60))
        )
                ) {
            if (!forceThisRequest && request->connectionToken > 0) {
                if ((request->connectionType & ConnectionTypeGeneric || request->connectionType & ConnectionTypeTemp) && request->connectionToken == connection->getConnectionToken()) {
                    if (LOGS_ENABLED) DEBUG_D("request token is valid, not retrying %s (%p)", typeInfo.name(), request->rawRequest);
                    iter++;
                    continue;
                } else {
                    if (connection->getConnectionToken() != 0 && request->connectionToken == connection->getConnectionToken()) {
                        if (LOGS_ENABLED) DEBUG_D("request download token is valid, not retrying %s (%p)", typeInfo.name(), request->rawRequest);
                        iter++;
                        continue;
                    }
                }
            }

            if (request->connectionToken != 0 && request->connectionToken != connection->getConnectionToken()) {
                request->lastResendTime = 0;
                request->isResending = true;
            }

            request->retryCount++;

            if (!request->failedBySalt) {
                if (request->connectionType & ConnectionTypeDownload) {
                    uint32_t retryMax = 10;
                    if (!(request->requestFlags & RequestFlagForceDownload)) {
                        if (request->failedByFloodWait) {
                            retryMax = 2;
                        } else {
                            retryMax = 6;
                        }
                    }
                    if (request->retryCount >= retryMax) {
                        if (LOGS_ENABLED) DEBUG_E("timed out %s", typeInfo.name());
                        auto error = new TL_error();
                        error->code = -123;
                        error->text = "RETRY_LIMIT";
                        request->onComplete(nullptr, error, connection->currentNetworkType, 0);
                        delete error;
                        iter = runningRequests.erase(iter);
                        continue;
                    }
                }
            } else {
                request->failedBySalt = false;
            }

            if (request->messageSeqNo == 0) {
                request->messageSeqNo = connection->generateMessageSeqNo((request->connectionType & ConnectionTypeProxy) == 0);
                request->messageId = generateMessageId();
                if (request->rawRequest->initFunc != nullptr) {
                    request->rawRequest->initFunc(request->messageId);
                }
            }
            request->startTime = currentTime;
            request->startTimeMillis = currentTimeMillis;

            auto networkMessage = new NetworkMessage();
            networkMessage->forceContainer = request->isResending;
            networkMessage->message = std::make_unique<TL_message>();
            networkMessage->message->msg_id = request->messageId;
            networkMessage->message->bytes = request->serializedLength;
            networkMessage->message->outgoingBody = request->getRpcRequest();
            networkMessage->message->seqno = request->messageSeqNo;
            networkMessage->requestId = request->requestToken;
            networkMessage->invokeAfter = (request->requestFlags & RequestFlagInvokeAfter) != 0 && (request->requestFlags & RequestFlagResendAfter) == 0;
            networkMessage->needQuickAck = (request->requestFlags & RequestFlagNeedQuickAck) != 0;

            request->connectionToken = connection->getConnectionToken();
            switch (requestConnectionType) {
                case ConnectionTypeGeneric:
                    addMessageToDatacenter(requestDatacenter->getDatacenterId(), networkMessage, genericMessagesToDatacenters);
                    break;
                case ConnectionTypeGenericMedia:
                    addMessageToDatacenter(requestDatacenter->getDatacenterId(), networkMessage, genericMediaMessagesToDatacenters);
                    break;
                case ConnectionTypeTemp:
                    addMessageToDatacenter(requestDatacenter->getDatacenterId(), networkMessage, tempMessagesToDatacenters);
                    break;
                case ConnectionTypeProxy: {
                    std::vector<std::unique_ptr<NetworkMessage>> array;
                    array.push_back(std::unique_ptr<NetworkMessage>(networkMessage));
                    sendMessagesToConnection(array, connection, false);
                    break;
                }
                case ConnectionTypeDownload:
                case ConnectionTypeUpload: {
                    std::vector<std::unique_ptr<NetworkMessage>> array;
                    array.push_back(std::unique_ptr<NetworkMessage>(networkMessage));
                    sendMessagesToConnectionWithConfirmation(array, connection, false);
                    request->onWriteToSocket();
                    break;
                }
                default:
                    delete networkMessage;
            }
        }
        iter++;
    }

    Connection *genericConnection = nullptr;
    Datacenter *defaultDatacenter = getDatacenterWithId(currentDatacenterId);
    if (defaultDatacenter != nullptr) {
        genericConnection = defaultDatacenter->getGenericConnection(true, 0);
        if (genericConnection != nullptr && !sessionsToDestroy.empty() && genericConnection->getConnectionToken() != 0) {
            auto iter = sessionsToDestroy.begin();

            if (abs(currentTime - lastDestroySessionRequestTime) > 2) {
                lastDestroySessionRequestTime = currentTime;
                auto request = new TL_destroy_session();
                request->session_id = *iter;

                auto networkMessage = new NetworkMessage();
                networkMessage->message = std::make_unique<TL_message>();
                networkMessage->message->msg_id = generateMessageId();
                networkMessage->message->bytes = request->getObjectSize();
                networkMessage->message->body = std::unique_ptr<TLObject>(request);
                networkMessage->message->seqno = genericConnection->generateMessageSeqNo(false);
                addMessageToDatacenter(defaultDatacenter->getDatacenterId(), networkMessage, genericMessagesToDatacenters);
            }
            sessionsToDestroy.erase(iter);
        }
    }

    for (auto iter = requestsQueue.begin(); iter != requestsQueue.end();) {
        Request *request = iter->get();
        if (request->cancelled) {
            iter = requestsQueue.erase(iter);
            continue;
        }
        if (hasInvokeWaitMessage && (request->requestFlags & RequestFlagInvokeAfter) != 0 && (request->requestFlags & RequestFlagResendAfter) == 0) {
            request->requestFlags |= RequestFlagResendAfter;
        }
        if (hasInvokeAfterMessage && (request->requestFlags & RequestFlagResendAfter) != 0) {
            iter++;
            continue;
        }
        if (!hasInvokeAfterMessage && (request->requestFlags & RequestFlagInvokeAfter) != 0) {
            hasInvokeAfterMessage = true;
        }

        uint32_t datacenterId = request->datacenterId;
        if (datacenterId == DEFAULT_DATACENTER_ID) {
            if (movingToDatacenterId != DEFAULT_DATACENTER_ID) {
                iter++;
                continue;
            }
            datacenterId = currentDatacenterId;
        }

        int32_t canUseUnboundKey = 0;
        if ((request->requestFlags & RequestFlagUseUnboundKey) != 0) {
            canUseUnboundKey |= 1;
        }

        if (request->requestFlags & RequestFlagTryDifferentDc) {
            int32_t requestStartTime = request->startTime;
            int32_t timeout = 30;
            if (updatingDcSettings && dynamic_cast<TL_help_getConfig *>(request->rawRequest)) {
                requestStartTime = updatingDcStartTime;
                timeout = 60;
            } else {
                request->startTime = 0;
                request->startTimeMillis = 0;
            }
            if (requestStartTime != 0 && abs(currentTime - requestStartTime) >= timeout) {
                std::vector<uint32_t> allDc;
                for (auto & datacenter : datacenters) {
                    if (datacenter.first == datacenterId || datacenter.second->isCdnDatacenter) {
                        continue;
                    }
                    allDc.push_back(datacenter.first);
                }
                uint8_t index;
                RAND_bytes(&index, 1);
                datacenterId = allDc[index % allDc.size()];
                if (dynamic_cast<TL_help_getConfig *>(request->rawRequest)) {
                    updatingDcStartTime = currentTime;
                    request->datacenterId = datacenterId;
                } else {
                    currentDatacenterId = datacenterId;
                }
            }
        }

        Datacenter *requestDatacenter = getDatacenterWithId(datacenterId);
        if (requestDatacenter == nullptr) {
            if (std::find(unknownDatacenterIds.begin(), unknownDatacenterIds.end(), datacenterId) == unknownDatacenterIds.end()) {
                unknownDatacenterIds.push_back(datacenterId);
            }
            iter++;
            continue;
        } else {
            if (request->needInitRequest(requestDatacenter, currentVersion) && !request->hasInitFlag()) {
                request->rpcRequest.release();
                request->rpcRequest = wrapInLayer(request->rawRequest, requestDatacenter, request);
            }

            if (!requestDatacenter->hasAuthKey(request->connectionType, canUseUnboundKey)) {
                std::pair<Datacenter *, ConnectionType> pair = std::make_pair(requestDatacenter, request->connectionType);
                if (std::find(neededDatacenters.begin(), neededDatacenters.end(), pair) == neededDatacenters.end()) {
                    neededDatacenters.push_back(pair);
                }
                iter++;
                continue;
            } else if (!(request->requestFlags & RequestFlagEnableUnauthorized) && !requestDatacenter->authorized && request->datacenterId != DEFAULT_DATACENTER_ID && request->datacenterId != currentDatacenterId) {
                if (std::find(unauthorizedDatacenters.begin(), unauthorizedDatacenters.end(), requestDatacenter) == unauthorizedDatacenters.end()) {
                    unauthorizedDatacenters.push_back(requestDatacenter);
                }
                iter++;
                continue;
            }
        }

        Connection *connection = requestDatacenter->getConnectionByType(request->connectionType, true, canUseUnboundKey);

        if (request->connectionType & ConnectionTypeGeneric && connection->getConnectionToken() == 0) {
            iter++;
            continue;
        }

        switch (request->connectionType & 0x0000ffff) {
            case ConnectionTypeGeneric:
            case ConnectionTypeGenericMedia:
                if (!canUseUnboundKey && genericRunningRequestCount >= 60) {
                    iter++;
                    continue;
                }
                genericRunningRequestCount++;
                break;
            case ConnectionTypeDownload: {
                uint32_t currentCount;
                auto dcIter = downloadRunningRequestCount.find(datacenterId);
                if (dcIter != downloadRunningRequestCount.end()) {
                    currentCount = dcIter->second;
                } else {
                    currentCount = 0;
                }
                if (!networkAvailable || currentCount >= 12) {
                    iter++;
                    continue;
                }
                downloadRunningRequestCount[datacenterId] = currentCount + 1;
                break;
            }
            case ConnectionTypeProxy:
            case ConnectionTypeTemp:
                if (!networkAvailable) {
                    iter++;
                    continue;
                }
                break;
            case ConnectionTypeUpload:
                if (!networkAvailable || uploadRunningRequestCount >= 10) {
                    iter++;
                    continue;
                }
                uploadRunningRequestCount++;
                break;
            default:
                break;
        }

        request->messageId = generateMessageId();
        if (request->rawRequest->initFunc != nullptr) {
            request->rawRequest->initFunc(request->messageId);
        }
        if (LOGS_ENABLED) DEBUG_D("messageId for token = %d, 0x%" PRIx64, request->requestToken, request->messageId);

        uint32_t requestLength = request->rpcRequest->getObjectSize();
        if (request->requestFlags & RequestFlagCanCompress) {
            request->requestFlags &= ~RequestFlagCanCompress;
            NativeByteBuffer *original = BuffersStorage::getInstance().getFreeBuffer(requestLength);
            request->rpcRequest->serializeToStream(original);
            NativeByteBuffer *buffer = compressGZip(original);
            if (buffer != nullptr) {
                auto packed = new TL_gzip_packed();
                packed->originalRequest = std::move(request->rpcRequest);
                packed->packed_data_to_send = buffer;
                request->rpcRequest = std::unique_ptr<TLObject>(packed);
                requestLength = packed->getObjectSize();
            }
            original->reuse();
        }

        request->serializedLength = requestLength;
        request->messageSeqNo = connection->generateMessageSeqNo((request->connectionType & ConnectionTypeProxy) == 0);
        request->startTime = currentTime;
        request->startTimeMillis = currentTimeMillis;
        request->connectionToken = connection->getConnectionToken();

        auto networkMessage = new NetworkMessage();
        networkMessage->message = std::make_unique<TL_message>();
        networkMessage->forceContainer = request->isResending;
        networkMessage->message->msg_id = request->messageId;
        networkMessage->message->bytes = request->serializedLength;
        networkMessage->message->outgoingBody = request->getRpcRequest();
        networkMessage->message->seqno = request->messageSeqNo;
        networkMessage->requestId = request->requestToken;
        networkMessage->invokeAfter = (request->requestFlags & RequestFlagInvokeAfter) != 0 && (request->requestFlags & RequestFlagResendAfter) == 0;
        networkMessage->needQuickAck = (request->requestFlags & RequestFlagNeedQuickAck) != 0;

        if (!hasPendingRequestsForConnection(connection)) {
            connection->resetLastEventTime();
        }
        runningRequests.push_back(std::move(*iter));

        switch (request->connectionType & 0x0000ffff) {
            case ConnectionTypeGeneric:
                addMessageToDatacenter(requestDatacenter->getDatacenterId(), networkMessage, genericMessagesToDatacenters);
                break;
            case ConnectionTypeGenericMedia:
                addMessageToDatacenter(requestDatacenter->getDatacenterId(), networkMessage, genericMediaMessagesToDatacenters);
                break;
            case ConnectionTypeTemp:
                addMessageToDatacenter(requestDatacenter->getDatacenterId(), networkMessage, tempMessagesToDatacenters);
                break;
            case ConnectionTypeProxy: {
                std::vector<std::unique_ptr<NetworkMessage>> array;
                array.push_back(std::unique_ptr<NetworkMessage>(networkMessage));
                sendMessagesToConnection(array, connection, false);
                break;
            }
            case ConnectionTypeDownload:
            case ConnectionTypeUpload: {
                std::vector<std::unique_ptr<NetworkMessage>> array;
                array.push_back(std::unique_ptr<NetworkMessage>(networkMessage));
                sendMessagesToConnectionWithConfirmation(array, connection, false);
                break;
            }
            default:
                delete networkMessage;
        }

        iter = requestsQueue.erase(iter);
    }

    for (auto & iter : datacenters) {
        Datacenter *datacenter = iter.second;
        auto iter2 = genericMessagesToDatacenters.find(datacenter->getDatacenterId());
        if (iter2 == genericMessagesToDatacenters.end()) {
            Connection *connection = datacenter->getGenericConnection(false, 1);
            if (connection != nullptr && connection->getConnectionToken() != 0 && connection->hasMessagesToConfirm()) {
                genericMessagesToDatacenters[datacenter->getDatacenterId()] = std::vector<std::unique_ptr<NetworkMessage>>();
            }
        }

        iter2 = genericMediaMessagesToDatacenters.find(datacenter->getDatacenterId());
        if (iter2 == genericMediaMessagesToDatacenters.end()) {
            Connection *connection = datacenter->getGenericMediaConnection(false, 1);
            if (connection != nullptr && connection->getConnectionToken() != 0 && connection->hasMessagesToConfirm()) {
                genericMediaMessagesToDatacenters[datacenter->getDatacenterId()] = std::vector<std::unique_ptr<NetworkMessage>>();
            }
        }

        iter2 = tempMessagesToDatacenters.find(datacenter->getDatacenterId());
        if (iter2 == tempMessagesToDatacenters.end()) {
            Connection *connection = datacenter->getTempConnection(false);
            if (connection != nullptr && connection->getConnectionToken() != 0 && connection->hasMessagesToConfirm()) {
                tempMessagesToDatacenters[datacenter->getDatacenterId()] = std::vector<std::unique_ptr<NetworkMessage>>();
            }
        }
    }

    for (auto & genericMessagesToDatacenter : genericMessagesToDatacenters) {
        Datacenter *datacenter = getDatacenterWithId(genericMessagesToDatacenter.first);
        if (datacenter != nullptr) {
            bool scannedPreviousRequests = false;
            bool needQuickAck = false;
            int64_t lastSentMessageRpcId = 0;
            std::vector<std::unique_ptr<NetworkMessage>> &array = genericMessagesToDatacenter.second;
            size_t count = array.size();
            for (uint32_t b = 0; b < count; b++) {
                NetworkMessage *networkMessage = array[b].get();
                if (networkMessage->needQuickAck) {
                    needQuickAck = true;
                }
                if (networkMessage->invokeAfter) {
                    if (!scannedPreviousRequests) {
                        scannedPreviousRequests = true;

                        std::vector<int64_t> currentRequests;
                        for (uint32_t a = 0; a < count; a++) {
                            NetworkMessage *currentNetworkMessage = array[a].get();
                            if (currentNetworkMessage->invokeAfter) {
                                currentRequests.push_back(currentNetworkMessage->message->msg_id);
                            }
                        }

                        int64_t maxRequestId = 0;
                        if (lastInvokeAfterMessageId != 0) {
                            auto timeMessage = (int64_t) (lastInvokeAfterMessageId / 4294967296.0);
                            if (getCurrentTime() - timeMessage <= 5) {
                                maxRequestId = lastInvokeAfterMessageId;
                            }
                        }
                        for (auto & runningRequest : runningRequests) {
                            Request *request = runningRequest.get();
                            if (request->requestFlags & RequestFlagInvokeAfter) {
                                if (request->messageId > maxRequestId && std::find(currentRequests.begin(), currentRequests.end(), request->messageId) == currentRequests.end()) {
                                    maxRequestId = request->messageId;
                                }
                            }
                        }

                        lastSentMessageRpcId = maxRequestId;
                    }

                    TL_message *message = networkMessage->message.get();

                    if (lastSentMessageRpcId != 0 && lastSentMessageRpcId != message->msg_id) {
                        auto request = new TL_invokeAfterMsg();
                        request->msg_id = lastSentMessageRpcId;
                        if (message->outgoingBody != nullptr) {
                            if (LOGS_ENABLED) DEBUG_D("wrap outgoingBody(%p, %s) to TL_invokeAfterMsg, token = %d, after 0x%" PRIx64, message->outgoingBody, typeid(*message->outgoingBody).name(), networkMessage->requestId, request->msg_id);
                            request->outgoingQuery = message->outgoingBody;
                            message->outgoingBody = nullptr;
                        } else {
                            if (LOGS_ENABLED) DEBUG_D("wrap body(%p, %s) to TL_invokeAfterMsg, token = %d, after 0x%" PRIx64, message->body.get(), typeid(*(message->body.get())).name(), networkMessage->requestId, request->msg_id);
                            request->query = std::move(message->body);
                        }
                        message->body = std::unique_ptr<TLObject>(request);
                        message->bytes += 4 + 8;
                    }

                    lastSentMessageRpcId = message->msg_id;
                    lastInvokeAfterMessageId = message->msg_id;
                }
            }

            sendMessagesToConnectionWithConfirmation(array, datacenter->getGenericConnection(true, 1), needQuickAck);
        }
    }

    for (auto & tempMessagesToDatacenter : tempMessagesToDatacenters) {
        Datacenter *datacenter = getDatacenterWithId(tempMessagesToDatacenter.first);
        if (datacenter != nullptr) {
            std::vector<std::unique_ptr<NetworkMessage>> &array = tempMessagesToDatacenter.second;
            sendMessagesToConnectionWithConfirmation(array, datacenter->getTempConnection(true), false);
        }
    }

    for (auto & genericMediaMessagesToDatacenter : genericMediaMessagesToDatacenters) {
        Datacenter *datacenter = getDatacenterWithId(genericMediaMessagesToDatacenter.first);
        if (datacenter != nullptr) {
            std::vector<std::unique_ptr<NetworkMessage>> &array = genericMediaMessagesToDatacenter.second;
            sendMessagesToConnectionWithConfirmation(array, datacenter->getGenericMediaConnection(true, 1), false);
        }
    }

    if (connectionTypes == ConnectionTypeGeneric && dc == currentDatacenterId) {
        auto iter2 = genericMessagesToDatacenters.find(currentDatacenterId);
        if (iter2 == genericMessagesToDatacenters.end()) {
            sendPing(getDatacenterWithId(currentDatacenterId), false);
        }
    }

    if (!unknownDatacenterIds.empty()) {
        updateDcSettings(0, false);
    }

    size_t count = neededDatacenters.size();
    for (uint32_t a = 0; a < count; a++) {
        Datacenter *datacenter = neededDatacenters[a].first;
        bool media = Connection::isMediaConnectionType(neededDatacenters[a].second) && datacenter->hasMediaAddress();
        if (datacenter->getDatacenterId() != movingToDatacenterId && !datacenter->isHandshaking(media) && !datacenter->hasAuthKey(neededDatacenters[a].second, 1)) {
            datacenter->beginHandshake(media ? HandshakeTypeMediaTemp : HandshakeTypeTemp, true);
        }
    }

    if (currentUserId) {
        count = unauthorizedDatacenters.size();
        for (uint32_t a = 0; a < count; a++) {
            Datacenter *datacenter = unauthorizedDatacenters[a];
            uint32_t id = datacenter->getDatacenterId();
            if (id != currentDatacenterId && id != movingToDatacenterId && !datacenter->isExportingAuthorization()) {
                datacenter->exportAuthorization();
            }
        }
    }
}

Datacenter *ConnectionsManager::getDatacenterWithId(uint32_t datacenterId) {
    if (datacenterId == DEFAULT_DATACENTER_ID) {
        return datacenters[currentDatacenterId];
    }
    auto iter = datacenters.find(datacenterId);
    return iter != datacenters.end() ? iter->second : nullptr;
}

std::unique_ptr<TLObject> ConnectionsManager::wrapInLayer(TLObject *object, Datacenter *datacenter, Request *baseRequest) {
    if (object->isNeedLayer()) {
        bool media = PFS_ENABLED && datacenter != nullptr && baseRequest->isMediaRequest() && datacenter->hasMediaAddress();
        if (datacenter == nullptr || baseRequest->needInitRequest(datacenter, currentVersion)) {
            if (datacenter != nullptr && datacenter->getDatacenterId() == currentDatacenterId) {
                registerForInternalPushUpdates();
            }
            if (media) {
                baseRequest->isInitMediaRequest = true;
            } else {
                baseRequest->isInitRequest = true;
            }
            auto request = new initConnection();
            if (delegate != nullptr) {
                request->flags = delegate->getInitFlags(instanceNum);
            } else {
                request->flags = 0;
            }
            request->query = std::unique_ptr<TLObject>(object);
            request->api_id = currentApiId;
            request->app_version = currentAppVersion;
            request->lang_code = currentLangCode;
            request->lang_pack = "android";
            request->system_lang_code = currentSystemLangCode;


            auto jsonObject = new TL_jsonObject();
            request->params = std::unique_ptr<JSONValue>(jsonObject);

            if (!currentRegId.empty()) {
                auto objectValue = new TL_jsonObjectValue();
                jsonObject->value.push_back(std::unique_ptr<TL_jsonObjectValue>(objectValue));

                auto jsonString = new TL_jsonString();
                jsonString->value = currentRegId;
                objectValue->key = "device_token";
                objectValue->value = std::unique_ptr<JSONValue>(jsonString);
            }
            if (!certFingerprint.empty()) {
                auto objectValue = new TL_jsonObjectValue();
                jsonObject->value.push_back(std::unique_ptr<TL_jsonObjectValue>(objectValue));

                auto jsonString = new TL_jsonString();
                jsonString->value = certFingerprint;
                objectValue->key = "data";
                objectValue->value = std::unique_ptr<JSONValue>(jsonString);
            }

            auto objectValue = new TL_jsonObjectValue();
            jsonObject->value.push_back(std::unique_ptr<TL_jsonObjectValue>(objectValue));
            auto jsonString = new TL_jsonString();
            jsonString->value = installer;
            objectValue->key = "installer";
            objectValue->value = std::unique_ptr<JSONValue>(jsonString);

            objectValue = new TL_jsonObjectValue();
            jsonObject->value.push_back(std::unique_ptr<TL_jsonObjectValue>(objectValue));
            jsonString = new TL_jsonString();
            jsonString->value = package;
            objectValue->key = "package_id";
            objectValue->value = std::unique_ptr<JSONValue>(jsonString);

            objectValue = new TL_jsonObjectValue();
            jsonObject->value.push_back(std::unique_ptr<TL_jsonObjectValue>(objectValue));

            auto jsonNumber = new TL_jsonNumber();
            jsonNumber->value = currentDeviceTimezone;
            objectValue->key = "tz_offset";
            objectValue->value = std::unique_ptr<JSONValue>(jsonNumber);

            request->flags |= 2;

            if (!proxyAddress.empty() && !proxySecret.empty()) {
                request->flags |= 1;
                request->proxy = std::make_unique<TL_inputClientProxy>();
                if (proxyAddress == "127.0.0.1") {
                    request->proxy->address = "neko.services";
                } else {
                    request->proxy->address = proxyAddress;
                }
                request->proxy->port = proxyPort;
            }

            if (datacenter == nullptr || datacenter->isCdnDatacenter) {
                request->device_model = "n/a";
                request->system_version = "n/a";
            } else {
                request->device_model = currentDeviceModel;
                request->system_version = currentSystemVersion;
            }
            if (request->lang_code.empty()) {
                request->lang_code = "en";
            }
            if (request->device_model.empty()) {
                request->device_model = "n/a";
            }
            if (request->app_version.empty()) {
                request->app_version = "n/a";
            }
            if (request->system_version.empty()) {
                request->system_version = "n/a";
            }
            auto request2 = new invokeWithLayer();
            request2->layer = currentLayer;
            request2->query = std::unique_ptr<TLObject>(request);
            if (LOGS_ENABLED) DEBUG_D("wrap in layer %s, flags = %d", typeid(*object).name(), request->flags);
            return std::unique_ptr<TLObject>(request2);
        }
    }
    return std::unique_ptr<TLObject>(object);
}

static const char *const url_symbols64 = "ABCDEFGHIJKLMNOPQRSTUVWXYZabcdefghijklmnopqrstuvwxyz0123456789-_";
static unsigned char url_char_to_value[256];
static void init_base64url_table() {
    static bool is_inited = []() {
        std::fill(std::begin(url_char_to_value), std::end(url_char_to_value), static_cast<unsigned char>(64));
        for (unsigned char i = 0; i < 64; i++) {
            url_char_to_value[static_cast<size_t>(url_symbols64[i])] = i;
        }
        return true;
    }();
    assert(is_inited);
}

std::string base64UrlDecode(std::string base64) {
    init_base64url_table();

    size_t padding_length = 0;
    while (!base64.empty() && base64.back() == '=') {
        base64.pop_back();
        padding_length++;
    }
    if (padding_length >= 3 || (padding_length > 0 && ((base64.size() + padding_length) & 3) != 0)) {
        return "";
    }

    if ((base64.size() & 3) == 1) {
        return "";
    }

    std::string output;
    output.reserve(((base64.size() + 3) >> 2) * 3);
    for (size_t i = 0; i < base64.size();) {
        size_t left = std::min(base64.size() - i, static_cast<size_t>(4));
        int c = 0;
        for (size_t t = 0; t < left; t++) {
            auto value = url_char_to_value[base64.c_str()[i++]];
            if (value == 64) {
                return "";
            }
            c |= value << ((3 - t) * 6);
        }
        output += static_cast<char>(static_cast<unsigned char>(c >> 16));
        if (left == 2) {
            if ((c & ((1 << 16) - 1)) != 0) {
                return "";
            }
        } else {
            output += static_cast<char>(static_cast<unsigned char>(c >> 8));
            if (left == 3) {
                if ((c & ((1 << 8) - 1)) != 0) {
                    return "";
                }
            } else {
                output += static_cast<char>(static_cast<unsigned char>(c));
            }
        }
    }
    return output;
}

inline std::string decodeSecret(std::string secret) {
    bool allHex = true;
    for (char i : secret) {
        if (!((i >= '0' && i <= '9') || (i >= 'a' && i <= 'f') || (i >= 'A' && i <= 'F'))) {
            allHex = false;
            break;
        }
    }
    if (allHex) {
        size_t size = secret.size() / 2;
        char *result = new char[size];
        for (int32_t i = 0; i < size; i++) {
            result[i] = (char) (char2int(secret[i * 2]) * 16 + char2int(secret[i * 2 + 1]));
        }
        secret = std::string(result, size);
        delete[] result;
        return secret;
    }
    return base64UrlDecode(secret);
}

void ConnectionsManager::updateDcSettings(uint32_t dcNum, bool workaround) {
    if (workaround) {
        if (updatingDcSettingsWorkaround) {
            return;
        }
        updatingDcSettingsWorkaround = true;
    } else {
        if (updatingDcSettings) {
            return;
        }
        updatingDcSettings = true;
        updatingDcStartTime = (int32_t) (getCurrentTimeMonotonicMillis() / 1000);
    }

    auto request = new TL_help_getConfig();
    sendRequest(request, [&, workaround](TLObject *response, TL_error *error, int32_t networkType, int64_t responseTime) {
        if ((!workaround && !updatingDcSettings) || (workaround && !updatingDcSettingsWorkaround)) {
            return;
        }

        if (response != nullptr) {
            auto config = (TL_config *) response;
            clientBlocked = (config->flags & 256) != 0;
            if (!workaround) {
                int32_t updateIn = config->expires - getCurrentTime();
                if (updateIn <= 0) {
                    updateIn = 120;
                }
                lastDcUpdateTime = (int32_t) (getCurrentTimeMonotonicMillis() / 1000) - DC_UPDATE_TIME + updateIn;
            }

            struct DatacenterInfo {
                std::vector<TcpAddress> addressesIpv4;
                std::vector<TcpAddress> addressesIpv6;
                std::vector<TcpAddress> addressesIpv4Download;
                std::vector<TcpAddress> addressesIpv6Download;
                bool isCdn = false;

                void addAddressAndPort(TL_dcOption *dcOption) {
                    std::vector<TcpAddress> *addresses;
                    if (!isCdn) {
                        isCdn = dcOption->cdn;
                    }
                    if (dcOption->media_only) {
                        if (dcOption->ipv6) {
                            addresses = &addressesIpv6Download;
                        } else {
                            addresses = &addressesIpv4Download;
                        }
                    } else {
                        if (dcOption->ipv6) {
                            addresses = &addressesIpv6;
                        } else {
                            addresses = &addressesIpv4;
                        }
                    }
                    for (auto & addresse : *addresses) {
                        if (addresse.address == dcOption->ip_address && addresse.port == dcOption->port) {
                            return;
                        }
                    }
                    std::string secret;
                    if (dcOption->secret != nullptr) {
                        secret = std::string((const char *) dcOption->secret->bytes, dcOption->secret->length);
                    }
                    if (LOGS_ENABLED) DEBUG_D("getConfig add %s:%d to dc%d, flags %d, has secret = %d[%d]", dcOption->ip_address.c_str(), dcOption->port, dcOption->id, dcOption->flags, dcOption->secret != nullptr ? 1 : 0, dcOption->secret != nullptr ? dcOption->secret->length : 0);
                    addresses->push_back(TcpAddress(dcOption->ip_address, dcOption->port, dcOption->flags, secret));
                }
            };

            std::map<uint32_t, std::unique_ptr<DatacenterInfo>> map;
            size_t count = config->dc_options.size();
            for (uint32_t a = 0; a < count; a++) {
                TL_dcOption *dcOption = config->dc_options[a].get();
                auto iter = map.find((uint32_t) dcOption->id);
                DatacenterInfo *info;
                if (iter == map.end()) {
                    map[dcOption->id] = std::unique_ptr<DatacenterInfo>(info = new DatacenterInfo);
                } else {
                    info = iter->second.get();
                }
                info->addAddressAndPort(dcOption);
            }

            if (!map.empty()) {
                for (auto & iter : map) {
                    Datacenter *datacenter = getDatacenterWithId(iter.first);
                    DatacenterInfo *info = iter.second.get();
                    if (datacenter == nullptr) {
                        datacenter = new Datacenter(instanceNum, iter.first);
                        datacenters[iter.first] = datacenter;
                    }
                    datacenter->replaceAddresses(info->addressesIpv4, info->isCdn ? 8 : 0);
                    datacenter->replaceAddresses(info->addressesIpv6, info->isCdn ? 9 : 1);
                    datacenter->replaceAddresses(info->addressesIpv4Download, info->isCdn ? 10 : 2);
                    datacenter->replaceAddresses(info->addressesIpv6Download, info->isCdn ? 11 : 3);
                    if (iter.first == movingToDatacenterId) {
                        movingToDatacenterId = DEFAULT_DATACENTER_ID;
                        moveToDatacenter(iter.first);
                    }
                }
                saveConfig();
                scheduleTask([&] {
                    processRequestQueue(AllConnectionTypes, 0);
                });
            }
            if (delegate != nullptr) {
                delegate->onUpdateConfig(config, instanceNum);
            }
        }
        if (workaround) {
            updatingDcSettingsWorkaround = false;
        } else {
            updatingDcSettings = false;
        }
    }, nullptr, RequestFlagEnableUnauthorized | RequestFlagWithoutLogin | RequestFlagUseUnboundKey | (workaround ? 0 : RequestFlagTryDifferentDc), dcNum == 0 ? currentDatacenterId : dcNum, workaround ? ConnectionTypeTemp : ConnectionTypeGeneric, true);
}

void ConnectionsManager::moveToDatacenter(uint32_t datacenterId) {
    if (movingToDatacenterId == datacenterId) {
        return;
    }
    movingToDatacenterId = datacenterId;

    Datacenter *currentDatacenter = getDatacenterWithId(currentDatacenterId);
    clearRequestsForDatacenter(currentDatacenter, HandshakeTypeAll);

    if (currentUserId) {
        auto request = new TL_auth_exportAuthorization();
        request->dc_id = datacenterId;
        sendRequest(request, [&, datacenterId](TLObject *response, TL_error *error, int32_t networkType, int64_t responseTime) {
            if (error == nullptr) {
                movingAuthorization = std::move(((TL_auth_exportedAuthorization *) response)->bytes);
                authorizeOnMovingDatacenter();
            } else {
                moveToDatacenter(datacenterId);
            }
        }, nullptr, RequestFlagWithoutLogin, DEFAULT_DATACENTER_ID, ConnectionTypeGeneric, true);
    } else {
        authorizeOnMovingDatacenter();
    }
}

void ConnectionsManager::authorizeOnMovingDatacenter() {
    Datacenter *datacenter = getDatacenterWithId(movingToDatacenterId);
    if (datacenter == nullptr) {
        updateDcSettings(0, false);
        return;
    }
    datacenter->recreateSessions(HandshakeTypeAll);
    clearRequestsForDatacenter(datacenter, HandshakeTypeAll);

    if (!datacenter->hasAuthKey(ConnectionTypeGeneric, 0) && !datacenter->isHandshakingAny()) {
        datacenter->clearServerSalts(false);
        datacenter->clearServerSalts(true);
        datacenter->beginHandshake(HandshakeTypeAll, true);
    }

    if (movingAuthorization != nullptr) {
        auto request = new TL_auth_importAuthorization();
        request->id = currentUserId;
        request->bytes = std::move(movingAuthorization);
        sendRequest(request, [&](TLObject *response, TL_error *error, int32_t networkType, int64_t responseTime) {
            if (error == nullptr) {
                authorizedOnMovingDatacenter();
            } else {
                moveToDatacenter(movingToDatacenterId);
            }
        }, nullptr, RequestFlagWithoutLogin, datacenter->getDatacenterId(), ConnectionTypeGeneric, true);
    } else {
        authorizedOnMovingDatacenter();
    }
}

void ConnectionsManager::authorizedOnMovingDatacenter() {
    movingAuthorization.reset();
    currentDatacenterId = movingToDatacenterId;
    movingToDatacenterId = DEFAULT_DATACENTER_ID;
    saveConfig();
    scheduleTask([&] {
        processRequestQueue(0, 0);
    });
}

void ConnectionsManager::applyDatacenterAddress(uint32_t datacenterId, std::string ipAddress, uint32_t port) {
    scheduleTask([&, datacenterId, ipAddress, port] {
        Datacenter *datacenter = getDatacenterWithId(datacenterId);
        if (datacenter != nullptr) {
            std::vector<TcpAddress> addresses;
            addresses.emplace_back(ipAddress, port, 0, "");
            datacenter->suspendConnections(true);
            datacenter->replaceAddresses(addresses, 0);
            datacenter->resetAddressAndPortNum();
            saveConfig();
            if (datacenter->isHandshakingAny()) {
                datacenter->beginHandshake(HandshakeTypeCurrent, true);
            }
            updateDcSettings(datacenterId, false);
        }
    });
}

ConnectionState ConnectionsManager::getConnectionState() {
    return connectionState;
}

void ConnectionsManager::setDelegate(ConnectiosManagerDelegate *connectiosManagerDelegate) {
    delegate = connectiosManagerDelegate;
}

void ConnectionsManager::setPushConnectionEnabled(bool value) {
    pushConnectionEnabled = value;
    Datacenter *datacenter = getDatacenterWithId(currentDatacenterId);
    if (datacenter != nullptr) {
        if (!pushConnectionEnabled) {
            Connection *connection = datacenter->getPushConnection(false);
            if (connection != nullptr) {
                connection->suspendConnection();
            }
        } else {
            datacenter->createPushConnection()->setSessionId(pushSessionId);
            sendPing(datacenter, true);
        }
    }
}

inline bool checkPhoneByPrefixesRules(std::string phone, std::string rules) {
    if (rules.empty() || phone.empty()) {
        return true;
    }
    bool found = false;

    std::stringstream ss(rules);
    std::string prefix;
    while (std::getline(ss, prefix, ',')) {
        if (prefix.empty()) {
            found = true;
        } else if (prefix[0] == '+' && phone.find(prefix.substr(1)) == 0) {
            found = true;
        } else if (prefix[0] == '-' && phone.find(prefix.substr(1)) == 0) {
            return false;
        }
    }
    return found;
}

void ConnectionsManager::applyDnsConfig(NativeByteBuffer *buffer, std::string phone, int32_t date) {
    scheduleTask([&, buffer, phone, date] {
        int32_t realDate = date;
        if (LOGS_ENABLED) DEBUG_D("trying to decrypt config %d", requestingSecondAddress);
        TL_help_configSimple *config = Datacenter::decodeSimpleConfig(buffer);
        if (config != nullptr && realDate == 0) {
            realDate = config->date;
        }
        int currentDate = getCurrentTime();
        if (config != nullptr && config->date <= currentDate && currentDate <= config->expires) {
            if (realDate > 0 && requestingSecondAddressByTlsHashMismatch) {
                timeDifference += (realDate - currentDate);
                requestingSecondAddressByTlsHashMismatch = false;
            }
            for (auto & iter : config->rules) {
                TL_accessPointRule *rule = iter.get();
                if (!checkPhoneByPrefixesRules(phone, rule->phone_prefix_rules)) {
                    continue;
                }
                Datacenter *datacenter = getDatacenterWithId(rule->dc_id);
                if (datacenter != nullptr) {
                    std::vector<TcpAddress> addresses;
                    for (auto iter2 = rule->ips.begin(); iter2 != rule->ips.end(); iter2++) {
                        IpPort *port = iter2->get();
                        const std::type_info &typeInfo = typeid(*port);
                        if (typeInfo == typeid(TL_ipPort)) {
                            auto ipPort = (TL_ipPort *) port;
                            addresses.emplace_back(ipPort->ipv4, ipPort->port, 0, "");
                            if (LOGS_ENABLED) DEBUG_D("got address %s and port %d for dc%d", ipPort->ipv4.c_str(), ipPort->port, rule->dc_id);
                        } else if (typeInfo == typeid(TL_ipPortSecret)) {
                            auto ipPort = (TL_ipPortSecret *) port;
                            addresses.emplace_back(ipPort->ipv4, ipPort->port, 0, std::string((const char *) ipPort->secret->bytes, ipPort->secret->length));
                            if (LOGS_ENABLED) DEBUG_D("got address %s and port %d for dc%d with secret", ipPort->ipv4.c_str(), ipPort->port, rule->dc_id);
                        }
                    }
                    if (!addresses.empty()) {
                        datacenter->replaceAddresses(addresses, TcpAddressFlagTemp);
                        Connection *connection = datacenter->getTempConnection(false);
                        if (connection != nullptr) {
                            connection->suspendConnection();
                        }
                        if (datacenter->isHandshakingAny()) {
                            datacenter->beginHandshake(HandshakeTypeCurrent, true);
                        }
                        updateDcSettings(rule->dc_id, true);
                    }
                } else {
                    if (LOGS_ENABLED) DEBUG_D("config datacenter %d not found", rule->dc_id);
                }
            }
            delete config;
        } else {
            if (config == nullptr) {
                if (LOGS_ENABLED) DEBUG_D("can't decrypt dns config");
            } else {
                delete config;
                if (LOGS_ENABLED) DEBUG_D("dns config not valid due to date or expire");
            }
            if (requestingSecondAddress == 2) {
                requestingSecondAddress = 3;
                delegate->onRequestNewServerIpAndPort(requestingSecondAddress, instanceNum);
            } else if (requestingSecondAddress == 1) {
                requestingSecondAddress = 2;
                delegate->onRequestNewServerIpAndPort(requestingSecondAddress, instanceNum);
            } else if (requestingSecondAddress == 0) {
                requestingSecondAddress = 1;
                delegate->onRequestNewServerIpAndPort(requestingSecondAddress, instanceNum);
            } else {
                requestingSecondAddress = 0;
            }
        }
        buffer->reuse();
    });
}

void ConnectionsManager::init(uint32_t version, int32_t layer, int32_t apiId, std::string deviceModel, std::string systemVersion, std::string appVersion, std::string langCode, std::string systemLangCode, std::string configPath, std::string logPath, std::string regId, std::string cFingerpting, std::string installerId, std::string packageId, int32_t timezoneOffset, int32_t userId, bool isPaused, bool enablePushConnection, bool hasNetwork, int32_t networkType) {
    currentVersion = version;
    currentLayer = layer;
    currentApiId = apiId;
    currentConfigPath = configPath;
    currentDeviceModel = deviceModel;
    currentSystemVersion = systemVersion;
    currentAppVersion = appVersion;
    currentLangCode = langCode;
    currentRegId = regId;
    certFingerprint = cFingerpting;
    installer = installerId;
    package = packageId;
    currentDeviceTimezone = timezoneOffset;
    currentSystemLangCode = systemLangCode;
    currentUserId = userId;
    currentLogPath = logPath;
    pushConnectionEnabled = enablePushConnection;
    currentNetworkType = networkType;
    networkAvailable = hasNetwork;
    if (isPaused) {
        lastPauseTime = getCurrentTimeMonotonicMillis();
    }

    if (!currentConfigPath.empty() && currentConfigPath.find_last_of('/') != currentConfigPath.size() - 1) {
        currentConfigPath += "/";
    }

    if (!logPath.empty()) {
        LOGS_ENABLED = true;
        FileLog::getInstance().init(logPath);
    }

    loadConfig();

    bool needLoadConfig = false;
    if (systemLangCode.compare(lastInitSystemLangcode) != 0) {
        lastInitSystemLangcode = systemLangCode;
        for (auto & datacenter : datacenters) {
            datacenter.second->resetInitVersion();
        }
        needLoadConfig = true;
        saveConfig();
    }
    if (!needLoadConfig && currentUserId != 0) {
        Datacenter *datacenter = getDatacenterWithId(DEFAULT_DATACENTER_ID);
        if (datacenter != nullptr && datacenter->lastInitVersion != currentVersion) {
            needLoadConfig = true;
        }
    }

    pthread_create(&networkThread, nullptr, (ConnectionsManager::ThreadProc), this);

    if (needLoadConfig) {
        updateDcSettings(0, false);
    }
}

void ConnectionsManager::setProxySettings(std::string address, uint16_t port, std::string username, std::string password, std::string secret) {
    scheduleTask([&, address, port, username, password, secret] {
        std::string newSecret = decodeSecret(secret);
        bool secretChanged = proxySecret != newSecret;
        bool reconnect = proxyAddress != address || proxyPort != port || username != proxyUser || proxyPassword != password || secretChanged;
        proxyAddress = address;
        proxyPort = port;
        proxyUser = username;
        proxyPassword = password;
        proxySecret = std::move(newSecret);
        if (!proxyAddress.empty() && connectionState == ConnectionStateConnecting) {
            connectionState = ConnectionStateConnectingViaProxy;
            if (delegate != nullptr) {
                delegate->onConnectionStateChanged(connectionState, instanceNum);
            }
        } else if (proxyAddress.empty() && connectionState == ConnectionStateConnectingViaProxy) {
            connectionState = ConnectionStateConnecting;
            if (delegate != nullptr) {
                delegate->onConnectionStateChanged(connectionState, instanceNum);
            }
        }
        if (secretChanged) {
            Datacenter *datacenter = getDatacenterWithId(DEFAULT_DATACENTER_ID);
            if (datacenter != nullptr) {
                datacenter->resetInitVersion();
            }
        }
        if (reconnect) {
            for (auto & datacenter : datacenters) {
                datacenter.second->suspendConnections(true);
            }
            Datacenter *datacenter = getDatacenterWithId(DEFAULT_DATACENTER_ID);
            if (datacenter != nullptr && datacenter->isHandshakingAny()) {
                datacenter->beginHandshake(HandshakeTypeCurrent, true);
            }
            processRequestQueue(0, 0);
        }
    });
}

void ConnectionsManager::setLangCode(std::string langCode) {
    scheduleTask([&, langCode] {
        if (currentLangCode == langCode) {
            return;
        }
        currentLangCode = langCode;
        for (auto & datacenter : datacenters) {
            datacenter.second->resetInitVersion();
        }
        saveConfig();
    });
}

void ConnectionsManager::setRegId(std::string regId) {
    scheduleTask([&, regId] {
        if (currentRegId == regId) {
            return;
        }
        currentRegId = regId;
        for (auto & datacenter : datacenters) {
            datacenter.second->resetInitVersion();
        }
        updateDcSettings(0, false);
        saveConfig();
    });
}

void ConnectionsManager::setSystemLangCode(std::string langCode) {
    scheduleTask([&, langCode] {
        if (currentSystemLangCode == langCode) {
            return;
        }
        lastInitSystemLangcode = currentSystemLangCode = langCode;
        for (auto & datacenter : datacenters) {
            datacenter.second->resetInitVersion();
        }
        saveConfig();
        updateDcSettings(0, false);
    });
}

void ConnectionsManager::resumeNetwork(bool partial) {
    scheduleTask([&, partial] {
        if (lastMonotonicPauseTime != 0) {
            int64_t diff = (getCurrentTimeMonotonicMillis() - lastMonotonicPauseTime) / 1000;
            int64_t systemDiff = getCurrentTime() - lastSystemPauseTime;
            if (systemDiff < 0 || abs(systemDiff - diff) > 2) {
                timeDifference -= (systemDiff - diff);
            }
        }
        if (partial) {
            if (networkPaused) {
                lastMonotonicPauseTime = lastPauseTime = getCurrentTimeMonotonicMillis();
                lastSystemPauseTime = getCurrentTime();
                networkPaused = false;
                if (LOGS_ENABLED) DEBUG_D("wakeup network in background account%u", instanceNum);
            } else if (lastPauseTime != 0) {
                lastMonotonicPauseTime = lastPauseTime = getCurrentTimeMonotonicMillis();
                lastSystemPauseTime = getCurrentTime();
                networkPaused = false;
                if (LOGS_ENABLED) DEBUG_D("reset sleep timeout account%u", instanceNum);
            }
        } else {
            lastPauseTime = 0;
            lastMonotonicPauseTime = 0;
            lastSystemPauseTime = 0;
            networkPaused = false;
            if (LOGS_ENABLED) DEBUG_D("wakeup network account%u", instanceNum);
        }
        if (!networkPaused) {
            for (auto & datacenter : datacenters) {
                if (datacenter.second->isHandshaking(false)) {
                    datacenter.second->createGenericConnection()->connect();
                } else if (datacenter.second->isHandshaking(true)) {
                    datacenter.second->createGenericMediaConnection()->connect();
                }
            }
        }
    });
}

void ConnectionsManager::pauseNetwork() {
    if (lastPauseTime != 0) {
        return;
    }
    lastMonotonicPauseTime = lastPauseTime = getCurrentTimeMonotonicMillis();
    lastSystemPauseTime = getCurrentTime();
    saveConfig();
}

void ConnectionsManager::setNetworkAvailable(bool value, int32_t type, bool slow) {
    scheduleTask([&, value, type, slow] {
        networkAvailable = value;
        currentNetworkType = type;
        networkSlow = slow;
        if (!networkAvailable) {
            connectionState = ConnectionStateWaitingForNetwork;
        } else {
            for (auto & datacenter : datacenters) {
                if (datacenter.second->isHandshaking(false)) {
                    datacenter.second->createGenericConnection()->connect();
                } else if (datacenter.second->isHandshaking(true)) {
                    datacenter.second->createGenericMediaConnection()->connect();
                }
            }
        }
        if (delegate != nullptr) {
            delegate->onConnectionStateChanged(connectionState, instanceNum);
        }
    });
}

void ConnectionsManager::setIpStrategy(uint8_t value) {
    scheduleTask([&, value] {
        ipStrategy = value;
    });
}

int64_t ConnectionsManager::checkProxy(std::string address, uint16_t port, std::string username, std::string password, std::string secret, onRequestTimeFunc requestTimeFunc, jobject ptr1) {
    auto proxyCheckInfo = new ProxyCheckInfo();
    proxyCheckInfo->address = address;
    proxyCheckInfo->port = port;
    proxyCheckInfo->username = username;
    proxyCheckInfo->password = password;
    proxyCheckInfo->secret = decodeSecret(secret);
    proxyCheckInfo->onRequestTime = requestTimeFunc;
    proxyCheckInfo->pingId = ++lastPingProxyId;
    proxyCheckInfo->instanceNum = instanceNum;
    proxyCheckInfo->ptr1 = ptr1;

    scheduleCheckProxyInternal(proxyCheckInfo);

    return proxyCheckInfo->pingId;
}

void ConnectionsManager::scheduleCheckProxyInternal(ProxyCheckInfo *proxyCheckInfo) {
    scheduleTask([&, proxyCheckInfo] {
        checkProxyInternal(proxyCheckInfo);
    });
}

void ConnectionsManager::checkProxyInternal(ProxyCheckInfo *proxyCheckInfo) {
    int32_t freeConnectionNum = -1;
    if (proxyActiveChecks.size() != PROXY_CONNECTIONS_COUNT) {
        for (int32_t a = 0; a < PROXY_CONNECTIONS_COUNT; a++) {
            bool found = false;
            for (auto & proxyActiveCheck : proxyActiveChecks) {
                if (proxyActiveCheck.get()->connectionNum == a) {
                    found = true;
                    break;
                }
            }
            if (!found) {
                freeConnectionNum = a;
                break;
            }
        }
    }
    if (freeConnectionNum == -1) {
        proxyCheckQueue.push_back(std::unique_ptr<ProxyCheckInfo>(proxyCheckInfo));
    } else {
        auto connectionType = (ConnectionType) (ConnectionTypeProxy | (freeConnectionNum << 16));
        Datacenter *datacenter = getDatacenterWithId(DEFAULT_DATACENTER_ID);
        Connection *connection = datacenter->getProxyConnection((uint8_t) freeConnectionNum, true, false);
        if (connection != nullptr) {
            connection->setOverrideProxy(proxyCheckInfo->address, proxyCheckInfo->port, proxyCheckInfo->username, proxyCheckInfo->password, proxyCheckInfo->secret);
            connection->suspendConnection();
            proxyCheckInfo->connectionNum = freeConnectionNum;
            auto request = new TL_ping();
            request->ping_id = proxyCheckInfo->pingId;
            proxyCheckInfo->requestToken = sendRequest(request, nullptr, nullptr, RequestFlagEnableUnauthorized | RequestFlagWithoutLogin, DEFAULT_DATACENTER_ID, connectionType, true, 0);
            proxyActiveChecks.push_back(std::unique_ptr<ProxyCheckInfo>(proxyCheckInfo));
        } else if (PFS_ENABLED) {
            if (datacenter->isHandshaking(false)) {
                datacenter->beginHandshake(HandshakeTypeTemp, false);
            }
            proxyCheckQueue.push_back(std::unique_ptr<ProxyCheckInfo>(proxyCheckInfo));
        }
    }
}

#ifdef ANDROID
void ConnectionsManager::useJavaVM(JavaVM *vm, bool useJavaByteBuffers) {
    javaVm = vm;
    if (useJavaByteBuffers) {
        JNIEnv *env = nullptr;
        if (javaVm->GetEnv((void **) &env, JNI_VERSION_1_6) != JNI_OK) {
            if (LOGS_ENABLED) DEBUG_E("can't get jnienv");
            exit(1);
        }
        jclass_ByteBuffer = (jclass) env->NewGlobalRef(env->FindClass("java/nio/ByteBuffer"));
        if (jclass_ByteBuffer == nullptr) {
            if (LOGS_ENABLED) DEBUG_E("can't find java ByteBuffer class");
            exit(1);
        }
        jclass_ByteBuffer_allocateDirect = env->GetStaticMethodID(jclass_ByteBuffer, "allocateDirect", "(I)Ljava/nio/ByteBuffer;");
        if (jclass_ByteBuffer_allocateDirect == nullptr) {
            if (LOGS_ENABLED) DEBUG_E("can't find java ByteBuffer allocateDirect");
            exit(1);
        }
        if (LOGS_ENABLED) DEBUG_D("using java ByteBuffer");
    }
}
#endif<|MERGE_RESOLUTION|>--- conflicted
+++ resolved
@@ -1889,27 +1889,17 @@
     });
 }
 
-<<<<<<< HEAD
-void ConnectionsManager::switchBackend() {
-    //scheduleTask([&] {
-=======
 void ConnectionsManager::switchBackend(bool restart) {
-    scheduleTask([&, restart] {
->>>>>>> 24c6968b
-        currentDatacenterId = 1;
-        testBackend = !testBackend;
-        datacenters.clear();
-        initDatacenters();
-        saveConfig();
-<<<<<<< HEAD
-        //exit(1);
+    //scheduleTask([&, restart] {
+    currentDatacenterId = 1;
+    testBackend = !testBackend;
+    datacenters.clear();
+    initDatacenters();
+    saveConfig();
+    if (restart) {
+        exit(1);
+    }
     //});
-=======
-        if (restart) {
-            exit(1);
-        }
-    });
->>>>>>> 24c6968b
 }
 
 void ConnectionsManager::removeRequestFromGuid(int32_t requestToken) {
