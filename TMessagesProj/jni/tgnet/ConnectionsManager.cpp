/*
 * This is the source code of tgnet library v. 1.1
 * It is licensed under GNU GPL v. 2 or later.
 * You should have received a copy of the license in this archive (see LICENSE).
 *
 * Copyright Nikolai Kudashov, 2015-2018.
 */

#include <cassert>
#include <cstdlib>
#include <sys/eventfd.h>
#include <unistd.h>
#include <chrono>
#include <algorithm>
#include <fcntl.h>
#include <memory.h>
#include <openssl/rand.h>
#include <zlib.h>
#include <memory>
#include <string>
#include <cinttypes>
#include "ConnectionsManager.h"
#include "FileLog.h"
#include "EventObject.h"
#include "MTProtoScheme.h"
#include "ApiScheme.h"
#include "NativeByteBuffer.h"
#include "Connection.h"
#include "Datacenter.h"
#include "Request.h"
#include "BuffersStorage.h"
#include "ByteArray.h"
#include "Config.h"
#include "ProxyCheckInfo.h"

#ifdef ANDROID
#include <jni.h>
JavaVM *javaVm = nullptr;
//JNIEnv *jniEnv[MAX_ACCOUNT_COUNT];
std::vector<JNIEnv*> jniEnv(10);
jclass jclass_ByteBuffer = nullptr;
jmethodID jclass_ByteBuffer_allocateDirect = nullptr;
#endif

static bool done = false;

ConnectionsManager::ConnectionsManager(int32_t instance) {
    instanceNum = instance;
    if ((epolFd = epoll_create(128)) == -1) {
        if (LOGS_ENABLED) DEBUG_E("unable to create epoll instance");
        exit(1);
    }
    int flags;
    if ((flags = fcntl(epolFd, F_GETFD, NULL)) < 0) {
        if (LOGS_ENABLED) DEBUG_W("fcntl(%d, F_GETFD)", epolFd);
    }
    if (!(flags & FD_CLOEXEC)) {
        if (fcntl(epolFd, F_SETFD, flags | FD_CLOEXEC) == -1) {
            if (LOGS_ENABLED) DEBUG_W("fcntl(%d, F_SETFD)", epolFd);
        }
    }

    if ((epollEvents = new epoll_event[128]) == nullptr) {
        if (LOGS_ENABLED) DEBUG_E("unable to allocate epoll events");
        exit(1);
    }

    eventFd = eventfd(0, EFD_NONBLOCK);
    if (eventFd != -1) {
        struct epoll_event event = {0};
        event.data.ptr = new EventObject(&eventFd, EventObjectTypeEvent);
        event.events = EPOLLIN | EPOLLET;
        if (epoll_ctl(epolFd, EPOLL_CTL_ADD, eventFd, &event) == -1) {
            eventFd = -1;
            FileLog::e("unable to add eventfd");
        }
    }

    if (eventFd == -1) {
        pipeFd = new int[2];
        if (pipe(pipeFd) != 0) {
            if (LOGS_ENABLED) DEBUG_E("unable to create pipe");
            exit(1);
        }
        flags = fcntl(pipeFd[0], F_GETFL);
        if (flags == -1) {
            if (LOGS_ENABLED) DEBUG_E("fcntl get pipefds[0] failed");
            exit(1);
        }
        if (fcntl(pipeFd[0], F_SETFL, flags | O_NONBLOCK) == -1) {
            if (LOGS_ENABLED) DEBUG_E("fcntl set pipefds[0] failed");
            exit(1);
        }

        flags = fcntl(pipeFd[1], F_GETFL);
        if (flags == -1) {
            if (LOGS_ENABLED) DEBUG_E("fcntl get pipefds[1] failed");
            exit(1);
        }
        if (fcntl(pipeFd[1], F_SETFL, flags | O_NONBLOCK) == -1) {
            if (LOGS_ENABLED) DEBUG_E("fcntl set pipefds[1] failed");
            exit(1);
        }

        auto eventObject = new EventObject(pipeFd, EventObjectTypePipe);

        epoll_event eventMask = {};
        eventMask.events = EPOLLIN;
        eventMask.data.ptr = eventObject;
        if (epoll_ctl(epolFd, EPOLL_CTL_ADD, pipeFd[0], &eventMask) != 0) {
            if (LOGS_ENABLED) DEBUG_E("can't add pipe to epoll");
            exit(1);
        }
    }

    sizeCalculator = new NativeByteBuffer(true);
    networkBuffer = new NativeByteBuffer((uint32_t) READ_BUFFER_SIZE);
    if (networkBuffer == nullptr) {
        if (LOGS_ENABLED) DEBUG_E("unable to allocate read buffer");
        exit(1);
    }

    pthread_mutex_init(&mutex, nullptr);
}

ConnectionsManager::~ConnectionsManager() {
    if (epolFd != 0) {
        close(epolFd);
        epolFd = 0;
    }
    if (pipeFd != nullptr) {
        delete[] pipeFd;
        pipeFd = nullptr;
    }
    pthread_mutex_destroy(&mutex);
}

std::vector<ConnectionsManager*> ConnectionsManager::_instances = std::vector<ConnectionsManager*>(10);

ConnectionsManager& ConnectionsManager::getInstance(int32_t instanceNum) {
    static std::mutex _new_mutex;

    if (instanceNum >= _instances.capacity()) {
        _instances.resize(instanceNum + 10, nullptr);
    }

    if(_instances[instanceNum] == nullptr) {
        _new_mutex.lock();
        if(_instances[instanceNum] == nullptr)
            _instances[instanceNum] = new ConnectionsManager(instanceNum);
        _new_mutex.unlock();
    }
    return *_instances[instanceNum];
}

int ConnectionsManager::callEvents(int64_t now) {
    if (!events.empty()) {
        for (auto iter = events.begin(); iter != events.end();) {
            EventObject *eventObject = (*iter);
            if (eventObject->time <= now) {
                iter = events.erase(iter);
                eventObject->onEvent(0);
            } else {
                int diff = (int) (eventObject->time - now);
                return diff > 1000 || diff < 0 ? 1000 : diff;
            }
        }
    }
    if (!networkPaused) {
        return 1000;
    }
    auto timeToPushPing = (int32_t) ((sendingPushPing ? 30000 : nextPingTimeOffset) - llabs(now - lastPushPingTime));
    if (timeToPushPing <= 0) {
        return 1000;
    }
    return timeToPushPing;
}

void ConnectionsManager::checkPendingTasks() {
    int32_t count = INT_MAX;
    while (true) {
        std::function<void()> task;
        pthread_mutex_lock(&mutex);
        if (pendingTasks.empty() || count <= 0) {
            pthread_mutex_unlock(&mutex);
            return;
        }
        if (count == INT_MAX) {
            count = (int32_t) pendingTasks.size();
        } else {
            count--;
        }
        task = pendingTasks.front();
        pendingTasks.pop();
        pthread_mutex_unlock(&mutex);
        task();
    }
}

void ConnectionsManager::select() {
    checkPendingTasks();
    int eventsCount = epoll_wait(epolFd, epollEvents, 128, callEvents(getCurrentTimeMonotonicMillis()));
    checkPendingTasks();
    int64_t now = getCurrentTimeMonotonicMillis();
    callEvents(now);
    for (int32_t a = 0; a < eventsCount; a++) {
        auto eventObject = (EventObject *) epollEvents[a].data.ptr;
        eventObject->onEvent(epollEvents[a].events);
    }
    activeConnectionsCopy.resize(activeConnections.size());
    std::copy(std::begin(activeConnections), std::end(activeConnections), std::begin(activeConnectionsCopy));
    for (auto connection : activeConnectionsCopy) {
        connection->checkTimeout(now);
    }

    Datacenter *datacenter = getDatacenterWithId(currentDatacenterId);
    if (pushConnectionEnabled) {
        if ((sendingPushPing && llabs(now - lastPushPingTime) >= 30000) || llabs(now - lastPushPingTime) >= nextPingTimeOffset + 10000) {
            lastPushPingTime = 0;
            sendingPushPing = false;
            if (datacenter != nullptr) {
                Connection *connection = datacenter->getPushConnection(false);
                if (connection != nullptr) {
                    connection->suspendConnection();
                }
            }
            if (LOGS_ENABLED) DEBUG_D("push ping timeout");
        }
        if (llabs(now - lastPushPingTime) >= nextPingTimeOffset) {
            if (LOGS_ENABLED) DEBUG_D("time for push ping");
            lastPushPingTime = now;
            uint8_t offset;
            RAND_bytes(&offset, 1);
            nextPingTimeOffset = 60000 * 3 + (offset % 40) - 20;
            if (datacenter != nullptr) {
                sendPing(datacenter, true);
            }
        }
    }

    if (lastPauseTime != 0 && llabs(now - lastPauseTime) >= nextSleepTimeout) {
        bool dontSleep = !requestingSaltsForDc.empty();
        if (!dontSleep) {
            for (auto & runningRequest : runningRequests) {
                Request *request = runningRequest.get();
                if (request->connectionType & ConnectionTypeDownload || request->connectionType & ConnectionTypeUpload) {
                    dontSleep = true;
                    break;
                }
            }
        }
        if (!dontSleep) {
            for (auto & iter : requestsQueue) {
                Request *request = iter.get();
                if (request->connectionType & ConnectionTypeDownload || request->connectionType & ConnectionTypeUpload) {
                    dontSleep = true;
                    break;
                }
            }
        }
        if (!dontSleep) {
            if (!networkPaused) {
                if (LOGS_ENABLED) DEBUG_D("pausing network and timers by sleep time = %d", nextSleepTimeout);
                for (auto & dc : datacenters) {
                    dc.second->suspendConnections(false);
                }
            }
            networkPaused = true;
            return;
        } else {
            lastPauseTime = now;
            if (LOGS_ENABLED) DEBUG_D("don't sleep because of salt, upload or download request");
        }
    }
    if (networkPaused) {
        networkPaused = false;
        for (auto & dc : datacenters) {
            if (dc.second->isHandshaking(false)) {
                dc.second->createGenericConnection()->connect();
            } else if (dc.second->isHandshaking(true)) {
                dc.second->createGenericMediaConnection()->connect();
            }
        }
        if (LOGS_ENABLED) DEBUG_D("resume network and timers");
    }

    if (delegate != nullptr) {
        delegate->onUpdate(instanceNum);
    }
    if (datacenter != nullptr) {
        if (datacenter->hasAuthKey(ConnectionTypeGeneric, 1)) {
            if (llabs(now - lastPingTime) >= (testBackend ? 2000 : 19000)) {
                lastPingTime = now;
                sendPing(datacenter, false);
            }
            if (abs((int32_t) (now / 1000) - lastDcUpdateTime) >= DC_UPDATE_TIME) {
                updateDcSettings(0, false);
            }
            processRequestQueue(0, 0);
        } else if (!datacenter->isHandshakingAny()) {
            datacenter->beginHandshake(HandshakeTypeAll, true);
        }
    }
}

void ConnectionsManager::scheduleTask(std::function<void()> task) {
    pthread_mutex_lock(&mutex);
    pendingTasks.push(task);
    pthread_mutex_unlock(&mutex);
    wakeup();
}

void ConnectionsManager::scheduleEvent(EventObject *eventObject, uint32_t time) {
    eventObject->time = getCurrentTimeMonotonicMillis() + time;
    std::list<EventObject *>::iterator iter;
    for (iter = events.begin(); iter != events.end(); iter++) {
        if ((*iter)->time > eventObject->time) {
            break;
        }
    }
    events.insert(iter, eventObject);
}

void ConnectionsManager::removeEvent(EventObject *eventObject) {
    for (auto iter = events.begin(); iter != events.end(); iter++) {
        if (*iter == eventObject) {
            events.erase(iter);
            break;
        }
    }
}

void ConnectionsManager::wakeup() {
    if (pipeFd == nullptr) {
        eventfd_write(eventFd, 1);
    } else {
        char ch = 'x';
        write(pipeFd[1], &ch, 1);
    }
}

void *ConnectionsManager::ThreadProc(void *data) {
    if (LOGS_ENABLED) DEBUG_D("network thread started");
    auto networkManager = (ConnectionsManager *) (data);
#ifdef ANDROID
    javaVm->AttachCurrentThread(&jniEnv[networkManager->instanceNum], nullptr);
#endif
    if (networkManager->currentUserId != 0 && networkManager->pushConnectionEnabled) {
        Datacenter *datacenter = networkManager->getDatacenterWithId(networkManager->currentDatacenterId);
        if (datacenter != nullptr) {
            datacenter->createPushConnection()->setSessionId(networkManager->pushSessionId);
            networkManager->sendPing(datacenter, true);
        }
    }
    do {
        networkManager->select();
    } while (!done);
    return nullptr;
}

void ConnectionsManager::loadConfig() {
    if (config == nullptr) {
        config = new Config(instanceNum, "tgnet.dat");
    }
    NativeByteBuffer *buffer = config->readConfig();
    if (buffer != nullptr) {
        uint32_t version = buffer->readUint32(nullptr);
        if (LOGS_ENABLED) DEBUG_D("config version = %u", version);
        if (version <= configVersion) {
            testBackend = buffer->readBool(nullptr);
            if (version >= 3) {
                clientBlocked = buffer->readBool(nullptr);
            }
            if (version >= 4) {
                lastInitSystemLangcode = buffer->readString(nullptr);
            }
            if (buffer->readBool(nullptr)) {
                currentDatacenterId = buffer->readUint32(nullptr);
                timeDifference = buffer->readInt32(nullptr);
                lastDcUpdateTime = buffer->readInt32(nullptr);
                pushSessionId = buffer->readInt64(nullptr);
                if (version >= 2) {
                    registeredForInternalPush = buffer->readBool(nullptr);
                }
                if (version >= 5) {
                    int32_t lastServerTime = buffer->readInt32(nullptr);
                    int32_t currentTime = getCurrentTime();
                    if (currentTime > timeDifference && currentTime < lastServerTime) {
                        timeDifference += (lastServerTime - currentTime);
                    }
                }

                if (LOGS_ENABLED) DEBUG_D("current dc id = %u, time difference = %d, registered for push = %d", currentDatacenterId, timeDifference, (int32_t) registeredForInternalPush);

                uint32_t count = buffer->readUint32(nullptr);
                for (uint32_t a = 0; a < count; a++) {
                    sessionsToDestroy.push_back(buffer->readInt64(nullptr));
                }

                count = buffer->readUint32(nullptr);
                for (uint32_t a = 0; a < count; a++) {
                    auto datacenter = new Datacenter(instanceNum, buffer);
                    datacenters[datacenter->getDatacenterId()] = datacenter;
                    if (LOGS_ENABLED) DEBUG_D("datacenter(%p) %u loaded (hasAuthKey = %d, 0x%" PRIx64 ")", datacenter, datacenter->getDatacenterId(), (int) datacenter->hasPermanentAuthKey(), datacenter->getPermanentAuthKeyId());
                }
            }
        }
        buffer->reuse();
    }

    if (currentDatacenterId != 0 && currentUserId) {
        Datacenter *datacenter = getDatacenterWithId(currentDatacenterId);
        if (datacenter == nullptr || !datacenter->hasPermanentAuthKey()) {
            if (datacenter != nullptr) {
                if (LOGS_ENABLED) DEBUG_D("reset authorization because of dc %d", currentDatacenterId);
            }
            currentDatacenterId = 0;
            datacenters.clear();
            scheduleTask([&] {
                if (delegate != nullptr) {
                    delegate->onLogout(instanceNum);
                }
            });
        }
    }

    initDatacenters();

    if ((!datacenters.empty() && currentDatacenterId == 0) || pushSessionId == 0) {
        if (pushSessionId == 0) {
            RAND_bytes((uint8_t *) &pushSessionId, 8);
        }
        if (currentDatacenterId == 0) {
            currentDatacenterId = 2;
        }
        saveConfig();
    }
    movingToDatacenterId = DEFAULT_DATACENTER_ID;
}

void ConnectionsManager::saveConfigInternal(NativeByteBuffer *buffer) {
    buffer->writeInt32(configVersion);
    buffer->writeBool(testBackend);
    buffer->writeBool(clientBlocked);
    buffer->writeString(lastInitSystemLangcode);
    Datacenter *currentDatacenter = getDatacenterWithId(currentDatacenterId);
    buffer->writeBool(currentDatacenter != nullptr);
    if (currentDatacenter != nullptr) {
        buffer->writeInt32(currentDatacenterId);
        buffer->writeInt32(timeDifference);
        buffer->writeInt32(lastDcUpdateTime);
        buffer->writeInt64(pushSessionId);
        buffer->writeBool(registeredForInternalPush);
        buffer->writeInt32(getCurrentTime());

        std::vector<int64_t> sessions;
        currentDatacenter->getSessions(sessions);

        auto count = (uint32_t) sessions.size();
        buffer->writeInt32(count);
        for (uint32_t a = 0; a < count; a++) {
            buffer->writeInt64(sessions[a]);
        }
        count = (uint32_t) datacenters.size();
        buffer->writeInt32(count);
        for (auto & datacenter : datacenters) {
            datacenter.second->serializeToStream(buffer);
        }
    }
}

void ConnectionsManager::saveConfig() {
    if (config == nullptr) {
        config = new Config(instanceNum, "tgnet.dat");
    }
    sizeCalculator->clearCapacity();
    saveConfigInternal(sizeCalculator);
    NativeByteBuffer *buffer = BuffersStorage::getInstance().getFreeBuffer(sizeCalculator->capacity());
    saveConfigInternal(buffer);
    config->writeConfig(buffer);
    buffer->reuse();
}

inline NativeByteBuffer *decompressGZip(NativeByteBuffer *data) {
    int retCode;
    z_stream stream;

    memset(&stream, 0, sizeof(z_stream));
    stream.avail_in = data->limit();
    stream.next_in = data->bytes();

    retCode = inflateInit2(&stream, 15 + 32);
    if (retCode != Z_OK) {
        if (LOGS_ENABLED) DEBUG_E("can't decompress data");
        exit(1);
    }
    NativeByteBuffer *result = BuffersStorage::getInstance().getFreeBuffer(data->limit() * 4);
    stream.avail_out = result->capacity();
    stream.next_out = result->bytes();
    while (1) {
        retCode = inflate(&stream, Z_NO_FLUSH);
        if (retCode == Z_STREAM_END) {
            break;
        }
        if (retCode == Z_OK) {
            NativeByteBuffer *newResult = BuffersStorage::getInstance().getFreeBuffer(result->capacity() * 2);
            memcpy(newResult->bytes(), result->bytes(), result->capacity());
            stream.avail_out = newResult->capacity() - result->capacity();
            stream.next_out = newResult->bytes() + result->capacity();
            result->reuse();
            result = newResult;
        } else {
            if (LOGS_ENABLED) DEBUG_E("can't decompress data");
            exit(1);
        }
    }
    result->limit((uint32_t) stream.total_out);
    inflateEnd(&stream);
    return result;
}

inline NativeByteBuffer *compressGZip(NativeByteBuffer *buffer) {
    if (buffer == nullptr || buffer->limit() == 0) {
        return nullptr;
    }
    z_stream stream;
    int retCode;

    memset(&stream, 0, sizeof(z_stream));
    stream.avail_in = buffer->limit();
    stream.next_in = buffer->bytes();

    retCode = deflateInit2(&stream, Z_BEST_COMPRESSION, Z_DEFLATED, 15 + 16, 8, Z_DEFAULT_STRATEGY);
    if (retCode != Z_OK) {
        if (LOGS_ENABLED) DEBUG_E("%s: deflateInit2() failed with error %i", __PRETTY_FUNCTION__, retCode);
        return nullptr;
    }

    NativeByteBuffer *result = BuffersStorage::getInstance().getFreeBuffer(buffer->limit());
    stream.avail_out = result->limit();
    stream.next_out = result->bytes();
    retCode = deflate(&stream, Z_FINISH);
    if ((retCode != Z_OK) && (retCode != Z_STREAM_END)) {
        if (LOGS_ENABLED) DEBUG_E("%s: deflate() failed with error %i", __PRETTY_FUNCTION__, retCode);
        deflateEnd(&stream);
        result->reuse();
        return nullptr;
    }
    if (retCode != Z_STREAM_END || stream.total_out >= buffer->limit() - 4) {
        deflateEnd(&stream);
        result->reuse();
        return nullptr;
    }
    result->limit((uint32_t) stream.total_out);
    deflateEnd(&stream);
    return result;
}

int64_t ConnectionsManager::getCurrentTimeMillis() {
    clock_gettime(CLOCK_REALTIME, &timeSpec);
    return (int64_t) timeSpec.tv_sec * 1000 + (int64_t) timeSpec.tv_nsec / 1000000;
}

int64_t ConnectionsManager::getCurrentTimeMonotonicMillis() {
    clock_gettime(CLOCK_BOOTTIME, &timeSpecMonotonic);
    return (int64_t) timeSpecMonotonic.tv_sec * 1000 + (int64_t) timeSpecMonotonic.tv_nsec / 1000000;
}

int32_t ConnectionsManager::getCurrentTime() {
    return (int32_t) (getCurrentTimeMillis() / 1000) + timeDifference;
}

uint32_t ConnectionsManager::getCurrentDatacenterId() {
    Datacenter *datacenter = getDatacenterWithId(DEFAULT_DATACENTER_ID);
    return datacenter != nullptr ? datacenter->getDatacenterId() : INT_MAX;
}

bool ConnectionsManager::isTestBackend() {
    return testBackend;
}

int32_t ConnectionsManager::getTimeDifference() {
    return timeDifference;
}

int64_t ConnectionsManager::generateMessageId() {
    auto messageId = (int64_t) ((((double) getCurrentTimeMillis() + ((double) timeDifference) * 1000) * 4294967296.0) / 1000.0);
    if (messageId <= lastOutgoingMessageId) {
        messageId = lastOutgoingMessageId + 1;
    }
    while (messageId % 4 != 0) {
        messageId++;
    }
    lastOutgoingMessageId = messageId;
    return messageId;
}

bool ConnectionsManager::isNetworkAvailable() {
    return networkAvailable;
}

void ConnectionsManager::cleanUp(bool resetKeys, int32_t datacenterId) {
    scheduleTask([&, resetKeys, datacenterId] {
        for (auto iter = requestsQueue.begin(); iter != requestsQueue.end();) {
            Request *request = iter->get();
            if (datacenterId != -1) {
                Datacenter *requestDatacenter = getDatacenterWithId(request->datacenterId);
                if (requestDatacenter != nullptr && requestDatacenter->getDatacenterId() != datacenterId) {
                    iter++;
                    continue;
                }
            }
            if (request->requestFlags & RequestFlagWithoutLogin) {
                iter++;
                continue;
            }
            if (request->onCompleteRequestCallback != nullptr) {
                auto error = new TL_error();
                error->code = -1000;
                error->text = "";
                request->onComplete(nullptr, error, 0, 0);
                delete error;
            }
            iter = requestsQueue.erase(iter);
        }
        for (auto iter = runningRequests.begin(); iter != runningRequests.end();) {
            Request *request = iter->get();
            if (datacenterId != -1) {
                Datacenter *requestDatacenter = getDatacenterWithId(request->datacenterId);
                if (requestDatacenter != nullptr && requestDatacenter->getDatacenterId() != datacenterId) {
                    iter++;
                    continue;
                }
            }
            if (request->requestFlags & RequestFlagWithoutLogin) {
                iter++;
                continue;
            }
            if (request->onCompleteRequestCallback != nullptr) {
                auto error = new TL_error();
                error->code = -1000;
                error->text = "";
                request->onComplete(nullptr, error, 0, 0);
                delete error;
            }
            iter = runningRequests.erase(iter);
        }
        quickAckIdToRequestIds.clear();

        for (auto & datacenter : datacenters) {
            if (datacenterId != -1 && datacenter.second->getDatacenterId() != datacenterId) {
                continue;
            }
            if (resetKeys) {
                datacenter.second->clearAuthKey(HandshakeTypeAll);
            }
            datacenter.second->recreateSessions(HandshakeTypeAll);
            datacenter.second->authorized = false;
        }
        if (datacenterId == -1) {
            sessionsToDestroy.clear();
            currentUserId = 0;
            registeredForInternalPush = false;
        }
        saveConfig();
    });
}

void ConnectionsManager::onConnectionClosed(Connection *connection, int reason) {
    Datacenter *datacenter = connection->getDatacenter();
    if ((connection->getConnectionType() == ConnectionTypeGeneric || connection->getConnectionType() == ConnectionTypeGenericMedia) && datacenter->isHandshakingAny()) {
        datacenter->onHandshakeConnectionClosed(connection);
    }
    if (connection->getConnectionType() == ConnectionTypeGeneric) {
        if (datacenter->getDatacenterId() == currentDatacenterId) {
            sendingPing = false;
            if (!connection->isSuspended() && (proxyAddress.empty() || connection->hasTlsHashMismatch())) {
                if (reason == 2) {
                    disconnectTimeoutAmount += connection->getTimeout();
                } else {
                    disconnectTimeoutAmount += 4;
                }
                if (LOGS_ENABLED) DEBUG_D("increase disconnect timeout %d", disconnectTimeoutAmount);
                int32_t maxTimeout;
                if (clientBlocked) {
                    maxTimeout = 5;
                } else {
                    maxTimeout = 20;
                }
                if (disconnectTimeoutAmount >= maxTimeout) {
                    if (!connection->hasUsefullData()) {
                        if (LOGS_ENABLED) DEBUG_D("start requesting new address and port due to timeout reach");
                        requestingSecondAddressByTlsHashMismatch = connection->hasTlsHashMismatch();
                        if (requestingSecondAddressByTlsHashMismatch) {
                            requestingSecondAddress = 1;
                        } else {
                            requestingSecondAddress = 0;
                        }
                        delegate->onRequestNewServerIpAndPort(requestingSecondAddress, instanceNum);
                    } else {
                        if (LOGS_ENABLED) DEBUG_D("connection has usefull data, don't request anything");
                    }
                    disconnectTimeoutAmount = 0;
                }
            }

            if (networkAvailable) {
                if (proxyAddress.empty()) {
                    if (connectionState != ConnectionStateConnecting) {
                        connectionState = ConnectionStateConnecting;
                        if (delegate != nullptr) {
                            delegate->onConnectionStateChanged(connectionState, instanceNum);
                        }
                    }
                } else {
                    if (connectionState != ConnectionStateConnectingViaProxy) {
                        connectionState = ConnectionStateConnectingViaProxy;
                        if (delegate != nullptr) {
                            delegate->onConnectionStateChanged(connectionState, instanceNum);
                        }
                    }
                }
            } else {
                if (connectionState != ConnectionStateWaitingForNetwork) {
                    connectionState = ConnectionStateWaitingForNetwork;
                    if (delegate != nullptr) {
                        delegate->onConnectionStateChanged(connectionState, instanceNum);
                    }
                }
            }
        }
    } else if (connection->getConnectionType() == ConnectionTypePush) {
        if (LOGS_ENABLED) DEBUG_D("connection(%p) push connection closed", connection);
        sendingPushPing = false;
        lastPushPingTime = getCurrentTimeMonotonicMillis() - nextPingTimeOffset + 4000;
    } else if (connection->getConnectionType() == ConnectionTypeProxy) {
        scheduleTask([&, connection] {
            for (auto iter = proxyActiveChecks.begin(); iter != proxyActiveChecks.end(); iter++) {
                ProxyCheckInfo *proxyCheckInfo = iter->get();
                if (proxyCheckInfo->connectionNum == connection->getConnectionNum()) {
                    bool found = false;
                    for (auto iter2 = runningRequests.begin(); iter2 != runningRequests.end(); iter2++) {
                        Request *request = iter2->get();
                        if (connection->getConnectionToken() == request->connectionToken && request->requestToken == proxyCheckInfo->requestToken && (request->connectionType & 0x0000ffff) == ConnectionTypeProxy) {
                            request->completed = true;
                            runningRequests.erase(iter2);
                            proxyCheckInfo->onRequestTime(-1);
                            found = true;
                            break;
                        }
                    }
                    if (found) {
                        proxyActiveChecks.erase(iter);
                        if (!proxyCheckQueue.empty()) {
                            proxyCheckInfo = proxyCheckQueue[0].release();
                            proxyCheckQueue.erase(proxyCheckQueue.begin());
                            checkProxyInternal(proxyCheckInfo);
                        }
                    }
                    break;
                }
            }
        });
    }
}

void ConnectionsManager::onConnectionConnected(Connection *connection) {
    Datacenter *datacenter = connection->getDatacenter();
    ConnectionType connectionType = connection->getConnectionType();
    if ((connectionType == ConnectionTypeGeneric || connectionType == ConnectionTypeGenericMedia) && datacenter->isHandshakingAny()) {
        datacenter->onHandshakeConnectionConnected(connection);
        return;
    }

    if (datacenter->hasAuthKey(connectionType, 1)) {
        if (connectionType == ConnectionTypePush) {
            sendingPushPing = false;
            lastPushPingTime = getCurrentTimeMonotonicMillis();
            sendPing(datacenter, true);
        } else {
            if (connectionType == ConnectionTypeGeneric && datacenter->getDatacenterId() == currentDatacenterId) {
                sendingPing = false;
            }
            if (networkPaused && lastPauseTime != 0) {
                lastPauseTime = getCurrentTimeMonotonicMillis();
            }
            processRequestQueue(connection->getConnectionType(), datacenter->getDatacenterId());
        }
    }
}

void ConnectionsManager::onConnectionQuickAckReceived(Connection *connection, int32_t ack) {
    auto iter = quickAckIdToRequestIds.find(ack);
    if (iter == quickAckIdToRequestIds.end()) {
        return;
    }
    for (auto & runningRequest : runningRequests) {
        Request *request = runningRequest.get();
        if (std::find(iter->second.begin(), iter->second.end(), request->requestToken) != iter->second.end()) {
            request->onQuickAck();
        }
    }
    quickAckIdToRequestIds.erase(iter);
}

void ConnectionsManager::onConnectionDataReceived(Connection *connection, NativeByteBuffer *data, uint32_t length) {
    bool error = false;
    if (length <= 24 + 32) {
        int32_t code = data->readInt32(&error);
        if (code == 0) {
            if (LOGS_ENABLED) DEBUG_D("mtproto noop");
        } else if (code == -1) {
            int32_t ackId = data->readInt32(&error);
            if (!error) {
                onConnectionQuickAckReceived(connection, ackId & (~(1 << 31)));
            }
        } else {
            Datacenter *datacenter = connection->getDatacenter();
            if (LOGS_ENABLED) DEBUG_W("mtproto error = %d", code);
            if (code == -444 && connection->getConnectionType() == ConnectionTypeGeneric && !proxyAddress.empty() && !proxySecret.empty()) {
                if (delegate != nullptr) {
                    delegate->onProxyError(instanceNum);
                }
            } else if (code == -404 && (datacenter->isCdnDatacenter || PFS_ENABLED)) {
                if (!datacenter->isHandshaking(connection->isMediaConnection)) {
                    datacenter->clearAuthKey(connection->isMediaConnection ? HandshakeTypeMediaTemp : HandshakeTypeTemp);
                    datacenter->beginHandshake(connection->isMediaConnection ? HandshakeTypeMediaTemp : HandshakeTypeTemp, true);
                    if (LOGS_ENABLED) DEBUG_D("connection(%p, account%u, dc%u, type %d) reset auth key due to -404 error", connection, instanceNum, datacenter->getDatacenterId(), connection->getConnectionType());
                }
            } else {
                connection->reconnect();
            }
        }
        return;
    }
    uint32_t mark = data->position();

    int64_t keyId = data->readInt64(&error);

    if (error) {
        connection->reconnect();
        return;
    }

    Datacenter *datacenter = connection->getDatacenter();

    if (connectionState != ConnectionStateConnected && connection->getConnectionType() == ConnectionTypeGeneric && datacenter->getDatacenterId() == currentDatacenterId) {
        connectionState = ConnectionStateConnected;
        if (delegate != nullptr) {
            delegate->onConnectionStateChanged(connectionState, instanceNum);
        }
    }

    if (keyId == 0) {
        int64_t messageId = data->readInt64(&error);
        if (error) {
            connection->reconnect();
            return;
        }

        if (connection->isMessageIdProcessed(messageId)) {
            return;
        }

        uint32_t messageLength = data->readUint32(&error);
        if (error) {
            connection->reconnect();
            return;
        }

        if (!connection->allowsCustomPadding()) {
            if (messageLength != data->remaining()) {
                if (LOGS_ENABLED) DEBUG_E("connection(%p) received incorrect message length", connection);
                connection->reconnect();
                return;
            }
        }

        TLObject *request;
        if (datacenter->isHandshaking(connection->isMediaConnection)) {
            request = datacenter->getCurrentHandshakeRequest(connection->isMediaConnection);
        } else {
            request = getRequestWithMessageId(messageId);
        }

        deserializingDatacenter = datacenter;
        TLObject *object = TLdeserialize(request, messageLength, data);

        if (object != nullptr) {
            if (datacenter->isHandshaking(connection->isMediaConnection)) {
                datacenter->processHandshakeResponse(connection->isMediaConnection, object, messageId);
            } else {
                processServerResponse(object, messageId, 0, 0, connection, 0, 0);
                connection->addProcessedMessageId(messageId);
            }
            lastProtocolUsefullData = true;
            connection->setHasUsefullData();
            delete object;
        }
    } else {
        if (connection->allowsCustomPadding()) {
            uint32_t padding = (length - 24) % 16;
            if (padding != 0) {
                length -= padding;
            }
        }
        if (length < 24 + 32 || (!connection->allowsCustomPadding() && (length - 24) % 16 != 0) || !datacenter->decryptServerResponse(keyId, data->bytes() + mark + 8, data->bytes() + mark + 24, length - 24, connection)) {
            if (LOGS_ENABLED) DEBUG_E("connection(%p) unable to decrypt server response", connection);
            connection->reconnect();
            return;
        }
        data->position(mark + 24);

        int64_t messageServerSalt = data->readInt64(&error);
        int64_t messageSessionId = data->readInt64(&error);

        if (messageSessionId != connection->getSessionId()) {
            if (LOGS_ENABLED) DEBUG_E("connection(%p) received invalid message session id (0x%" PRIx64 " instead of 0x%" PRIx64 ")", connection, (uint64_t) messageSessionId, (uint64_t) connection->getSessionId());
            return;
        }

        int64_t messageId = data->readInt64(&error);
        int32_t messageSeqNo = data->readInt32(&error);
        uint32_t messageLength = data->readUint32(&error);

        int32_t processedStatus = connection->isMessageIdProcessed(messageId);

        if (messageSeqNo % 2 != 0) {
            connection->addMessageToConfirm(messageId);
        }

        TLObject *object = nullptr;

        if (processedStatus != 1) {
            deserializingDatacenter = datacenter;
            object = TLdeserialize(nullptr, messageLength, data);
            if (processedStatus == 2) {
                if (object == nullptr) {
                    connection->recreateSession();
                    connection->reconnect();
                    return;
                } else {
                    delete object;
                    object = nullptr;
                }
            }
        }
        if (!processedStatus) {
            if (object != nullptr) {
                lastProtocolUsefullData = true;
                connection->setHasUsefullData();
                if (LOGS_ENABLED) DEBUG_D("connection(%p, account%u, dc%u, type %d) received object %s", connection, instanceNum, datacenter->getDatacenterId(), connection->getConnectionType(), typeid(*object).name());
                processServerResponse(object, messageId, messageSeqNo, messageServerSalt, connection, 0, 0);
                connection->addProcessedMessageId(messageId);
                delete object;
                if (connection->getConnectionType() == ConnectionTypePush) {
                    std::vector<std::unique_ptr<NetworkMessage>> messages;
                    sendMessagesToConnectionWithConfirmation(messages, connection, false);
                }
            } else {
                if (delegate != nullptr) {
                    delegate->onUnparsedMessageReceived(0, data, connection->getConnectionType(), instanceNum);
                }
            }
        } else {
            std::vector<std::unique_ptr<NetworkMessage>> messages;
            sendMessagesToConnectionWithConfirmation(messages, connection, false);
        }
    }
}

bool ConnectionsManager::hasPendingRequestsForConnection(Connection *connection) {
    ConnectionType type = connection->getConnectionType();
    if (type == ConnectionTypeGeneric || type == ConnectionTypeTemp || type == ConnectionTypeGenericMedia) {
        Datacenter *datacenter = connection->getDatacenter();
        int8_t num = connection->getConnectionNum();
        uint32_t token = connection->getConnectionToken();
        if (type == ConnectionTypeGeneric) {
            if (sendingPing && type == ConnectionTypeGeneric && datacenter->getDatacenterId() == currentDatacenterId) {
                return true;
            } else if (datacenter->isHandshaking(false)) {
                return true;
            }
        } else if (type == ConnectionTypeGenericMedia) {
            if (datacenter->isHandshaking(true)) {
                return true;
            }
        }
        for (auto & runningRequest : runningRequests) {
            Request *request = runningRequest.get();
            auto connectionNum = (uint8_t) (request->connectionType >> 16);
            auto connectionType = (ConnectionType) (request->connectionType & 0x0000ffff);
            if ((connectionType == type && connectionNum == num) || request->connectionToken == token) {
                return true;
            }
        }
        return false;
    }
    return true;
}

TLObject *ConnectionsManager::getRequestWithMessageId(int64_t messageId) {
    for (auto & runningRequest : runningRequests) {
        Request *request = runningRequest.get();
        if (request->messageId == messageId) {
            return request->rawRequest;
        }
    }
    return nullptr;
}

TLObject *ConnectionsManager::TLdeserialize(TLObject *request, uint32_t bytes, NativeByteBuffer *data) {
    bool error = false;
    uint32_t position = data->position();
    uint32_t constructor = data->readUint32(&error);
    if (error) {
        data->position(position);
        return nullptr;
    }

    TLObject *object = TLClassStore::TLdeserialize(data, bytes, constructor, instanceNum, error);

    if (error) {
        delete object;
        data->position(position);
        return nullptr;
    }

    if (object == nullptr) {
        if (request != nullptr) {
            auto apiRequest = dynamic_cast<TL_api_request *>(request);
            if (apiRequest != nullptr) {
                object = apiRequest->deserializeResponse(data, bytes, instanceNum, error);
                if (LOGS_ENABLED) DEBUG_D("api request constructor 0x%x, don't parse", constructor);
            } else {
                object = request->deserializeResponse(data, constructor, instanceNum, error);
                if (object != nullptr && error) {
                    delete object;
                    object = nullptr;
                }
            }
        } else {
            if (LOGS_ENABLED) DEBUG_D("not found request to parse constructor 0x%x", constructor);
        }
    }
    if (object == nullptr) {
        data->position(position);
    }
    return object;
}

void ConnectionsManager::processServerResponse(TLObject *message, int64_t messageId, int32_t messageSeqNo, int64_t messageSalt, Connection *connection, int64_t innerMsgId, int64_t containerMessageId) {
    const std::type_info &typeInfo = typeid(*message);

    if (LOGS_ENABLED) DEBUG_D("process server response %p - %s", message, typeInfo.name());
    auto timeMessage = (int64_t) ((messageId != 0 ? messageId : innerMsgId) / 4294967296.0 * 1000);

    Datacenter *datacenter = connection->getDatacenter();

    if (typeInfo == typeid(TL_new_session_created)) {
        auto response = (TL_new_session_created *) message;

        if (!connection->isSessionProcessed(response->unique_id)) {
            if (LOGS_ENABLED) DEBUG_D("connection(%p, account%u, dc%u, type %d) new session created (first message id: 0x%" PRIx64 ", server salt: 0x%" PRIx64 ", unique id: 0x%" PRIx64 ")", connection, instanceNum, datacenter->getDatacenterId(), connection->getConnectionType(), (uint64_t) response->first_msg_id, (uint64_t) response->server_salt, (uint64_t) response->unique_id);

            std::unique_ptr<TL_future_salt> salt = std::make_unique<TL_future_salt>();
            salt->valid_until = salt->valid_since = getCurrentTime();
            salt->valid_until += 30 * 60;
            salt->salt = response->server_salt;
            datacenter->addServerSalt(salt, Connection::isMediaConnectionType(connection->getConnectionType()));

            for (auto & runningRequest : runningRequests) {
                Request *request = runningRequest.get();
                Datacenter *requestDatacenter = getDatacenterWithId(request->datacenterId);
                if (request->messageId < response->first_msg_id && request->connectionType & connection->getConnectionType() && requestDatacenter != nullptr && requestDatacenter->getDatacenterId() == datacenter->getDatacenterId()) {
                    if (LOGS_ENABLED) DEBUG_D("clear request %p - %s", request->rawRequest, typeid(*request->rawRequest).name());
                    request->clear(true);
                }
            }

            saveConfig();

            if (datacenter->getDatacenterId() == currentDatacenterId && currentUserId) {
                if (connection->getConnectionType() == ConnectionTypePush) {
                    registerForInternalPushUpdates();
                } else if (connection->getConnectionType() == ConnectionTypeGeneric) {
                    if (delegate != nullptr) {
                        delegate->onSessionCreated(instanceNum);
                    }
                }
            }
            connection->addProcessedSession(response->unique_id);
        }
    } else if (typeInfo == typeid(TL_msg_container)) {
        auto response = (TL_msg_container *) message;
        size_t count = response->messages.size();
        if (LOGS_ENABLED) DEBUG_D("received container with %d items", (int32_t) count);
        for (uint32_t a = 0; a < count; a++) {
            TL_message *innerMessage = response->messages[a].get();
            int64_t innerMessageId = innerMessage->msg_id;
            if (innerMessage->seqno % 2 != 0) {
                connection->addMessageToConfirm(innerMessageId);
            }
            int32_t processedStatus = connection->isMessageIdProcessed(innerMessageId);
            if (processedStatus == 2) {
                if (innerMessage->unparsedBody != nullptr) {
                    connection->recreateSession();
                    connection->reconnect();
                    return;
                }
                processedStatus = 0;
            }
            if (processedStatus) {
                if (LOGS_ENABLED) DEBUG_D("inner message %d id 0x%" PRIx64 " already processed", a, innerMessageId);
                continue;
            }
            if (innerMessage->unparsedBody != nullptr) {
                if (LOGS_ENABLED) DEBUG_D("inner message %d id 0x%" PRIx64 " is unparsed", a, innerMessageId);
                if (delegate != nullptr) {
                    delegate->onUnparsedMessageReceived(0, innerMessage->unparsedBody.get(), connection->getConnectionType(), instanceNum);
                }
            } else {
                if (LOGS_ENABLED) DEBUG_D("inner message %d id 0x%" PRIx64 " process", a, innerMessageId);
                processServerResponse(innerMessage->body.get(), 0, innerMessage->seqno, messageSalt, connection, innerMessageId, messageId);
            }
            connection->addProcessedMessageId(innerMessageId);
        }
    } else if (typeInfo == typeid(TL_pong)) {
        if (connection->getConnectionType() == ConnectionTypePush) {
            if (!registeredForInternalPush) {
                registerForInternalPushUpdates();
            }
            if (LOGS_ENABLED) DEBUG_D("connection(%p, account%u, dc%u, type %d) received push ping", connection, instanceNum, datacenter->getDatacenterId(), connection->getConnectionType());
            sendingPushPing = false;
        } else {
            auto response = (TL_pong *) message;
            if (response->ping_id >= 2000000) {
                for (auto iter = proxyActiveChecks.begin(); iter != proxyActiveChecks.end(); iter++) {
                    ProxyCheckInfo *proxyCheckInfo = iter->get();
                    if (proxyCheckInfo->pingId == response->ping_id) {
                        for (auto iter2 = runningRequests.begin(); iter2 != runningRequests.end(); iter2++) {
                            Request *request = iter2->get();
                            if (request->requestToken == proxyCheckInfo->requestToken) {
                                int64_t ping = llabs(getCurrentTimeMonotonicMillis() - request->startTimeMillis);
                                if (LOGS_ENABLED) DEBUG_D("got ping response for request %p, %" PRId64, request->rawRequest, ping);
                                request->completed = true;
                                proxyCheckInfo->onRequestTime(ping);
                                runningRequests.erase(iter2);
                                break;
                            }
                        }
                        proxyActiveChecks.erase(iter);

                        if (!proxyCheckQueue.empty()) {
                            proxyCheckInfo = proxyCheckQueue[0].release();
                            proxyCheckQueue.erase(proxyCheckQueue.begin());
                            scheduleCheckProxyInternal(proxyCheckInfo);
                        }
                        break;
                    }
                }
            } else if (response->ping_id == lastPingId) {
                int32_t diff = (int32_t) (getCurrentTimeMonotonicMillis() / 1000) - pingTime;

                if (abs(diff) < 10) {
                    currentPingTime = (diff + currentPingTime) / 2;
                    if (messageId != 0) {
                        timeDifference = (int32_t) ((timeMessage - getCurrentTimeMillis()) / 1000 - currentPingTime / 2);
                    }
                }
                sendingPing = false;
            }
        }
    } else if (typeInfo == typeid(TL_future_salts)) {
        auto response = (TL_future_salts *) message;
        int64_t requestMid = response->req_msg_id;
        for (auto iter = runningRequests.begin(); iter != runningRequests.end(); iter++) {
            Request *request = iter->get();
            if (request->respondsToMessageId(requestMid)) {
                request->onComplete(response, nullptr, connection->currentNetworkType, timeMessage);
                request->completed = true;
                runningRequests.erase(iter);
                break;
            }
        }
    } else if (dynamic_cast<DestroySessionRes *>(message)) {
        auto response = (DestroySessionRes *) message;
        if (LOGS_ENABLED) DEBUG_D("destroyed session 0x%" PRIx64 " (%s)", (uint64_t) response->session_id, typeInfo == typeid(TL_destroy_session_ok) ? "ok" : "not found");
    } else if (typeInfo == typeid(TL_rpc_result)) {
        auto response = (TL_rpc_result *) message;
        int64_t resultMid = response->req_msg_id;
        if (resultMid == lastInvokeAfterMessageId) {
            lastInvokeAfterMessageId = 0;
        }

        bool hasResult = response->result != nullptr;
        bool ignoreResult = false;
        if (hasResult) {
            TLObject *object = response->result.get();
            if (LOGS_ENABLED) DEBUG_D("connection(%p, account%u, dc%u, type %d) received rpc_result with %s", connection, instanceNum, datacenter->getDatacenterId(), connection->getConnectionType(), typeid(*object).name());
        }
        RpcError *error = hasResult ? dynamic_cast<RpcError *>(response->result.get()) : nullptr;
        if (error != nullptr) {
            if (LOGS_ENABLED) DEBUG_E("connection(%p, account%u, dc%u, type %d) rpc error %d: %s", connection, instanceNum, datacenter->getDatacenterId(), connection->getConnectionType(), error->error_code, error->error_message.c_str());
            if (error->error_code == 303) {
                uint32_t migrateToDatacenterId = DEFAULT_DATACENTER_ID;

                static std::vector<std::string> migrateErrors = {"NETWORK_MIGRATE_", "PHONE_MIGRATE_", "USER_MIGRATE_"};

                size_t count = migrateErrors.size();
                for (uint32_t a = 0; a < count; a++) {
                    std::string &possibleError = migrateErrors[a];
                    if (error->error_message.find(possibleError) != std::string::npos) {
                        std::string num = error->error_message.substr(possibleError.size(), error->error_message.size() - possibleError.size());
                        auto val = (uint32_t) atoi(num.c_str());
                        migrateToDatacenterId = val;
                    }
                }

                if (migrateToDatacenterId != DEFAULT_DATACENTER_ID) {
                    ignoreResult = true;
                    moveToDatacenter(migrateToDatacenterId);
                }
            }
        }

        uint32_t retryRequestsFromDatacenter = DEFAULT_DATACENTER_ID - 1;
        uint32_t retryRequestsConnections = 0;

        if (!ignoreResult) {
            for (auto iter = runningRequests.begin(); iter != runningRequests.end(); iter++) {
                Request *request = iter->get();
                if (!request->respondsToMessageId(resultMid)) {
                    continue;
                }
                if (LOGS_ENABLED) DEBUG_D("got response for request %p - %s", request->rawRequest, typeid(*request->rawRequest).name());
                bool discardResponse = false;
                bool isError = false;
                bool allowInitConnection = true;

                if (request->onCompleteRequestCallback != nullptr) {
                    TL_error *implicitError = nullptr;
                    NativeByteBuffer *unpacked_data = nullptr;
                    TLObject *result = response->result.get();
                    if (typeid(*result) == typeid(TL_gzip_packed)) {
                        auto innerResponse = (TL_gzip_packed *) result;
                        unpacked_data = decompressGZip(innerResponse->packed_data.get());
                        TLObject *object = TLdeserialize(request->rawRequest, unpacked_data->limit(), unpacked_data);
                        if (object != nullptr) {
                            response->result = std::unique_ptr<TLObject>(object);
                        } else {
                            response->result = std::unique_ptr<TLObject>(nullptr);
                        }
                    }

                    hasResult = response->result != nullptr;
                    error = hasResult ? dynamic_cast<RpcError *>(response->result.get()) : nullptr;
                    TL_error *error2 = hasResult ? dynamic_cast<TL_error *>(response->result.get()) : nullptr;
                    if (error != nullptr) {
                        allowInitConnection = false;
                        static std::string authRestart = "AUTH_RESTART";
                        static std::string authKeyPermEmpty = "AUTH_KEY_PERM_EMPTY";
                        static std::string workerBusy = "WORKER_BUSY_TOO_LONG_RETRY";
                        bool processEvenFailed = error->error_code == 500 && error->error_message.find(authRestart) != std::string::npos;
                        bool isWorkerBusy = error->error_code == 500 && error->error_message.find(workerBusy) != std::string::npos;
                        if (LOGS_ENABLED) DEBUG_E("request %p rpc error %d: %s", request, error->error_code, error->error_message.c_str());

                        if (error->error_code == 401 && error->error_message.find(authKeyPermEmpty) != std::string::npos) {
                            discardResponse = true;
                            request->minStartTime = (int32_t) (getCurrentTimeMonotonicMillis() / 1000 + 1);
                            request->startTime = 0;

                            if (!datacenter->isHandshaking(connection->isMediaConnection)) {
                                datacenter->clearAuthKey(connection->isMediaConnection ? HandshakeTypeMediaTemp : HandshakeTypeTemp);
                                saveConfig();
                                datacenter->beginHandshake(connection->isMediaConnection ? HandshakeTypeMediaTemp : HandshakeTypeTemp, false);
                            }
                        } else if ((request->requestFlags & RequestFlagFailOnServerErrors) == 0 || processEvenFailed) {
                            if (error->error_code == 500 || error->error_code < 0) {
                                static std::string waitFailed = "MSG_WAIT_FAILED";
                                static std::string waitTimeout = "MSG_WAIT_TIMEOUT";
                                if (error->error_message.find(waitFailed) != std::string::npos) {
                                    request->startTime = 0;
                                    request->startTimeMillis = 0;
                                    request->requestFlags |= RequestFlagResendAfter;
                                } else {
                                    if (isWorkerBusy) {
                                        request->minStartTime = 0;
                                    } else {
                                        request->minStartTime = request->startTime + (request->serverFailureCount > 10 ? 10 : request->serverFailureCount);
                                    }
                                    request->serverFailureCount++;
                                }
                                discardResponse = true;
                            } else if (error->error_code == 420) {
                                int32_t waitTime = 2;
                                static std::string floodWait = "FLOOD_WAIT_";
                                static std::string slowmodeWait = "SLOWMODE_WAIT_";
                                discardResponse = true;
                                if (error->error_message.find(floodWait) != std::string::npos) {
                                    std::string num = error->error_message.substr(floodWait.size(), error->error_message.size() - floodWait.size());
                                    waitTime = atoi(num.c_str());
                                    if (waitTime <= 0) {
                                        waitTime = 2;
                                    }
                                } else if (error->error_message.find(slowmodeWait) != std::string::npos) {
                                    std::string num = error->error_message.substr(slowmodeWait.size(), error->error_message.size() - slowmodeWait.size());
                                    waitTime = atoi(num.c_str());
                                    if (waitTime <= 0) {
                                        waitTime = 2;
                                    }
                                    discardResponse = false;
                                }
                                request->failedByFloodWait = waitTime;
                                request->startTime = 0;
                                request->startTimeMillis = 0;
                                request->minStartTime = (int32_t) (getCurrentTimeMonotonicMillis() / 1000 + waitTime);
                            } else if (error->error_code == 400) {
                                static std::string waitFailed = "MSG_WAIT_FAILED";
                                static std::string bindFailed = "ENCRYPTED_MESSAGE_INVALID";
                                static std::string waitTimeout = "MSG_WAIT_TIMEOUT";
                                if (error->error_message.find(waitTimeout) != std::string::npos || error->error_message.find(waitFailed) != std::string::npos) {
                                    discardResponse = true;
                                    request->startTime = 0;
                                    request->startTimeMillis = 0;
                                    request->requestFlags |= RequestFlagResendAfter;
                                } else if (error->error_message.find(bindFailed) != std::string::npos && typeid(*request->rawRequest) == typeid(TL_auth_bindTempAuthKey)) {
                                    int datacenterId;
                                    if (delegate != nullptr && getDatacenterWithId(DEFAULT_DATACENTER_ID) == datacenter) {
                                        delegate->onLogout(instanceNum);
                                        datacenterId = -1;
                                    } else {
                                        datacenterId = datacenter->getDatacenterId();
                                    }
                                    cleanUp(true, datacenterId);
                                }
                            }
                        }
                        if (!discardResponse) {
                            implicitError = new TL_error();
                            implicitError->code = error->error_code;
                            implicitError->text = error->error_message;
                        }
                    } else if (error2 == nullptr) {
                        if (request->rawRequest == nullptr || response->result == nullptr) {
                            allowInitConnection = false;
                            if (LOGS_ENABLED) DEBUG_E("rawRequest is null");
                            implicitError = new TL_error();
                            implicitError->code = -1000;
                            implicitError->text = "";
                        }
                    }

                    if (!discardResponse) {
                        if (implicitError != nullptr || error2 != nullptr) {
                            isError = true;
                            request->onComplete(nullptr, implicitError != nullptr ? implicitError : error2, connection->currentNetworkType, timeMessage);
                            delete error2;
                        } else {
                            request->onComplete(response->result.get(), nullptr, connection->currentNetworkType, timeMessage);
                        }
                    }

                    if (implicitError != nullptr) {
                        if (implicitError->code == 401) {
                            allowInitConnection = false;
                            isError = true;
                            static std::string sessionPasswordNeeded = "SESSION_PASSWORD_NEEDED";

                            if (implicitError->text.find(sessionPasswordNeeded) != std::string::npos) {
                                //ignore this error
                            } else if (datacenter->getDatacenterId() == currentDatacenterId || datacenter->getDatacenterId() == movingToDatacenterId) {
                                if (request->connectionType & ConnectionTypeGeneric && currentUserId) {
                                    currentUserId = 0;
                                    if (delegate != nullptr) {
                                        delegate->onLogout(instanceNum);
                                    }
                                    cleanUp(false, -1);
                                }
                            } else {
                                datacenter->authorized = false;
                                saveConfig();
                                discardResponse = true;
                                if (request->connectionType & ConnectionTypeDownload || request->connectionType & ConnectionTypeUpload) {
                                    retryRequestsFromDatacenter = datacenter->getDatacenterId();
                                    retryRequestsConnections = request->connectionType;
                                }
                            }
                        } else if (currentUserId == 0 && implicitError->code == 406) {
                            static std::string authKeyDuplicated = "AUTH_KEY_DUPLICATED";
                            if (implicitError->text.find(authKeyDuplicated) != std::string::npos) {
                                cleanUp(true, datacenter->getDatacenterId());
                            }
                        }
                    }

                    if (unpacked_data != nullptr) {
                        unpacked_data->reuse();
                    }
                    delete implicitError;
                }

                if (!discardResponse) {
                    if (allowInitConnection && !isError) {
                        bool save = false;
                        if (request->isInitRequest && datacenter->lastInitVersion != currentVersion) {
                            datacenter->lastInitVersion = currentVersion;
                            save = true;
                        } else if (request->isInitMediaRequest && datacenter->lastInitMediaVersion != currentVersion) {
                            datacenter->lastInitMediaVersion = currentVersion;
                            save = true;
                        }
                        if (save) {
                            saveConfig();
                            if (LOGS_ENABLED) DEBUG_D("dc%d init connection completed", datacenter->getDatacenterId());
                        }
                    }
                    request->completed = true;
                    removeRequestFromGuid(request->requestToken);
                    runningRequests.erase(iter);
                } else {
                    request->messageId = 0;
                    request->messageSeqNo = 0;
                    request->connectionToken = 0;
                }
                break;
            }
        }

        if (retryRequestsFromDatacenter != DEFAULT_DATACENTER_ID - 1) {
            processRequestQueue(retryRequestsConnections, retryRequestsFromDatacenter);
        } else {
            processRequestQueue(0, 0);
        }
    } else if (typeInfo == typeid(TL_msgs_ack)) {

    } else if (typeInfo == typeid(TL_bad_msg_notification)) {
        auto result = (TL_bad_msg_notification *) message;
        if (LOGS_ENABLED) DEBUG_E("bad message notification %d for messageId 0x%" PRIx64 ", seqno %d", result->error_code, result->bad_msg_id, result->bad_msg_seqno);
        switch (result->error_code) {
            case 16:
            case 17:
            case 19:
            case 32:
            case 33:
            case 64: {
                int64_t realId = messageId != 0 ? messageId : containerMessageId;
                if (realId == 0) {
                    realId = innerMsgId;
                }

                if (realId != 0) {
                    auto time = (int64_t) (messageId / 4294967296.0 * 1000);
                    int64_t currentTime = getCurrentTimeMillis();
                    timeDifference = (int32_t) ((time - currentTime) / 1000 - currentPingTime / 2);
                }

                datacenter->recreateSessions(HandshakeTypeAll);
                saveConfig();

                lastOutgoingMessageId = 0;
                clearRequestsForDatacenter(datacenter, HandshakeTypeAll);
                break;
            }
            case 20: {
                for (auto & runningRequest : runningRequests) {
                    Request *request = runningRequest.get();
                    if (request->respondsToMessageId(result->bad_msg_id)) {
                        if (request->completed) {
                            break;
                        }
                        connection->addMessageToConfirm(result->bad_msg_id);
                        request->clear(true);
                        break;
                    }
                }
            }
            default:
                break;
        }
    } else if (typeInfo == typeid(TL_bad_server_salt)) {
        bool media = Connection::isMediaConnectionType(connection->getConnectionType());
        requestSaltsForDatacenter(datacenter, media, connection->getConnectionType() == ConnectionTypeTemp);
        if (messageId != 0) {
            auto time = (int64_t) (messageId / 4294967296.0 * 1000);
            int64_t currentTime = getCurrentTimeMillis();
            timeDifference = (int32_t) ((time - currentTime) / 1000 - currentPingTime / 2);
            lastOutgoingMessageId = (messageId > lastOutgoingMessageId ? messageId : lastOutgoingMessageId);
        }
        if ((connection->getConnectionType() & ConnectionTypeDownload) == 0 || !datacenter->containsServerSalt(messageSalt, media)) {
            auto response = (TL_bad_server_salt *) message;
            int64_t resultMid = response->bad_msg_id;
            if (resultMid != 0) {
                bool beginHandshake = false;
                for (auto & runningRequest : runningRequests) {
                    Request *request = runningRequest.get();
                    if (!beginHandshake && request->datacenterId == datacenter->getDatacenterId() && typeid(*request->rawRequest) == typeid(TL_auth_bindTempAuthKey) && request->respondsToMessageId(response->bad_msg_id)) {
                        beginHandshake = true;
                    }
                    if ((request->connectionType & ConnectionTypeDownload) == 0) {
                        continue;
                    }
                    Datacenter *requestDatacenter = getDatacenterWithId(request->datacenterId);
                    if (requestDatacenter != nullptr && requestDatacenter->getDatacenterId() == datacenter->getDatacenterId()) {
                        request->retryCount = 0;
                        request->failedBySalt = true;
                    }
                }
                if (beginHandshake) {
                    datacenter->beginHandshake(HandshakeTypeCurrent, false);
                }
            }

            datacenter->clearServerSalts(media);

            std::unique_ptr<TL_future_salt> salt = std::make_unique<TL_future_salt>();
            salt->valid_until = salt->valid_since = getCurrentTime();
            salt->valid_until += 30 * 60;
            salt->salt = messageSalt;
            datacenter->addServerSalt(salt, media);
            saveConfig();

            if (datacenter->hasAuthKey(ConnectionTypeGeneric, 1)) {
                processRequestQueue(AllConnectionTypes, datacenter->getDatacenterId());
            }
        }
    } else if (typeInfo == typeid(MsgsStateInfo)) {
        auto response = (MsgsStateInfo *) message;
        if (LOGS_ENABLED) DEBUG_D("connection(%p, account%u, dc%u, type %d) got %s for messageId 0x%" PRIx64, connection, instanceNum, datacenter->getDatacenterId(), connection->getConnectionType(), typeInfo.name(), response->req_msg_id);

        auto mIter = resendRequests.find(response->req_msg_id);
        if (mIter != resendRequests.end()) {
            if (LOGS_ENABLED) DEBUG_D("found resend for messageId 0x%" PRIx64, mIter->second);
            connection->addMessageToConfirm(mIter->second);
            for (auto & runningRequest : runningRequests) {
                Request *request = runningRequest.get();
                if (request->respondsToMessageId(mIter->second)) {
                    if (request->completed) {
                        break;
                    }
                    request->clear(true);
                    break;
                }
            }
            resendRequests.erase(mIter);
        }
    } else if (dynamic_cast<MsgDetailedInfo *>(message)) {
        auto response = (MsgDetailedInfo *) message;

        bool requestResend = false;
        bool confirm = true;

        if (LOGS_ENABLED) DEBUG_D("connection(%p, account%u, dc%u, type %d) got %s for messageId 0x%" PRIx64, connection, instanceNum, datacenter->getDatacenterId(), connection->getConnectionType(), typeInfo.name(), response->msg_id);
        if (typeInfo == typeid(TL_msg_detailed_info)) {
            for (auto & runningRequest : runningRequests) {
                Request *request = runningRequest.get();
                if (request->respondsToMessageId(response->msg_id)) {
                    if (request->completed) {
                        break;
                    }
                    if (LOGS_ENABLED) DEBUG_D("got TL_msg_detailed_info for rpc request %p - %s", request->rawRequest, typeid(*request->rawRequest).name());
                    auto currentTime = (int32_t) (getCurrentTimeMonotonicMillis() / 1000);
                    if (request->lastResendTime == 0 || abs(currentTime - request->lastResendTime) >= 60) {
                        request->lastResendTime = currentTime;
                        requestResend = true;
                    } else {
                        confirm = false;
                    }
                    break;
                }
            }
        } else {
            if (!connection->isMessageIdProcessed(messageId)) {
                requestResend = true;
            }
        }

        if (requestResend) {
            auto request = new TL_msg_resend_req();
            request->msg_ids.push_back(response->answer_msg_id);
            auto networkMessage = new NetworkMessage();
            networkMessage->message = std::make_unique<TL_message>();
            networkMessage->message->msg_id = generateMessageId();
            networkMessage->message->bytes = request->getObjectSize();
            networkMessage->message->body = std::unique_ptr<TLObject>(request);
            networkMessage->message->seqno = connection->generateMessageSeqNo(false);
            resendRequests[networkMessage->message->msg_id] = response->answer_msg_id;

            std::vector<std::unique_ptr<NetworkMessage>> array;
            array.push_back(std::unique_ptr<NetworkMessage>(networkMessage));

            sendMessagesToConnection(array, connection, false);
        } else if (confirm) {
            connection->addMessageToConfirm(response->answer_msg_id);
        }
    } else if (typeInfo == typeid(TL_gzip_packed)) {
        auto response = (TL_gzip_packed *) message;
        NativeByteBuffer *data = decompressGZip(response->packed_data.get());
        TLObject *object = TLdeserialize(getRequestWithMessageId(messageId), data->limit(), data);
        if (object != nullptr) {
            if (LOGS_ENABLED) DEBUG_D("connection(%p, account%u, dc%u, type %d) received object %s", connection, instanceNum, datacenter->getDatacenterId(), connection->getConnectionType(), typeid(*object).name());
            processServerResponse(object, messageId, messageSeqNo, messageSalt, connection, innerMsgId, containerMessageId);
            delete object;
        } else {
            if (delegate != nullptr) {
                delegate->onUnparsedMessageReceived(messageId, data, connection->getConnectionType(), instanceNum);
            }
        }
        data->reuse();
    } else if (typeInfo == typeid(TL_updatesTooLong)) {
        if (connection->connectionType == ConnectionTypePush) {
            if (networkPaused) {
                lastPauseTime = getCurrentTimeMonotonicMillis();
                if (LOGS_ENABLED) DEBUG_D("received internal push: wakeup network in background");
            } else if (lastPauseTime != 0) {
                lastPauseTime = getCurrentTimeMonotonicMillis();
                if (LOGS_ENABLED) DEBUG_D("received internal push: reset sleep timeout");
            } else {
                if (LOGS_ENABLED) DEBUG_D("received internal push");
            }
            if (delegate != nullptr) {
                delegate->onInternalPushReceived(instanceNum);
            }
        } else {
            if (delegate != nullptr) {
                NativeByteBuffer *data = BuffersStorage::getInstance().getFreeBuffer(message->getObjectSize());
                message->serializeToStream(data);
                data->position(0);
                delegate->onUnparsedMessageReceived(0, data, connection->getConnectionType(), instanceNum);
                data->reuse();
            }
        }
    }
}

void ConnectionsManager::sendPing(Datacenter *datacenter, bool usePushConnection) {
    if (usePushConnection && (currentUserId == 0 || !usePushConnection)) {
        return;
    }
    Connection *connection = nullptr;
    if (usePushConnection) {
        connection = datacenter->getPushConnection(true);
    } else {
        connection = datacenter->getGenericConnection(true, 0);
    }
    if (connection == nullptr || (!usePushConnection && connection->getConnectionToken() == 0)) {
        return;
    }
    auto request = new TL_ping_delay_disconnect();
    request->ping_id = ++lastPingId;
    if (usePushConnection) {
        request->disconnect_delay = 60 * 7;
    } else {
        request->disconnect_delay = testBackend ? 10 : 35;
        pingTime = (int32_t) (getCurrentTimeMonotonicMillis() / 1000);
    }

    auto networkMessage = new NetworkMessage();
    networkMessage->message = std::make_unique<TL_message>();
    networkMessage->message->msg_id = generateMessageId();
    networkMessage->message->bytes = request->getObjectSize();
    networkMessage->message->body = std::unique_ptr<TLObject>(request);
    networkMessage->message->seqno = connection->generateMessageSeqNo(false);

    std::vector<std::unique_ptr<NetworkMessage>> array;
    array.push_back(std::unique_ptr<NetworkMessage>(networkMessage));
    NativeByteBuffer *transportData = datacenter->createRequestsData(array, nullptr, connection, false);
    if (usePushConnection) {
        if (LOGS_ENABLED) DEBUG_D("dc%d send ping to push connection", datacenter->getDatacenterId());
        sendingPushPing = true;
    } else {
        sendingPing = true;
    }
    connection->sendData(transportData, false, true);
}

uint8_t ConnectionsManager::getIpStratagy() {
    return ipStrategy;
}

void ConnectionsManager::initDatacenters() {
    Datacenter *datacenter;
    if (!testBackend) {
        if (datacenters.find(1) == datacenters.end()) {
            datacenter = new Datacenter(instanceNum, 1);
            datacenter->addAddressAndPort("149.154.175.50", 443, 0, "");
            datacenter->addAddressAndPort("2001:b28:f23d:f001:0000:0000:0000:000a", 443, 1, "");
            datacenters[1] = datacenter;
        }

        if (datacenters.find(2) == datacenters.end()) {
            datacenter = new Datacenter(instanceNum, 2);
            datacenter->addAddressAndPort("149.154.167.51", 443, 0, "");
            datacenter->addAddressAndPort("95.161.76.100", 443, 0, "");
            datacenter->addAddressAndPort("2001:67c:4e8:f002:0000:0000:0000:000a", 443, 1, "");
            datacenters[2] = datacenter;
        }

        if (datacenters.find(3) == datacenters.end()) {
            datacenter = new Datacenter(instanceNum, 3);
            datacenter->addAddressAndPort("149.154.175.100", 443, 0, "");
            datacenter->addAddressAndPort("2001:b28:f23d:f003:0000:0000:0000:000a", 443, 1, "");
            datacenters[3] = datacenter;
        }

        if (datacenters.find(4) == datacenters.end()) {
            datacenter = new Datacenter(instanceNum, 4);
            datacenter->addAddressAndPort("149.154.167.91", 443, 0, "");
            datacenter->addAddressAndPort("2001:67c:4e8:f004:0000:0000:0000:000a", 443, 1, "");
            datacenters[4] = datacenter;
        }

        if (datacenters.find(5) == datacenters.end()) {
            datacenter = new Datacenter(instanceNum, 5);
            datacenter->addAddressAndPort("149.154.171.5", 443, 0, "");
            datacenter->addAddressAndPort("2001:b28:f23f:f005:0000:0000:0000:000a", 443, 1, "");
            datacenters[5] = datacenter;
        }
    } else {
        if (datacenters.find(1) == datacenters.end()) {
            datacenter = new Datacenter(instanceNum, 1);
            datacenter->addAddressAndPort("149.154.175.40", 443, 0, "");
            datacenter->addAddressAndPort("2001:b28:f23d:f001:0000:0000:0000:000e", 443, 1, "");
            datacenters[1] = datacenter;
        }

        if (datacenters.find(2) == datacenters.end()) {
            datacenter = new Datacenter(instanceNum, 2);
            datacenter->addAddressAndPort("149.154.167.40", 443, 0, "");
            datacenter->addAddressAndPort("2001:67c:4e8:f002:0000:0000:0000:000e", 443, 1, "");
            datacenters[2] = datacenter;
        }

        if (datacenters.find(3) == datacenters.end()) {
            datacenter = new Datacenter(instanceNum, 3);
            datacenter->addAddressAndPort("149.154.175.117", 443, 0, "");
            datacenter->addAddressAndPort("2001:b28:f23d:f003:0000:0000:0000:000e", 443, 1, "");
            datacenters[3] = datacenter;
        }
    }
}

void ConnectionsManager::attachConnection(ConnectionSocket *connection) {
    if (std::find(activeConnections.begin(), activeConnections.end(), connection) != activeConnections.end()) {
        return;
    }
    activeConnections.push_back(connection);
}

void ConnectionsManager::detachConnection(ConnectionSocket *connection) {
    auto iter = std::find(activeConnections.begin(), activeConnections.end(), connection);
    if (iter != activeConnections.end()) {
        activeConnections.erase(iter);
    }
}

int32_t ConnectionsManager::sendRequestInternal(TLObject *object, onCompleteFunc onComplete, onQuickAckFunc onQuickAck, uint32_t flags, uint32_t datacenterId, ConnectionType connetionType, bool immediate) {
    if (!currentUserId && !(flags & RequestFlagWithoutLogin)) {
        if (LOGS_ENABLED) DEBUG_D("can't do request without login %s", typeid(*object).name());
        delete object;
        return 0;
    }
    auto request = new Request(instanceNum, lastRequestToken++, connetionType, flags, datacenterId, onComplete, onQuickAck, nullptr);
    request->rawRequest = object;
    request->rpcRequest = wrapInLayer(object, getDatacenterWithId(datacenterId), request);
    requestsQueue.push_back(std::unique_ptr<Request>(request));
    if (immediate) {
        processRequestQueue(0, 0);
    }
    return request->requestToken;
}

int32_t ConnectionsManager::sendRequest(TLObject *object, onCompleteFunc onComplete, onQuickAckFunc onQuickAck, uint32_t flags, uint32_t datacenterId, ConnectionType connetionType, bool immediate) {
    int32_t requestToken = lastRequestToken++;
    return sendRequest(object, onComplete, onQuickAck, flags, datacenterId, connetionType, immediate, requestToken);
}

int32_t ConnectionsManager::sendRequest(TLObject *object, onCompleteFunc onComplete, onQuickAckFunc onQuickAck, uint32_t flags, uint32_t datacenterId, ConnectionType connetionType, bool immediate, int32_t requestToken) {
    if (!currentUserId && !(flags & RequestFlagWithoutLogin)) {
        if (LOGS_ENABLED) DEBUG_D("can't do request without login %s", typeid(*object).name());
        delete object;
        return 0;
    }
    if (requestToken == 0) {
        requestToken = lastRequestToken++;
    }
    scheduleTask([&, requestToken, object, onComplete, onQuickAck, flags, datacenterId, connetionType, immediate] {
        auto request = new Request(instanceNum, requestToken, connetionType, flags, datacenterId, onComplete, onQuickAck, nullptr);
        request->rawRequest = object;
        request->rpcRequest = wrapInLayer(object, getDatacenterWithId(datacenterId), request);
        requestsQueue.push_back(std::unique_ptr<Request>(request));
        if (immediate) {
            processRequestQueue(0, 0);
        }
    });
    return requestToken;
}

#ifdef ANDROID
void ConnectionsManager::sendRequest(TLObject *object, onCompleteFunc onComplete, onQuickAckFunc onQuickAck, onWriteToSocketFunc onWriteToSocket, uint32_t flags, uint32_t datacenterId, ConnectionType connetionType, bool immediate, int32_t requestToken, jobject ptr1, jobject ptr2, jobject ptr3) {
    if (!currentUserId && !(flags & RequestFlagWithoutLogin)) {
        if (LOGS_ENABLED) DEBUG_D("can't do request without login %s", typeid(*object).name());
        delete object;
        JNIEnv *env = 0;
        if (javaVm->GetEnv((void **) &env, JNI_VERSION_1_6) != JNI_OK) {
            if (LOGS_ENABLED) DEBUG_E("can't get jnienv");
            exit(1);
        }
        if (ptr1 != nullptr) {
            env->DeleteGlobalRef(ptr1);
            ptr1 = nullptr;
        }
        if (ptr2 != nullptr) {
            env->DeleteGlobalRef(ptr2);
            ptr2 = nullptr;
        }
        if (ptr3 != nullptr) {
            env->DeleteGlobalRef(ptr3);
            ptr3 = nullptr;
        }
        return;
    }
    scheduleTask([&, requestToken, object, onComplete, onQuickAck, onWriteToSocket, flags, datacenterId, connetionType, immediate, ptr1, ptr2, ptr3] {
        if (LOGS_ENABLED) DEBUG_D("send request %p - %s", object, typeid(*object).name());
        auto request = new Request(instanceNum, requestToken, connetionType, flags, datacenterId, onComplete, onQuickAck, onWriteToSocket);
        request->rawRequest = object;
        request->ptr1 = ptr1;
        request->ptr2 = ptr2;
        request->ptr3 = ptr3;
        request->rpcRequest = wrapInLayer(object, getDatacenterWithId(datacenterId), request);
        if (LOGS_ENABLED) DEBUG_D("send request wrapped %p - %s", request->rpcRequest.get(), typeid(*(request->rpcRequest.get())).name());
        requestsQueue.push_back(std::unique_ptr<Request>(request));
        if (immediate) {
            processRequestQueue(0, 0);
        }
    });
}
#endif

void ConnectionsManager::cancelRequestsForGuid(int32_t guid) {
    scheduleTask([&, guid] {
        auto iter = requestsByGuids.find(guid);
        if (iter != requestsByGuids.end()) {
            std::vector<int32_t> &requests = iter->second;
            size_t count = requests.size();
            for (uint32_t a = 0; a < count; a++) {
                cancelRequestInternal(requests[a], 0, true, false);
                auto iter2 = guidsByRequests.find(requests[a]);
                if (iter2 != guidsByRequests.end()) {
                    guidsByRequests.erase(iter2);
                }
            }
            requestsByGuids.erase(iter);
        }
    });
}

void ConnectionsManager::bindRequestToGuid(int32_t requestToken, int32_t guid) {
    scheduleTask([&, requestToken, guid] {
        auto iter = requestsByGuids.find(guid);
        if (iter != requestsByGuids.end()) {
            iter->second.push_back(requestToken);
        } else {
            std::vector<int32_t> array;
            array.push_back(requestToken);
            requestsByGuids[guid] = array;
        }
        guidsByRequests[requestToken] = guid;
    });
}

void ConnectionsManager::setUserId(int32_t userId) {
    scheduleTask([&, userId] {
        int32_t oldUserId = currentUserId;
        currentUserId = userId;
        if (oldUserId == userId && userId != 0) {
            registerForInternalPushUpdates();
        }
        if (currentUserId != userId && userId != 0) {
            updateDcSettings(0, false);
        }
        if (currentUserId != 0 && pushConnectionEnabled) {
            Datacenter *datacenter = getDatacenterWithId(currentDatacenterId);
            if (datacenter != nullptr) {
                datacenter->createPushConnection()->setSessionId(pushSessionId);
                sendPing(datacenter, true);
            }
        }
    });
}

void ConnectionsManager::switchBackend() {
    //scheduleTask([&] {
        currentDatacenterId = 1;
        testBackend = !testBackend;
        datacenters.clear();
        initDatacenters();
        saveConfig();
        //exit(1);
    //});
}

void ConnectionsManager::removeRequestFromGuid(int32_t requestToken) {
    auto iter2 = guidsByRequests.find(requestToken);
    if (iter2 != guidsByRequests.end()) {
        auto iter = requestsByGuids.find(iter2->first);
        if (iter != requestsByGuids.end()) {
            auto iter3 = std::find(iter->second.begin(), iter->second.end(), iter->first);
            if (iter3 != iter->second.end()) {
                iter->second.erase(iter3);
                if (iter->second.empty()) {
                    requestsByGuids.erase(iter);
                }
            }
        }
        guidsByRequests.erase(iter2);
    }
}

bool ConnectionsManager::cancelRequestInternal(int32_t token, int64_t messageId, bool notifyServer, bool removeFromClass) {
    for (auto iter = requestsQueue.begin(); iter != requestsQueue.end(); iter++) {
        Request *request = iter->get();
        if ((token != 0 && request->requestToken == token) || (messageId != 0 && request->respondsToMessageId(messageId))) {
            request->cancelled = true;
            if (LOGS_ENABLED) DEBUG_D("cancelled queued rpc request %p - %s", request->rawRequest, typeid(*request->rawRequest).name());
            requestsQueue.erase(iter);
            if (removeFromClass) {
                removeRequestFromGuid(token);
            }
            return true;
        }
    }

    for (auto iter = runningRequests.begin(); iter != runningRequests.end(); iter++) {
        Request *request = iter->get();
        if ((token != 0 && request->requestToken == token) || (messageId != 0 && request->respondsToMessageId(messageId))) {
            if (notifyServer) {
                auto dropAnswer = new TL_rpc_drop_answer();
                dropAnswer->req_msg_id = request->messageId;
                sendRequest(dropAnswer, nullptr, nullptr, RequestFlagEnableUnauthorized | RequestFlagWithoutLogin | RequestFlagFailOnServerErrors, request->datacenterId, request->connectionType, true);
            }
            request->cancelled = true;
            if (LOGS_ENABLED) DEBUG_D("cancelled running rpc request %p - %s", request->rawRequest, typeid(*request->rawRequest).name());
            runningRequests.erase(iter);
            if (removeFromClass) {
                removeRequestFromGuid(token);
            }
            return true;
        }
    }
    return false;
}

void ConnectionsManager::cancelRequest(int32_t token, bool notifyServer) {
    if (token == 0) {
        return;
    }
    scheduleTask([&, token, notifyServer] {
        cancelRequestInternal(token, 0, notifyServer, true);
    });
}

void ConnectionsManager::onDatacenterHandshakeComplete(Datacenter *datacenter, HandshakeType type, int32_t timeDiff) {
    saveConfig();
    uint32_t datacenterId = datacenter->getDatacenterId();
    if (datacenterId == currentDatacenterId || datacenterId == movingToDatacenterId || updatingDcSettingsWorkaround || updatingDcSettings) {
        timeDifference = timeDiff;
        datacenter->recreateSessions(type);
        clearRequestsForDatacenter(datacenter, type);
    }
    processRequestQueue(AllConnectionTypes, datacenterId);
    if (type == HandshakeTypeTemp && !proxyCheckQueue.empty()) {
        ProxyCheckInfo *proxyCheckInfo = proxyCheckQueue[0].release();
        proxyCheckQueue.erase(proxyCheckQueue.begin());
        scheduleCheckProxyInternal(proxyCheckInfo);
    }
}

void ConnectionsManager::onDatacenterExportAuthorizationComplete(Datacenter *datacenter) {
    saveConfig();
    scheduleTask([&, datacenter] {
        processRequestQueue(AllConnectionTypes, datacenter->getDatacenterId());
    });
}

void ConnectionsManager::sendMessagesToConnection(std::vector<std::unique_ptr<NetworkMessage>> &messages, Connection *connection, bool reportAck) {
    if (messages.empty() || connection == nullptr) {
        return;
    }

    std::vector<std::unique_ptr<NetworkMessage>> currentMessages;
    Datacenter *datacenter = connection->getDatacenter();

    uint32_t currentSize = 0;
    size_t count = messages.size();
    for (uint32_t a = 0; a < count; a++) {
        NetworkMessage *networkMessage = messages[a].get();
        currentMessages.push_back(std::move(messages[a]));
        currentSize += networkMessage->message->bytes;

        if (currentSize >= 3 * 1024 || a == count - 1) {
            int32_t quickAckId = 0;
            NativeByteBuffer *transportData = datacenter->createRequestsData(currentMessages, reportAck ? &quickAckId : nullptr, connection, false);

            if (transportData != nullptr) {
                if (reportAck && quickAckId != 0) {
                    std::vector<int32_t> requestIds;

                    size_t count2 = currentMessages.size();
                    for (uint32_t b = 0; b < count2; b++) {
                        NetworkMessage *message = currentMessages[b].get();
                        if (message->requestId != 0) {
                            requestIds.push_back(message->requestId);
                        }
                    }

                    if (!requestIds.empty()) {
                        auto iter = quickAckIdToRequestIds.find(quickAckId);
                        if (iter == quickAckIdToRequestIds.end()) {
                            quickAckIdToRequestIds[quickAckId] = requestIds;
                        } else {
                            iter->second.insert(iter->second.end(), requestIds.begin(), requestIds.end());
                        }
                    }
                }

                connection->sendData(transportData, reportAck, true);
            } else {
                if (LOGS_ENABLED) DEBUG_E("connection(%p) connection data is empty", connection);
            }

            currentSize = 0;
            currentMessages.clear();
        }
    }
}

void ConnectionsManager::sendMessagesToConnectionWithConfirmation(std::vector<std::unique_ptr<NetworkMessage>> &messages, Connection *connection, bool reportAck) {
    NetworkMessage *networkMessage = connection->generateConfirmationRequest();
    if (networkMessage != nullptr) {
        messages.push_back(std::unique_ptr<NetworkMessage>(networkMessage));
    }
    sendMessagesToConnection(messages, connection, reportAck);
}

void ConnectionsManager::requestSaltsForDatacenter(Datacenter *datacenter, bool media, bool useTempConnection) {
    uint32_t id = datacenter->getDatacenterId();
    if (useTempConnection) {
        id |= 0x80000000;
    }
    if (media) {
        id |= 0x40000000;
    }
    if (std::find(requestingSaltsForDc.begin(), requestingSaltsForDc.end(), id) != requestingSaltsForDc.end()) {
        return;
    }
    ConnectionType connectionType;
    if (media) {
        connectionType = ConnectionTypeGenericMedia;
    } else if (useTempConnection) {
        connectionType = ConnectionTypeTemp;
    } else {
        connectionType = ConnectionTypeGeneric;
    }
    requestingSaltsForDc.push_back(id);
    auto request = new TL_get_future_salts();
    request->num = 32;
    sendRequest(request, [&, datacenter, id, media](TLObject *response, TL_error *error, int32_t networkType, int64_t responseTime) {
        auto iter = std::find(requestingSaltsForDc.begin(), requestingSaltsForDc.end(), id);
        if (iter != requestingSaltsForDc.end()) {
            requestingSaltsForDc.erase(iter);
        }
        if (response != nullptr) {
            datacenter->mergeServerSalts((TL_future_salts *) response, media);
            saveConfig();
        }
    }, nullptr, RequestFlagWithoutLogin | RequestFlagEnableUnauthorized | RequestFlagUseUnboundKey, datacenter->getDatacenterId(), connectionType, true);
}

void ConnectionsManager::clearRequestsForDatacenter(Datacenter *datacenter, HandshakeType type) {
    for (auto & runningRequest : runningRequests) {
        Request *request = runningRequest.get();
        Datacenter *requestDatacenter = getDatacenterWithId(request->datacenterId);
        if (requestDatacenter->getDatacenterId() != datacenter->getDatacenterId()) {
            continue;
        }
        if (type == HandshakeTypePerm || type == HandshakeTypeAll || (type == HandshakeTypeMediaTemp && request->isMediaRequest()) || (type == HandshakeTypeTemp && !request->isMediaRequest())) {
            request->clear(true);
        }
    }
}

void ConnectionsManager::registerForInternalPushUpdates() {
    if (registeringForPush || !currentUserId) {
        return;
    }
    registeredForInternalPush = false;
    registeringForPush = true;
    auto request = new TL_account_registerDevice();
    request->token_type = 7;
    request->token = to_string_uint64((uint64_t) pushSessionId);

    sendRequest(request, [&](TLObject *response, TL_error *error, int32_t networkType, int64_t responseTime) {
        if (error == nullptr) {
            registeredForInternalPush = true;
            if (LOGS_ENABLED) DEBUG_D("registered for internal push");
        } else {
            registeredForInternalPush = false;
            if (LOGS_ENABLED) DEBUG_E("unable to registering for internal push");
        }
        saveConfig();
        registeringForPush = false;
    }, nullptr, 0, DEFAULT_DATACENTER_ID, ConnectionTypeGeneric, true);
}


inline void addMessageToDatacenter(uint32_t datacenterId, NetworkMessage *networkMessage, std::map<uint32_t, std::vector<std::unique_ptr<NetworkMessage>>> &messagesToDatacenters) {
    auto iter = messagesToDatacenters.find(datacenterId);
    if (iter == messagesToDatacenters.end()) {
        std::vector<std::unique_ptr<NetworkMessage>> &array = messagesToDatacenters[datacenterId] = std::vector<std::unique_ptr<NetworkMessage>>();
        array.push_back(std::unique_ptr<NetworkMessage>(networkMessage));
    } else {
        iter->second.push_back(std::unique_ptr<NetworkMessage>(networkMessage));
    }
}

void ConnectionsManager::processRequestQueue(uint32_t connectionTypes, uint32_t dc) {
    genericMessagesToDatacenters.clear();
    genericMediaMessagesToDatacenters.clear();
    tempMessagesToDatacenters.clear();
    unknownDatacenterIds.clear();
    neededDatacenters.clear();
    unauthorizedDatacenters.clear();
    downloadRunningRequestCount.clear();

    int64_t currentTimeMillis = getCurrentTimeMonotonicMillis();
    auto currentTime = (int32_t) (currentTimeMillis / 1000);
    uint32_t genericRunningRequestCount = 0;
    uint32_t uploadRunningRequestCount = 0;
    bool hasInvokeAfterMessage = false;
    bool hasInvokeWaitMessage = false;

    for (auto iter = runningRequests.begin(); iter != runningRequests.end();) {
        Request *request = iter->get();
        const std::type_info &typeInfo = typeid(*request->rawRequest);

        uint32_t datacenterId = request->datacenterId;
        if (datacenterId == DEFAULT_DATACENTER_ID) {
            if (movingToDatacenterId != DEFAULT_DATACENTER_ID) {
                iter++;
                continue;
            }
            datacenterId = currentDatacenterId;
        }
        if ((request->requestFlags & RequestFlagResendAfter) != 0) {
            hasInvokeWaitMessage = true;
            if (hasInvokeAfterMessage) {
                iter++;
                continue;
            }
        }
        if (!hasInvokeAfterMessage && (request->requestFlags & RequestFlagInvokeAfter) != 0) {
            hasInvokeAfterMessage = true;
        }

        switch (request->connectionType & 0x0000ffff) {
            case ConnectionTypeGeneric:
                genericRunningRequestCount++;
                break;
            case ConnectionTypeDownload: {
                uint32_t currentCount;
                auto dcIter = downloadRunningRequestCount.find(datacenterId);
                if (dcIter != downloadRunningRequestCount.end()) {
                    currentCount = dcIter->second;
                } else {
                    currentCount = 0;
                }
                downloadRunningRequestCount[datacenterId] = currentCount + 1;
                break;
            }
            case ConnectionTypeUpload:
                uploadRunningRequestCount++;
                break;
            default:
                break;
        }

        if (request->requestFlags & RequestFlagTryDifferentDc) {
            int32_t requestStartTime = request->startTime;
            int32_t timeout = 30;
            if (updatingDcSettings && dynamic_cast<TL_help_getConfig *>(request->rawRequest)) {
                requestStartTime = updatingDcStartTime;
                updatingDcStartTime = currentTime;
                timeout = 60;
            }
            if (request->startTime != 0 && abs(currentTime - requestStartTime) >= timeout) {
                if (LOGS_ENABLED) DEBUG_D("move %s to requestsQueue", typeid(*request->rawRequest).name());
                requestsQueue.push_back(std::move(*iter));
                iter = runningRequests.erase(iter);
                continue;
            }
        }
        int32_t canUseUnboundKey = 0;
        if ((request->requestFlags & RequestFlagUseUnboundKey) != 0) {
            canUseUnboundKey |= 1;
        }

        Datacenter *requestDatacenter = getDatacenterWithId(datacenterId);
        if (requestDatacenter == nullptr) {
            if (std::find(unknownDatacenterIds.begin(), unknownDatacenterIds.end(), datacenterId) == unknownDatacenterIds.end()) {
                unknownDatacenterIds.push_back(datacenterId);
            }
            iter++;
            continue;
        } else {
            if (requestDatacenter->isCdnDatacenter) {
                request->requestFlags |= RequestFlagEnableUnauthorized;
            }
            if (request->needInitRequest(requestDatacenter, currentVersion) && !request->hasInitFlag() && request->rawRequest->isNeedLayer()) {
                if (LOGS_ENABLED) DEBUG_D("move %p - %s to requestsQueue because of initConnection", request->rawRequest, typeid(*request->rawRequest).name());
                requestsQueue.push_back(std::move(*iter));
                iter = runningRequests.erase(iter);
                continue;
            }

            if (!requestDatacenter->hasAuthKey(request->connectionType, canUseUnboundKey)) {
                std::pair<Datacenter *, ConnectionType> pair = std::make_pair(requestDatacenter, request->connectionType);
                if (std::find(neededDatacenters.begin(), neededDatacenters.end(), pair) == neededDatacenters.end()) {
                    neededDatacenters.push_back(pair);
                }
                iter++;
                continue;
            } else if (!(request->requestFlags & RequestFlagEnableUnauthorized) && !requestDatacenter->authorized && request->datacenterId != DEFAULT_DATACENTER_ID && request->datacenterId != currentDatacenterId) {
                if (std::find(unauthorizedDatacenters.begin(), unauthorizedDatacenters.end(), requestDatacenter) == unauthorizedDatacenters.end()) {
                    unauthorizedDatacenters.push_back(requestDatacenter);
                }
                iter++;
                continue;
            }
        }

        Connection *connection = requestDatacenter->getConnectionByType(request->connectionType, true, canUseUnboundKey);
        int32_t maxTimeout = request->connectionType & ConnectionTypeGeneric ? 8 : 30;
        if (!networkAvailable || connection->getConnectionToken() == 0) {
            iter++;
            continue;
        }

        uint32_t requestConnectionType = request->connectionType & 0x0000ffff;

        bool forceThisRequest = (connectionTypes & requestConnectionType) && requestDatacenter->getDatacenterId() == dc;

        if (typeInfo == typeid(TL_get_future_salts)) {
            if (request->messageId != 0) {
                request->addRespondMessageId(request->messageId);
            }
            request->clear(false);
            forceThisRequest = false;
        }

        if (forceThisRequest || (abs(currentTime - request->startTime) > maxTimeout &&
                                 (currentTime >= request->minStartTime ||
                                  (request->failedByFloodWait != 0 && (request->minStartTime - currentTime) > request->failedByFloodWait) ||
                                  (request->failedByFloodWait == 0 && abs(currentTime - request->minStartTime) >= 60))
        )
                ) {
            if (!forceThisRequest && request->connectionToken > 0) {
                if ((request->connectionType & ConnectionTypeGeneric || request->connectionType & ConnectionTypeTemp) && request->connectionToken == connection->getConnectionToken()) {
                    if (LOGS_ENABLED) DEBUG_D("request token is valid, not retrying %s (%p)", typeInfo.name(), request->rawRequest);
                    iter++;
                    continue;
                } else {
                    if (connection->getConnectionToken() != 0 && request->connectionToken == connection->getConnectionToken()) {
                        if (LOGS_ENABLED) DEBUG_D("request download token is valid, not retrying %s (%p)", typeInfo.name(), request->rawRequest);
                        iter++;
                        continue;
                    }
                }
            }

            if (request->connectionToken != 0 && request->connectionToken != connection->getConnectionToken()) {
                request->lastResendTime = 0;
                request->isResending = true;
            }

            request->retryCount++;

            if (!request->failedBySalt) {
                if (request->connectionType & ConnectionTypeDownload) {
                    uint32_t retryMax = 10;
                    if (!(request->requestFlags & RequestFlagForceDownload)) {
                        if (request->failedByFloodWait) {
                            retryMax = 2;
                        } else {
                            retryMax = 6;
                        }
                    }
                    if (request->retryCount >= retryMax) {
                        if (LOGS_ENABLED) DEBUG_E("timed out %s", typeInfo.name());
                        auto error = new TL_error();
                        error->code = -123;
                        error->text = "RETRY_LIMIT";
                        request->onComplete(nullptr, error, connection->currentNetworkType, 0);
                        delete error;
                        iter = runningRequests.erase(iter);
                        continue;
                    }
                }
            } else {
                request->failedBySalt = false;
            }

            if (request->messageSeqNo == 0) {
                request->messageSeqNo = connection->generateMessageSeqNo((request->connectionType & ConnectionTypeProxy) == 0);
                request->messageId = generateMessageId();
                if (request->rawRequest->initFunc != nullptr) {
                    request->rawRequest->initFunc(request->messageId);
                }
            }
            request->startTime = currentTime;
            request->startTimeMillis = currentTimeMillis;

            auto networkMessage = new NetworkMessage();
            networkMessage->forceContainer = request->isResending;
            networkMessage->message = std::make_unique<TL_message>();
            networkMessage->message->msg_id = request->messageId;
            networkMessage->message->bytes = request->serializedLength;
            networkMessage->message->outgoingBody = request->getRpcRequest();
            networkMessage->message->seqno = request->messageSeqNo;
            networkMessage->requestId = request->requestToken;
            networkMessage->invokeAfter = (request->requestFlags & RequestFlagInvokeAfter) != 0 && (request->requestFlags & RequestFlagResendAfter) == 0;
            networkMessage->needQuickAck = (request->requestFlags & RequestFlagNeedQuickAck) != 0;

            request->connectionToken = connection->getConnectionToken();
            switch (requestConnectionType) {
                case ConnectionTypeGeneric:
                    addMessageToDatacenter(requestDatacenter->getDatacenterId(), networkMessage, genericMessagesToDatacenters);
                    break;
                case ConnectionTypeGenericMedia:
                    addMessageToDatacenter(requestDatacenter->getDatacenterId(), networkMessage, genericMediaMessagesToDatacenters);
                    break;
                case ConnectionTypeTemp:
                    addMessageToDatacenter(requestDatacenter->getDatacenterId(), networkMessage, tempMessagesToDatacenters);
                    break;
                case ConnectionTypeProxy: {
                    std::vector<std::unique_ptr<NetworkMessage>> array;
                    array.push_back(std::unique_ptr<NetworkMessage>(networkMessage));
                    sendMessagesToConnection(array, connection, false);
                    break;
                }
                case ConnectionTypeDownload:
                case ConnectionTypeUpload: {
                    std::vector<std::unique_ptr<NetworkMessage>> array;
                    array.push_back(std::unique_ptr<NetworkMessage>(networkMessage));
                    sendMessagesToConnectionWithConfirmation(array, connection, false);
                    request->onWriteToSocket();
                    break;
                }
                default:
                    delete networkMessage;
            }
        }
        iter++;
    }

    Connection *genericConnection = nullptr;
    Datacenter *defaultDatacenter = getDatacenterWithId(currentDatacenterId);
    if (defaultDatacenter != nullptr) {
        genericConnection = defaultDatacenter->getGenericConnection(true, 0);
        if (genericConnection != nullptr && !sessionsToDestroy.empty() && genericConnection->getConnectionToken() != 0) {
            auto iter = sessionsToDestroy.begin();

            if (abs(currentTime - lastDestroySessionRequestTime) > 2) {
                lastDestroySessionRequestTime = currentTime;
                auto request = new TL_destroy_session();
                request->session_id = *iter;

                auto networkMessage = new NetworkMessage();
                networkMessage->message = std::make_unique<TL_message>();
                networkMessage->message->msg_id = generateMessageId();
                networkMessage->message->bytes = request->getObjectSize();
                networkMessage->message->body = std::unique_ptr<TLObject>(request);
                networkMessage->message->seqno = genericConnection->generateMessageSeqNo(false);
                addMessageToDatacenter(defaultDatacenter->getDatacenterId(), networkMessage, genericMessagesToDatacenters);
            }
            sessionsToDestroy.erase(iter);
        }
    }

    for (auto iter = requestsQueue.begin(); iter != requestsQueue.end();) {
        Request *request = iter->get();
        if (request->cancelled) {
            iter = requestsQueue.erase(iter);
            continue;
        }
        if (hasInvokeWaitMessage && (request->requestFlags & RequestFlagInvokeAfter) != 0 && (request->requestFlags & RequestFlagResendAfter) == 0) {
            request->requestFlags |= RequestFlagResendAfter;
        }
        if (hasInvokeAfterMessage && (request->requestFlags & RequestFlagResendAfter) != 0) {
            iter++;
            continue;
        }
        if (!hasInvokeAfterMessage && (request->requestFlags & RequestFlagInvokeAfter) != 0) {
            hasInvokeAfterMessage = true;
        }

        uint32_t datacenterId = request->datacenterId;
        if (datacenterId == DEFAULT_DATACENTER_ID) {
            if (movingToDatacenterId != DEFAULT_DATACENTER_ID) {
                iter++;
                continue;
            }
            datacenterId = currentDatacenterId;
        }

        int32_t canUseUnboundKey = 0;
        if ((request->requestFlags & RequestFlagUseUnboundKey) != 0) {
            canUseUnboundKey |= 1;
        }

        if (request->requestFlags & RequestFlagTryDifferentDc) {
            int32_t requestStartTime = request->startTime;
            int32_t timeout = 30;
            if (updatingDcSettings && dynamic_cast<TL_help_getConfig *>(request->rawRequest)) {
                requestStartTime = updatingDcStartTime;
                timeout = 60;
            } else {
                request->startTime = 0;
                request->startTimeMillis = 0;
            }
            if (requestStartTime != 0 && abs(currentTime - requestStartTime) >= timeout) {
                std::vector<uint32_t> allDc;
                for (auto & datacenter : datacenters) {
                    if (datacenter.first == datacenterId || datacenter.second->isCdnDatacenter) {
                        continue;
                    }
                    allDc.push_back(datacenter.first);
                }
                uint8_t index;
                RAND_bytes(&index, 1);
                datacenterId = allDc[index % allDc.size()];
                if (dynamic_cast<TL_help_getConfig *>(request->rawRequest)) {
                    updatingDcStartTime = currentTime;
                    request->datacenterId = datacenterId;
                } else {
                    currentDatacenterId = datacenterId;
                }
            }
        }

        Datacenter *requestDatacenter = getDatacenterWithId(datacenterId);
        if (requestDatacenter == nullptr) {
            if (std::find(unknownDatacenterIds.begin(), unknownDatacenterIds.end(), datacenterId) == unknownDatacenterIds.end()) {
                unknownDatacenterIds.push_back(datacenterId);
            }
            iter++;
            continue;
        } else {
            if (request->needInitRequest(requestDatacenter, currentVersion) && !request->hasInitFlag()) {
                request->rpcRequest.release();
                request->rpcRequest = wrapInLayer(request->rawRequest, requestDatacenter, request);
            }

            if (!requestDatacenter->hasAuthKey(request->connectionType, canUseUnboundKey)) {
                std::pair<Datacenter *, ConnectionType> pair = std::make_pair(requestDatacenter, request->connectionType);
                if (std::find(neededDatacenters.begin(), neededDatacenters.end(), pair) == neededDatacenters.end()) {
                    neededDatacenters.push_back(pair);
                }
                iter++;
                continue;
            } else if (!(request->requestFlags & RequestFlagEnableUnauthorized) && !requestDatacenter->authorized && request->datacenterId != DEFAULT_DATACENTER_ID && request->datacenterId != currentDatacenterId) {
                if (std::find(unauthorizedDatacenters.begin(), unauthorizedDatacenters.end(), requestDatacenter) == unauthorizedDatacenters.end()) {
                    unauthorizedDatacenters.push_back(requestDatacenter);
                }
                iter++;
                continue;
            }
        }

        Connection *connection = requestDatacenter->getConnectionByType(request->connectionType, true, canUseUnboundKey);

        if (request->connectionType & ConnectionTypeGeneric && connection->getConnectionToken() == 0) {
            iter++;
            continue;
        }

        switch (request->connectionType & 0x0000ffff) {
            case ConnectionTypeGeneric:
            case ConnectionTypeGenericMedia:
                if (!canUseUnboundKey && genericRunningRequestCount >= 60) {
                    iter++;
                    continue;
                }
                genericRunningRequestCount++;
                break;
            case ConnectionTypeDownload: {
                uint32_t currentCount;
                auto dcIter = downloadRunningRequestCount.find(datacenterId);
                if (dcIter != downloadRunningRequestCount.end()) {
                    currentCount = dcIter->second;
                } else {
                    currentCount = 0;
                }
                if (!networkAvailable || currentCount >= 12) {
                    iter++;
                    continue;
                }
                downloadRunningRequestCount[datacenterId] = currentCount + 1;
                break;
            }
            case ConnectionTypeProxy:
            case ConnectionTypeTemp:
                if (!networkAvailable) {
                    iter++;
                    continue;
                }
                break;
            case ConnectionTypeUpload:
                if (!networkAvailable || uploadRunningRequestCount >= 10) {
                    iter++;
                    continue;
                }
                uploadRunningRequestCount++;
                break;
            default:
                break;
        }

        request->messageId = generateMessageId();
        if (request->rawRequest->initFunc != nullptr) {
            request->rawRequest->initFunc(request->messageId);
        }
        if (LOGS_ENABLED) DEBUG_D("messageId for token = %d, 0x%" PRIx64, request->requestToken, request->messageId);

        uint32_t requestLength = request->rpcRequest->getObjectSize();
        if (request->requestFlags & RequestFlagCanCompress) {
            request->requestFlags &= ~RequestFlagCanCompress;
            NativeByteBuffer *original = BuffersStorage::getInstance().getFreeBuffer(requestLength);
            request->rpcRequest->serializeToStream(original);
            NativeByteBuffer *buffer = compressGZip(original);
            if (buffer != nullptr) {
                auto packed = new TL_gzip_packed();
                packed->originalRequest = std::move(request->rpcRequest);
                packed->packed_data_to_send = buffer;
                request->rpcRequest = std::unique_ptr<TLObject>(packed);
                requestLength = packed->getObjectSize();
            }
            original->reuse();
        }

        request->serializedLength = requestLength;
        request->messageSeqNo = connection->generateMessageSeqNo((request->connectionType & ConnectionTypeProxy) == 0);
        request->startTime = currentTime;
        request->startTimeMillis = currentTimeMillis;
        request->connectionToken = connection->getConnectionToken();

        auto networkMessage = new NetworkMessage();
        networkMessage->message = std::make_unique<TL_message>();
        networkMessage->forceContainer = request->isResending;
        networkMessage->message->msg_id = request->messageId;
        networkMessage->message->bytes = request->serializedLength;
        networkMessage->message->outgoingBody = request->getRpcRequest();
        networkMessage->message->seqno = request->messageSeqNo;
        networkMessage->requestId = request->requestToken;
        networkMessage->invokeAfter = (request->requestFlags & RequestFlagInvokeAfter) != 0 && (request->requestFlags & RequestFlagResendAfter) == 0;
        networkMessage->needQuickAck = (request->requestFlags & RequestFlagNeedQuickAck) != 0;

        if (!hasPendingRequestsForConnection(connection)) {
            connection->resetLastEventTime();
        }
        runningRequests.push_back(std::move(*iter));

        switch (request->connectionType & 0x0000ffff) {
            case ConnectionTypeGeneric:
                addMessageToDatacenter(requestDatacenter->getDatacenterId(), networkMessage, genericMessagesToDatacenters);
                break;
            case ConnectionTypeGenericMedia:
                addMessageToDatacenter(requestDatacenter->getDatacenterId(), networkMessage, genericMediaMessagesToDatacenters);
                break;
            case ConnectionTypeTemp:
                addMessageToDatacenter(requestDatacenter->getDatacenterId(), networkMessage, tempMessagesToDatacenters);
                break;
            case ConnectionTypeProxy: {
                std::vector<std::unique_ptr<NetworkMessage>> array;
                array.push_back(std::unique_ptr<NetworkMessage>(networkMessage));
                sendMessagesToConnection(array, connection, false);
                break;
            }
            case ConnectionTypeDownload:
            case ConnectionTypeUpload: {
                std::vector<std::unique_ptr<NetworkMessage>> array;
                array.push_back(std::unique_ptr<NetworkMessage>(networkMessage));
                sendMessagesToConnectionWithConfirmation(array, connection, false);
                break;
            }
            default:
                delete networkMessage;
        }

        iter = requestsQueue.erase(iter);
    }

    for (auto & iter : datacenters) {
        Datacenter *datacenter = iter.second;
        auto iter2 = genericMessagesToDatacenters.find(datacenter->getDatacenterId());
        if (iter2 == genericMessagesToDatacenters.end()) {
            Connection *connection = datacenter->getGenericConnection(false, 1);
            if (connection != nullptr && connection->getConnectionToken() != 0 && connection->hasMessagesToConfirm()) {
                genericMessagesToDatacenters[datacenter->getDatacenterId()] = std::vector<std::unique_ptr<NetworkMessage>>();
            }
        }

        iter2 = genericMediaMessagesToDatacenters.find(datacenter->getDatacenterId());
        if (iter2 == genericMediaMessagesToDatacenters.end()) {
            Connection *connection = datacenter->getGenericMediaConnection(false, 1);
            if (connection != nullptr && connection->getConnectionToken() != 0 && connection->hasMessagesToConfirm()) {
                genericMediaMessagesToDatacenters[datacenter->getDatacenterId()] = std::vector<std::unique_ptr<NetworkMessage>>();
            }
        }

        iter2 = tempMessagesToDatacenters.find(datacenter->getDatacenterId());
        if (iter2 == tempMessagesToDatacenters.end()) {
            Connection *connection = datacenter->getTempConnection(false);
            if (connection != nullptr && connection->getConnectionToken() != 0 && connection->hasMessagesToConfirm()) {
                tempMessagesToDatacenters[datacenter->getDatacenterId()] = std::vector<std::unique_ptr<NetworkMessage>>();
            }
        }
    }

    for (auto & genericMessagesToDatacenter : genericMessagesToDatacenters) {
        Datacenter *datacenter = getDatacenterWithId(genericMessagesToDatacenter.first);
        if (datacenter != nullptr) {
            bool scannedPreviousRequests = false;
            bool needQuickAck = false;
            int64_t lastSentMessageRpcId = 0;
            std::vector<std::unique_ptr<NetworkMessage>> &array = genericMessagesToDatacenter.second;
            size_t count = array.size();
            for (uint32_t b = 0; b < count; b++) {
                NetworkMessage *networkMessage = array[b].get();
                if (networkMessage->needQuickAck) {
                    needQuickAck = true;
                }
                if (networkMessage->invokeAfter) {
                    if (!scannedPreviousRequests) {
                        scannedPreviousRequests = true;

                        std::vector<int64_t> currentRequests;
                        for (uint32_t a = 0; a < count; a++) {
                            NetworkMessage *currentNetworkMessage = array[a].get();
                            if (currentNetworkMessage->invokeAfter) {
                                currentRequests.push_back(currentNetworkMessage->message->msg_id);
                            }
                        }

                        int64_t maxRequestId = 0;
                        if (lastInvokeAfterMessageId != 0) {
                            auto timeMessage = (int64_t) (lastInvokeAfterMessageId / 4294967296.0);
                            if (getCurrentTime() - timeMessage <= 5) {
                                maxRequestId = lastInvokeAfterMessageId;
                            }
                        }
                        for (auto & runningRequest : runningRequests) {
                            Request *request = runningRequest.get();
                            if (request->requestFlags & RequestFlagInvokeAfter) {
                                if (request->messageId > maxRequestId && std::find(currentRequests.begin(), currentRequests.end(), request->messageId) == currentRequests.end()) {
                                    maxRequestId = request->messageId;
                                }
                            }
                        }

                        lastSentMessageRpcId = maxRequestId;
                    }

                    TL_message *message = networkMessage->message.get();

                    if (lastSentMessageRpcId != 0 && lastSentMessageRpcId != message->msg_id) {
                        auto request = new TL_invokeAfterMsg();
                        request->msg_id = lastSentMessageRpcId;
                        if (message->outgoingBody != nullptr) {
                            if (LOGS_ENABLED) DEBUG_D("wrap outgoingBody(%p, %s) to TL_invokeAfterMsg, token = %d, after 0x%" PRIx64, message->outgoingBody, typeid(*message->outgoingBody).name(), networkMessage->requestId, request->msg_id);
                            request->outgoingQuery = message->outgoingBody;
                            message->outgoingBody = nullptr;
                        } else {
                            if (LOGS_ENABLED) DEBUG_D("wrap body(%p, %s) to TL_invokeAfterMsg, token = %d, after 0x%" PRIx64, message->body.get(), typeid(*(message->body.get())).name(), networkMessage->requestId, request->msg_id);
                            request->query = std::move(message->body);
                        }
                        message->body = std::unique_ptr<TLObject>(request);
                        message->bytes += 4 + 8;
                    }

                    lastSentMessageRpcId = message->msg_id;
                    lastInvokeAfterMessageId = message->msg_id;
                }
            }

            sendMessagesToConnectionWithConfirmation(array, datacenter->getGenericConnection(true, 1), needQuickAck);
        }
    }

    for (auto & tempMessagesToDatacenter : tempMessagesToDatacenters) {
        Datacenter *datacenter = getDatacenterWithId(tempMessagesToDatacenter.first);
        if (datacenter != nullptr) {
            std::vector<std::unique_ptr<NetworkMessage>> &array = tempMessagesToDatacenter.second;
            sendMessagesToConnectionWithConfirmation(array, datacenter->getTempConnection(true), false);
        }
    }

    for (auto & genericMediaMessagesToDatacenter : genericMediaMessagesToDatacenters) {
        Datacenter *datacenter = getDatacenterWithId(genericMediaMessagesToDatacenter.first);
        if (datacenter != nullptr) {
            std::vector<std::unique_ptr<NetworkMessage>> &array = genericMediaMessagesToDatacenter.second;
            sendMessagesToConnectionWithConfirmation(array, datacenter->getGenericMediaConnection(true, 1), false);
        }
    }

    if (connectionTypes == ConnectionTypeGeneric && dc == currentDatacenterId) {
        auto iter2 = genericMessagesToDatacenters.find(currentDatacenterId);
        if (iter2 == genericMessagesToDatacenters.end()) {
            sendPing(getDatacenterWithId(currentDatacenterId), false);
        }
    }

    if (!unknownDatacenterIds.empty()) {
        updateDcSettings(0, false);
    }

    size_t count = neededDatacenters.size();
    for (uint32_t a = 0; a < count; a++) {
        Datacenter *datacenter = neededDatacenters[a].first;
        bool media = Connection::isMediaConnectionType(neededDatacenters[a].second) && datacenter->hasMediaAddress();
        if (datacenter->getDatacenterId() != movingToDatacenterId && !datacenter->isHandshaking(media) && !datacenter->hasAuthKey(neededDatacenters[a].second, 1)) {
            datacenter->beginHandshake(media ? HandshakeTypeMediaTemp : HandshakeTypeTemp, true);
        }
    }

    if (currentUserId) {
        count = unauthorizedDatacenters.size();
        for (uint32_t a = 0; a < count; a++) {
            Datacenter *datacenter = unauthorizedDatacenters[a];
            uint32_t id = datacenter->getDatacenterId();
            if (id != currentDatacenterId && id != movingToDatacenterId && !datacenter->isExportingAuthorization()) {
                datacenter->exportAuthorization();
            }
        }
    }
}

Datacenter *ConnectionsManager::getDatacenterWithId(uint32_t datacenterId) {
    if (datacenterId == DEFAULT_DATACENTER_ID) {
        return datacenters[currentDatacenterId];
    }
    auto iter = datacenters.find(datacenterId);
    return iter != datacenters.end() ? iter->second : nullptr;
}

std::unique_ptr<TLObject> ConnectionsManager::wrapInLayer(TLObject *object, Datacenter *datacenter, Request *baseRequest) {
    if (object->isNeedLayer()) {
        bool media = PFS_ENABLED && datacenter != nullptr && baseRequest->isMediaRequest() && datacenter->hasMediaAddress();
        if (datacenter == nullptr || baseRequest->needInitRequest(datacenter, currentVersion)) {
            if (datacenter != nullptr && datacenter->getDatacenterId() == currentDatacenterId) {
                registerForInternalPushUpdates();
            }
            if (media) {
                baseRequest->isInitMediaRequest = true;
            } else {
                baseRequest->isInitRequest = true;
            }
            auto request = new initConnection();
            if (delegate != nullptr) {
                request->flags = delegate->getInitFlags(instanceNum);
            } else {
                request->flags = 0;
            }
            request->query = std::unique_ptr<TLObject>(object);
            request->api_id = currentApiId;
            request->app_version = currentAppVersion;
            request->lang_code = currentLangCode;
            request->lang_pack = "android";
            request->system_lang_code = currentSystemLangCode;


            auto jsonObject = new TL_jsonObject();
            request->params = std::unique_ptr<JSONValue>(jsonObject);

            if (!currentRegId.empty()) {
                auto objectValue = new TL_jsonObjectValue();
                jsonObject->value.push_back(std::unique_ptr<TL_jsonObjectValue>(objectValue));

                auto jsonString = new TL_jsonString();
                jsonString->value = currentRegId;
                objectValue->key = "device_token";
                objectValue->value = std::unique_ptr<JSONValue>(jsonString);
            }
            if (!certFingerprint.empty()) {
                auto objectValue = new TL_jsonObjectValue();
                jsonObject->value.push_back(std::unique_ptr<TL_jsonObjectValue>(objectValue));

                auto jsonString = new TL_jsonString();
                jsonString->value = certFingerprint;
                objectValue->key = "data";
                objectValue->value = std::unique_ptr<JSONValue>(jsonString);
            }

            auto objectValue = new TL_jsonObjectValue();
            jsonObject->value.push_back(std::unique_ptr<TL_jsonObjectValue>(objectValue));
            auto jsonString = new TL_jsonString();
            jsonString->value = installer;
            objectValue->key = "installer";
            objectValue->value = std::unique_ptr<JSONValue>(jsonString);

            objectValue = new TL_jsonObjectValue();
            jsonObject->value.push_back(std::unique_ptr<TL_jsonObjectValue>(objectValue));
            jsonString = new TL_jsonString();
            jsonString->value = package;
            objectValue->key = "package_id";
            objectValue->value = std::unique_ptr<JSONValue>(jsonString);

            objectValue = new TL_jsonObjectValue();
            jsonObject->value.push_back(std::unique_ptr<TL_jsonObjectValue>(objectValue));

            auto jsonNumber = new TL_jsonNumber();
            jsonNumber->value = currentDeviceTimezone;
            objectValue->key = "tz_offset";
            objectValue->value = std::unique_ptr<JSONValue>(jsonNumber);

            request->flags |= 2;

            if (!proxyAddress.empty() && !proxySecret.empty()) {
                request->flags |= 1;
<<<<<<< HEAD
                request->proxy = std::unique_ptr<TL_inputClientProxy>(new TL_inputClientProxy());
                if (proxyAddress == "127.0.0.1") {
                    request->proxy->address = "neko.services";
                } else {
                    request->proxy->address = proxyAddress;
                }
=======
                request->proxy = std::make_unique<TL_inputClientProxy>();
                request->proxy->address = proxyAddress;
>>>>>>> 3ac3c37d
                request->proxy->port = proxyPort;
            }

            if (datacenter == nullptr || datacenter->isCdnDatacenter) {
                request->device_model = "n/a";
                request->system_version = "n/a";
            } else {
                request->device_model = currentDeviceModel;
                request->system_version = currentSystemVersion;
            }
            if (request->lang_code.empty()) {
                request->lang_code = "en";
            }
            if (request->device_model.empty()) {
                request->device_model = "n/a";
            }
            if (request->app_version.empty()) {
                request->app_version = "n/a";
            }
            if (request->system_version.empty()) {
                request->system_version = "n/a";
            }
            auto request2 = new invokeWithLayer();
            request2->layer = currentLayer;
            request2->query = std::unique_ptr<TLObject>(request);
            if (LOGS_ENABLED) DEBUG_D("wrap in layer %s, flags = %d", typeid(*object).name(), request->flags);
            return std::unique_ptr<TLObject>(request2);
        }
    }
    return std::unique_ptr<TLObject>(object);
}

static const char *const url_symbols64 = "ABCDEFGHIJKLMNOPQRSTUVWXYZabcdefghijklmnopqrstuvwxyz0123456789-_";
static unsigned char url_char_to_value[256];
static void init_base64url_table() {
    static bool is_inited = []() {
        std::fill(std::begin(url_char_to_value), std::end(url_char_to_value), static_cast<unsigned char>(64));
        for (unsigned char i = 0; i < 64; i++) {
            url_char_to_value[static_cast<size_t>(url_symbols64[i])] = i;
        }
        return true;
    }();
    assert(is_inited);
}

std::string base64UrlDecode(std::string base64) {
    init_base64url_table();

    size_t padding_length = 0;
    while (!base64.empty() && base64.back() == '=') {
        base64.pop_back();
        padding_length++;
    }
    if (padding_length >= 3 || (padding_length > 0 && ((base64.size() + padding_length) & 3) != 0)) {
        return "";
    }

    if ((base64.size() & 3) == 1) {
        return "";
    }

    std::string output;
    output.reserve(((base64.size() + 3) >> 2) * 3);
    for (size_t i = 0; i < base64.size();) {
        size_t left = std::min(base64.size() - i, static_cast<size_t>(4));
        int c = 0;
        for (size_t t = 0; t < left; t++) {
            auto value = url_char_to_value[base64.c_str()[i++]];
            if (value == 64) {
                return "";
            }
            c |= value << ((3 - t) * 6);
        }
        output += static_cast<char>(static_cast<unsigned char>(c >> 16));
        if (left == 2) {
            if ((c & ((1 << 16) - 1)) != 0) {
                return "";
            }
        } else {
            output += static_cast<char>(static_cast<unsigned char>(c >> 8));
            if (left == 3) {
                if ((c & ((1 << 8) - 1)) != 0) {
                    return "";
                }
            } else {
                output += static_cast<char>(static_cast<unsigned char>(c));
            }
        }
    }
    return output;
}

inline std::string decodeSecret(std::string secret) {
    bool allHex = true;
    for (char i : secret) {
        if (!((i >= '0' && i <= '9') || (i >= 'a' && i <= 'f') || (i >= 'A' && i <= 'F'))) {
            allHex = false;
            break;
        }
    }
    if (allHex) {
        size_t size = secret.size() / 2;
        char *result = new char[size];
        for (int32_t i = 0; i < size; i++) {
            result[i] = (char) (char2int(secret[i * 2]) * 16 + char2int(secret[i * 2 + 1]));
        }
        secret = std::string(result, size);
        delete[] result;
        return secret;
    }
    return base64UrlDecode(secret);
}

void ConnectionsManager::updateDcSettings(uint32_t dcNum, bool workaround) {
    if (workaround) {
        if (updatingDcSettingsWorkaround) {
            return;
        }
        updatingDcSettingsWorkaround = true;
    } else {
        if (updatingDcSettings) {
            return;
        }
        updatingDcSettings = true;
        updatingDcStartTime = (int32_t) (getCurrentTimeMonotonicMillis() / 1000);
    }

    auto request = new TL_help_getConfig();
    sendRequest(request, [&, workaround](TLObject *response, TL_error *error, int32_t networkType, int64_t responseTime) {
        if ((!workaround && !updatingDcSettings) || (workaround && !updatingDcSettingsWorkaround)) {
            return;
        }

        if (response != nullptr) {
            auto config = (TL_config *) response;
            clientBlocked = (config->flags & 256) != 0;
            if (!workaround) {
                int32_t updateIn = config->expires - getCurrentTime();
                if (updateIn <= 0) {
                    updateIn = 120;
                }
                lastDcUpdateTime = (int32_t) (getCurrentTimeMonotonicMillis() / 1000) - DC_UPDATE_TIME + updateIn;
            }

            struct DatacenterInfo {
                std::vector<TcpAddress> addressesIpv4;
                std::vector<TcpAddress> addressesIpv6;
                std::vector<TcpAddress> addressesIpv4Download;
                std::vector<TcpAddress> addressesIpv6Download;
                bool isCdn = false;

                void addAddressAndPort(TL_dcOption *dcOption) {
                    std::vector<TcpAddress> *addresses;
                    if (!isCdn) {
                        isCdn = dcOption->cdn;
                    }
                    if (dcOption->media_only) {
                        if (dcOption->ipv6) {
                            addresses = &addressesIpv6Download;
                        } else {
                            addresses = &addressesIpv4Download;
                        }
                    } else {
                        if (dcOption->ipv6) {
                            addresses = &addressesIpv6;
                        } else {
                            addresses = &addressesIpv4;
                        }
                    }
                    for (auto & addresse : *addresses) {
                        if (addresse.address == dcOption->ip_address && addresse.port == dcOption->port) {
                            return;
                        }
                    }
                    std::string secret;
                    if (dcOption->secret != nullptr) {
                        secret = std::string((const char *) dcOption->secret->bytes, dcOption->secret->length);
                    }
                    if (LOGS_ENABLED) DEBUG_D("getConfig add %s:%d to dc%d, flags %d, has secret = %d[%d]", dcOption->ip_address.c_str(), dcOption->port, dcOption->id, dcOption->flags, dcOption->secret != nullptr ? 1 : 0, dcOption->secret != nullptr ? dcOption->secret->length : 0);
                    addresses->push_back(TcpAddress(dcOption->ip_address, dcOption->port, dcOption->flags, secret));
                }
            };

            std::map<uint32_t, std::unique_ptr<DatacenterInfo>> map;
            size_t count = config->dc_options.size();
            for (uint32_t a = 0; a < count; a++) {
                TL_dcOption *dcOption = config->dc_options[a].get();
                auto iter = map.find((uint32_t) dcOption->id);
                DatacenterInfo *info;
                if (iter == map.end()) {
                    map[dcOption->id] = std::unique_ptr<DatacenterInfo>(info = new DatacenterInfo);
                } else {
                    info = iter->second.get();
                }
                info->addAddressAndPort(dcOption);
            }

            if (!map.empty()) {
                for (auto & iter : map) {
                    Datacenter *datacenter = getDatacenterWithId(iter.first);
                    DatacenterInfo *info = iter.second.get();
                    if (datacenter == nullptr) {
                        datacenter = new Datacenter(instanceNum, iter.first);
                        datacenters[iter.first] = datacenter;
                    }
                    datacenter->replaceAddresses(info->addressesIpv4, info->isCdn ? 8 : 0);
                    datacenter->replaceAddresses(info->addressesIpv6, info->isCdn ? 9 : 1);
                    datacenter->replaceAddresses(info->addressesIpv4Download, info->isCdn ? 10 : 2);
                    datacenter->replaceAddresses(info->addressesIpv6Download, info->isCdn ? 11 : 3);
                    if (iter.first == movingToDatacenterId) {
                        movingToDatacenterId = DEFAULT_DATACENTER_ID;
                        moveToDatacenter(iter.first);
                    }
                }
                saveConfig();
                scheduleTask([&] {
                    processRequestQueue(AllConnectionTypes, 0);
                });
            }
            if (delegate != nullptr) {
                delegate->onUpdateConfig(config, instanceNum);
            }
        }
        if (workaround) {
            updatingDcSettingsWorkaround = false;
        } else {
            updatingDcSettings = false;
        }
    }, nullptr, RequestFlagEnableUnauthorized | RequestFlagWithoutLogin | RequestFlagUseUnboundKey | (workaround ? 0 : RequestFlagTryDifferentDc), dcNum == 0 ? currentDatacenterId : dcNum, workaround ? ConnectionTypeTemp : ConnectionTypeGeneric, true);
}

void ConnectionsManager::moveToDatacenter(uint32_t datacenterId) {
    if (movingToDatacenterId == datacenterId) {
        return;
    }
    movingToDatacenterId = datacenterId;

    Datacenter *currentDatacenter = getDatacenterWithId(currentDatacenterId);
    clearRequestsForDatacenter(currentDatacenter, HandshakeTypeAll);

    if (currentUserId) {
        auto request = new TL_auth_exportAuthorization();
        request->dc_id = datacenterId;
        sendRequest(request, [&, datacenterId](TLObject *response, TL_error *error, int32_t networkType, int64_t responseTime) {
            if (error == nullptr) {
                movingAuthorization = std::move(((TL_auth_exportedAuthorization *) response)->bytes);
                authorizeOnMovingDatacenter();
            } else {
                moveToDatacenter(datacenterId);
            }
        }, nullptr, RequestFlagWithoutLogin, DEFAULT_DATACENTER_ID, ConnectionTypeGeneric, true);
    } else {
        authorizeOnMovingDatacenter();
    }
}

void ConnectionsManager::authorizeOnMovingDatacenter() {
    Datacenter *datacenter = getDatacenterWithId(movingToDatacenterId);
    if (datacenter == nullptr) {
        updateDcSettings(0, false);
        return;
    }
    datacenter->recreateSessions(HandshakeTypeAll);
    clearRequestsForDatacenter(datacenter, HandshakeTypeAll);

    if (!datacenter->hasAuthKey(ConnectionTypeGeneric, 0) && !datacenter->isHandshakingAny()) {
        datacenter->clearServerSalts(false);
        datacenter->clearServerSalts(true);
        datacenter->beginHandshake(HandshakeTypeAll, true);
    }

    if (movingAuthorization != nullptr) {
        auto request = new TL_auth_importAuthorization();
        request->id = currentUserId;
        request->bytes = std::move(movingAuthorization);
        sendRequest(request, [&](TLObject *response, TL_error *error, int32_t networkType, int64_t responseTime) {
            if (error == nullptr) {
                authorizedOnMovingDatacenter();
            } else {
                moveToDatacenter(movingToDatacenterId);
            }
        }, nullptr, RequestFlagWithoutLogin, datacenter->getDatacenterId(), ConnectionTypeGeneric, true);
    } else {
        authorizedOnMovingDatacenter();
    }
}

void ConnectionsManager::authorizedOnMovingDatacenter() {
    movingAuthorization.reset();
    currentDatacenterId = movingToDatacenterId;
    movingToDatacenterId = DEFAULT_DATACENTER_ID;
    saveConfig();
    scheduleTask([&] {
        processRequestQueue(0, 0);
    });
}

void ConnectionsManager::applyDatacenterAddress(uint32_t datacenterId, std::string ipAddress, uint32_t port) {
    scheduleTask([&, datacenterId, ipAddress, port] {
        Datacenter *datacenter = getDatacenterWithId(datacenterId);
        if (datacenter != nullptr) {
            std::vector<TcpAddress> addresses;
            addresses.emplace_back(ipAddress, port, 0, "");
            datacenter->suspendConnections(true);
            datacenter->replaceAddresses(addresses, 0);
            datacenter->resetAddressAndPortNum();
            saveConfig();
            if (datacenter->isHandshakingAny()) {
                datacenter->beginHandshake(HandshakeTypeCurrent, true);
            }
            updateDcSettings(datacenterId, false);
        }
    });
}

ConnectionState ConnectionsManager::getConnectionState() {
    return connectionState;
}

void ConnectionsManager::setDelegate(ConnectiosManagerDelegate *connectiosManagerDelegate) {
    delegate = connectiosManagerDelegate;
}

void ConnectionsManager::setPushConnectionEnabled(bool value) {
    pushConnectionEnabled = value;
    Datacenter *datacenter = getDatacenterWithId(currentDatacenterId);
    if (datacenter != nullptr) {
        if (!pushConnectionEnabled) {
            Connection *connection = datacenter->getPushConnection(false);
            if (connection != nullptr) {
                connection->suspendConnection();
            }
        } else {
            datacenter->createPushConnection()->setSessionId(pushSessionId);
            sendPing(datacenter, true);
        }
    }
}

inline bool checkPhoneByPrefixesRules(std::string phone, std::string rules) {
    if (rules.empty() || phone.empty()) {
        return true;
    }
    bool found = false;

    std::stringstream ss(rules);
    std::string prefix;
    while (std::getline(ss, prefix, ',')) {
        if (prefix.empty()) {
            found = true;
        } else if (prefix[0] == '+' && phone.find(prefix.substr(1)) == 0) {
            found = true;
        } else if (prefix[0] == '-' && phone.find(prefix.substr(1)) == 0) {
            return false;
        }
    }
    return found;
}

void ConnectionsManager::applyDnsConfig(NativeByteBuffer *buffer, std::string phone, int32_t date) {
    scheduleTask([&, buffer, phone, date] {
        int32_t realDate = date;
        if (LOGS_ENABLED) DEBUG_D("trying to decrypt config %d", requestingSecondAddress);
        TL_help_configSimple *config = Datacenter::decodeSimpleConfig(buffer);
        if (config != nullptr && realDate == 0) {
            realDate = config->date;
        }
        int currentDate = getCurrentTime();
        if (config != nullptr && config->date <= currentDate && currentDate <= config->expires) {
            if (realDate > 0 && requestingSecondAddressByTlsHashMismatch) {
                timeDifference += (realDate - currentDate);
                requestingSecondAddressByTlsHashMismatch = false;
            }
            for (auto & iter : config->rules) {
                TL_accessPointRule *rule = iter.get();
                if (!checkPhoneByPrefixesRules(phone, rule->phone_prefix_rules)) {
                    continue;
                }
                Datacenter *datacenter = getDatacenterWithId(rule->dc_id);
                if (datacenter != nullptr) {
                    std::vector<TcpAddress> addresses;
                    for (auto iter2 = rule->ips.begin(); iter2 != rule->ips.end(); iter2++) {
                        IpPort *port = iter2->get();
                        const std::type_info &typeInfo = typeid(*port);
                        if (typeInfo == typeid(TL_ipPort)) {
                            auto ipPort = (TL_ipPort *) port;
                            addresses.emplace_back(ipPort->ipv4, ipPort->port, 0, "");
                            if (LOGS_ENABLED) DEBUG_D("got address %s and port %d for dc%d", ipPort->ipv4.c_str(), ipPort->port, rule->dc_id);
                        } else if (typeInfo == typeid(TL_ipPortSecret)) {
                            auto ipPort = (TL_ipPortSecret *) port;
                            addresses.emplace_back(ipPort->ipv4, ipPort->port, 0, std::string((const char *) ipPort->secret->bytes, ipPort->secret->length));
                            if (LOGS_ENABLED) DEBUG_D("got address %s and port %d for dc%d with secret", ipPort->ipv4.c_str(), ipPort->port, rule->dc_id);
                        }
                    }
                    if (!addresses.empty()) {
                        datacenter->replaceAddresses(addresses, TcpAddressFlagTemp);
                        Connection *connection = datacenter->getTempConnection(false);
                        if (connection != nullptr) {
                            connection->suspendConnection();
                        }
                        if (datacenter->isHandshakingAny()) {
                            datacenter->beginHandshake(HandshakeTypeCurrent, true);
                        }
                        updateDcSettings(rule->dc_id, true);
                    }
                } else {
                    if (LOGS_ENABLED) DEBUG_D("config datacenter %d not found", rule->dc_id);
                }
            }
            delete config;
        } else {
            if (config == nullptr) {
                if (LOGS_ENABLED) DEBUG_D("can't decrypt dns config");
            } else {
                delete config;
                if (LOGS_ENABLED) DEBUG_D("dns config not valid due to date or expire");
            }
            if (requestingSecondAddress == 2) {
                requestingSecondAddress = 3;
                delegate->onRequestNewServerIpAndPort(requestingSecondAddress, instanceNum);
            } else if (requestingSecondAddress == 1) {
                requestingSecondAddress = 2;
                delegate->onRequestNewServerIpAndPort(requestingSecondAddress, instanceNum);
            } else if (requestingSecondAddress == 0) {
                requestingSecondAddress = 1;
                delegate->onRequestNewServerIpAndPort(requestingSecondAddress, instanceNum);
            } else {
                requestingSecondAddress = 0;
            }
        }
        buffer->reuse();
    });
}

void ConnectionsManager::init(uint32_t version, int32_t layer, int32_t apiId, std::string deviceModel, std::string systemVersion, std::string appVersion, std::string langCode, std::string systemLangCode, std::string configPath, std::string logPath, std::string regId, std::string cFingerpting, std::string installerId, std::string packageId, int32_t timezoneOffset, int32_t userId, bool isPaused, bool enablePushConnection, bool hasNetwork, int32_t networkType) {
    currentVersion = version;
    currentLayer = layer;
    currentApiId = apiId;
    currentConfigPath = configPath;
    currentDeviceModel = deviceModel;
    currentSystemVersion = systemVersion;
    currentAppVersion = appVersion;
    currentLangCode = langCode;
    currentRegId = regId;
    certFingerprint = cFingerpting;
    installer = installerId;
    package = packageId;
    currentDeviceTimezone = timezoneOffset;
    currentSystemLangCode = systemLangCode;
    currentUserId = userId;
    currentLogPath = logPath;
    pushConnectionEnabled = enablePushConnection;
    currentNetworkType = networkType;
    networkAvailable = hasNetwork;
    if (isPaused) {
        lastPauseTime = getCurrentTimeMonotonicMillis();
    }

    if (!currentConfigPath.empty() && currentConfigPath.find_last_of('/') != currentConfigPath.size() - 1) {
        currentConfigPath += "/";
    }

    if (!logPath.empty()) {
        LOGS_ENABLED = true;
        FileLog::getInstance().init(logPath);
    }

    loadConfig();

    bool needLoadConfig = false;
    if (systemLangCode.compare(lastInitSystemLangcode) != 0) {
        lastInitSystemLangcode = systemLangCode;
        for (auto & datacenter : datacenters) {
            datacenter.second->resetInitVersion();
        }
        needLoadConfig = true;
        saveConfig();
    }
    if (!needLoadConfig && currentUserId != 0) {
        Datacenter *datacenter = getDatacenterWithId(DEFAULT_DATACENTER_ID);
        if (datacenter != nullptr && datacenter->lastInitVersion != currentVersion) {
            needLoadConfig = true;
        }
    }

    pthread_create(&networkThread, nullptr, (ConnectionsManager::ThreadProc), this);

    if (needLoadConfig) {
        updateDcSettings(0, false);
    }
}

void ConnectionsManager::setProxySettings(std::string address, uint16_t port, std::string username, std::string password, std::string secret) {
    scheduleTask([&, address, port, username, password, secret] {
        std::string newSecret = decodeSecret(secret);
        bool secretChanged = proxySecret != newSecret;
        bool reconnect = proxyAddress != address || proxyPort != port || username != proxyUser || proxyPassword != password || secretChanged;
        proxyAddress = address;
        proxyPort = port;
        proxyUser = username;
        proxyPassword = password;
        proxySecret = std::move(newSecret);
        if (!proxyAddress.empty() && connectionState == ConnectionStateConnecting) {
            connectionState = ConnectionStateConnectingViaProxy;
            if (delegate != nullptr) {
                delegate->onConnectionStateChanged(connectionState, instanceNum);
            }
        } else if (proxyAddress.empty() && connectionState == ConnectionStateConnectingViaProxy) {
            connectionState = ConnectionStateConnecting;
            if (delegate != nullptr) {
                delegate->onConnectionStateChanged(connectionState, instanceNum);
            }
        }
        if (secretChanged) {
            Datacenter *datacenter = getDatacenterWithId(DEFAULT_DATACENTER_ID);
            if (datacenter != nullptr) {
                datacenter->resetInitVersion();
            }
        }
        if (reconnect) {
            for (auto & datacenter : datacenters) {
                datacenter.second->suspendConnections(true);
            }
            Datacenter *datacenter = getDatacenterWithId(DEFAULT_DATACENTER_ID);
            if (datacenter != nullptr && datacenter->isHandshakingAny()) {
                datacenter->beginHandshake(HandshakeTypeCurrent, true);
            }
            processRequestQueue(0, 0);
        }
    });
}

void ConnectionsManager::setLangCode(std::string langCode) {
    scheduleTask([&, langCode] {
        if (currentLangCode == langCode) {
            return;
        }
        currentLangCode = langCode;
        for (auto & datacenter : datacenters) {
            datacenter.second->resetInitVersion();
        }
        saveConfig();
    });
}

void ConnectionsManager::setRegId(std::string regId) {
    scheduleTask([&, regId] {
        if (currentRegId == regId) {
            return;
        }
        currentRegId = regId;
        for (auto & datacenter : datacenters) {
            datacenter.second->resetInitVersion();
        }
        updateDcSettings(0, false);
        saveConfig();
    });
}

void ConnectionsManager::setSystemLangCode(std::string langCode) {
    scheduleTask([&, langCode] {
        if (currentSystemLangCode == langCode) {
            return;
        }
        lastInitSystemLangcode = currentSystemLangCode = langCode;
        for (auto & datacenter : datacenters) {
            datacenter.second->resetInitVersion();
        }
        saveConfig();
        updateDcSettings(0, false);
    });
}

void ConnectionsManager::resumeNetwork(bool partial) {
    scheduleTask([&, partial] {
        if (lastMonotonicPauseTime != 0) {
            int64_t diff = (getCurrentTimeMonotonicMillis() - lastMonotonicPauseTime) / 1000;
            int64_t systemDiff = getCurrentTime() - lastSystemPauseTime;
            if (systemDiff < 0 || abs(systemDiff - diff) > 2) {
                timeDifference -= (systemDiff - diff);
            }
        }
        if (partial) {
            if (networkPaused) {
                lastMonotonicPauseTime = lastPauseTime = getCurrentTimeMonotonicMillis();
                lastSystemPauseTime = getCurrentTime();
                networkPaused = false;
                if (LOGS_ENABLED) DEBUG_D("wakeup network in background account%u", instanceNum);
            } else if (lastPauseTime != 0) {
                lastMonotonicPauseTime = lastPauseTime = getCurrentTimeMonotonicMillis();
                lastSystemPauseTime = getCurrentTime();
                networkPaused = false;
                if (LOGS_ENABLED) DEBUG_D("reset sleep timeout account%u", instanceNum);
            }
        } else {
            lastPauseTime = 0;
            lastMonotonicPauseTime = 0;
            lastSystemPauseTime = 0;
            networkPaused = false;
            if (LOGS_ENABLED) DEBUG_D("wakeup network account%u", instanceNum);
        }
        if (!networkPaused) {
            for (auto & datacenter : datacenters) {
                if (datacenter.second->isHandshaking(false)) {
                    datacenter.second->createGenericConnection()->connect();
                } else if (datacenter.second->isHandshaking(true)) {
                    datacenter.second->createGenericMediaConnection()->connect();
                }
            }
        }
    });
}

void ConnectionsManager::pauseNetwork() {
    if (lastPauseTime != 0) {
        return;
    }
    lastMonotonicPauseTime = lastPauseTime = getCurrentTimeMonotonicMillis();
    lastSystemPauseTime = getCurrentTime();
    saveConfig();
}

void ConnectionsManager::setNetworkAvailable(bool value, int32_t type, bool slow) {
    scheduleTask([&, value, type, slow] {
        networkAvailable = value;
        currentNetworkType = type;
        networkSlow = slow;
        if (!networkAvailable) {
            connectionState = ConnectionStateWaitingForNetwork;
        } else {
            for (auto & datacenter : datacenters) {
                if (datacenter.second->isHandshaking(false)) {
                    datacenter.second->createGenericConnection()->connect();
                } else if (datacenter.second->isHandshaking(true)) {
                    datacenter.second->createGenericMediaConnection()->connect();
                }
            }
        }
        if (delegate != nullptr) {
            delegate->onConnectionStateChanged(connectionState, instanceNum);
        }
    });
}

void ConnectionsManager::setIpStrategy(uint8_t value) {
    scheduleTask([&, value] {
        ipStrategy = value;
    });
}

int64_t ConnectionsManager::checkProxy(std::string address, uint16_t port, std::string username, std::string password, std::string secret, onRequestTimeFunc requestTimeFunc, jobject ptr1) {
    auto proxyCheckInfo = new ProxyCheckInfo();
    proxyCheckInfo->address = address;
    proxyCheckInfo->port = port;
    proxyCheckInfo->username = username;
    proxyCheckInfo->password = password;
    proxyCheckInfo->secret = decodeSecret(secret);
    proxyCheckInfo->onRequestTime = requestTimeFunc;
    proxyCheckInfo->pingId = ++lastPingProxyId;
    proxyCheckInfo->instanceNum = instanceNum;
    proxyCheckInfo->ptr1 = ptr1;

    scheduleCheckProxyInternal(proxyCheckInfo);

    return proxyCheckInfo->pingId;
}

void ConnectionsManager::scheduleCheckProxyInternal(ProxyCheckInfo *proxyCheckInfo) {
    scheduleTask([&, proxyCheckInfo] {
        checkProxyInternal(proxyCheckInfo);
    });
}

void ConnectionsManager::checkProxyInternal(ProxyCheckInfo *proxyCheckInfo) {
    int32_t freeConnectionNum = -1;
    if (proxyActiveChecks.size() != PROXY_CONNECTIONS_COUNT) {
        for (int32_t a = 0; a < PROXY_CONNECTIONS_COUNT; a++) {
            bool found = false;
            for (auto & proxyActiveCheck : proxyActiveChecks) {
                if (proxyActiveCheck.get()->connectionNum == a) {
                    found = true;
                    break;
                }
            }
            if (!found) {
                freeConnectionNum = a;
                break;
            }
        }
    }
    if (freeConnectionNum == -1) {
        proxyCheckQueue.push_back(std::unique_ptr<ProxyCheckInfo>(proxyCheckInfo));
    } else {
        auto connectionType = (ConnectionType) (ConnectionTypeProxy | (freeConnectionNum << 16));
        Datacenter *datacenter = getDatacenterWithId(DEFAULT_DATACENTER_ID);
        Connection *connection = datacenter->getProxyConnection((uint8_t) freeConnectionNum, true, false);
        if (connection != nullptr) {
            connection->setOverrideProxy(proxyCheckInfo->address, proxyCheckInfo->port, proxyCheckInfo->username, proxyCheckInfo->password, proxyCheckInfo->secret);
            connection->suspendConnection();
            proxyCheckInfo->connectionNum = freeConnectionNum;
            auto request = new TL_ping();
            request->ping_id = proxyCheckInfo->pingId;
            proxyCheckInfo->requestToken = sendRequest(request, nullptr, nullptr, RequestFlagEnableUnauthorized | RequestFlagWithoutLogin, DEFAULT_DATACENTER_ID, connectionType, true, 0);
            proxyActiveChecks.push_back(std::unique_ptr<ProxyCheckInfo>(proxyCheckInfo));
        } else if (PFS_ENABLED) {
            if (datacenter->isHandshaking(false)) {
                datacenter->beginHandshake(HandshakeTypeTemp, false);
            }
            proxyCheckQueue.push_back(std::unique_ptr<ProxyCheckInfo>(proxyCheckInfo));
        }
    }
}

#ifdef ANDROID
void ConnectionsManager::useJavaVM(JavaVM *vm, bool useJavaByteBuffers) {
    javaVm = vm;
    if (useJavaByteBuffers) {
        JNIEnv *env = nullptr;
        if (javaVm->GetEnv((void **) &env, JNI_VERSION_1_6) != JNI_OK) {
            if (LOGS_ENABLED) DEBUG_E("can't get jnienv");
            exit(1);
        }
        jclass_ByteBuffer = (jclass) env->NewGlobalRef(env->FindClass("java/nio/ByteBuffer"));
        if (jclass_ByteBuffer == nullptr) {
            if (LOGS_ENABLED) DEBUG_E("can't find java ByteBuffer class");
            exit(1);
        }
        jclass_ByteBuffer_allocateDirect = env->GetStaticMethodID(jclass_ByteBuffer, "allocateDirect", "(I)Ljava/nio/ByteBuffer;");
        if (jclass_ByteBuffer_allocateDirect == nullptr) {
            if (LOGS_ENABLED) DEBUG_E("can't find java ByteBuffer allocateDirect");
            exit(1);
        }
        if (LOGS_ENABLED) DEBUG_D("using java ByteBuffer");
    }
}
#endif<|MERGE_RESOLUTION|>--- conflicted
+++ resolved
@@ -2827,17 +2827,12 @@
 
             if (!proxyAddress.empty() && !proxySecret.empty()) {
                 request->flags |= 1;
-<<<<<<< HEAD
-                request->proxy = std::unique_ptr<TL_inputClientProxy>(new TL_inputClientProxy());
+                request->proxy = std::make_unique<TL_inputClientProxy>();
                 if (proxyAddress == "127.0.0.1") {
                     request->proxy->address = "neko.services";
                 } else {
                     request->proxy->address = proxyAddress;
                 }
-=======
-                request->proxy = std::make_unique<TL_inputClientProxy>();
-                request->proxy->address = proxyAddress;
->>>>>>> 3ac3c37d
                 request->proxy->port = proxyPort;
             }
 
