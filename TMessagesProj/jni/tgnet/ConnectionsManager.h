--- conflicted
+++ resolved
@@ -64,17 +64,13 @@
     void setNetworkAvailable(bool value, int32_t type, bool slow);
 
     void setIpStrategy(uint8_t value);
-<<<<<<< HEAD
 
     void init(uint32_t version, int32_t layer, int32_t apiId, std::string deviceModel,
               std::string systemVersion, std::string appVersion, std::string langCode,
               std::string systemLangCode, std::string configPath, std::string logPath,
               std::string regId, std::string cFingerprint, std::string installerId,
-              int32_t timezoneOffset, int32_t userId, bool isPaused, bool enablePushConnection,
+             std::string packageId, int32_t timezoneOffset, int32_t userId, bool isPaused, bool enablePushConnection,
               bool hasNetwork, int32_t networkType);
-=======
-    void init(uint32_t version, int32_t layer, int32_t apiId, std::string deviceModel, std::string systemVersion, std::string appVersion, std::string langCode, std::string systemLangCode, std::string configPath, std::string logPath, std::string regId, std::string cFingerprint, std::string installerId, std::string packageId, int32_t timezoneOffset, int32_t userId, bool isPaused, bool enablePushConnection, bool hasNetwork, int32_t networkType);
->>>>>>> 8bf056e2
     void setProxySettings(std::string address, uint16_t port, std::string username, std::string password, std::string secret);
     void setLangCode(std::string langCode);
     void setRegId(std::string regId);
