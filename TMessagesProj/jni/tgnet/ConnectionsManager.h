--- conflicted
+++ resolved
@@ -78,13 +78,8 @@
     void updateDcSettings(uint32_t datacenterId, bool workaround);
     void setPushConnectionEnabled(bool value);
     void applyDnsConfig(NativeByteBuffer *buffer, std::string phone, int32_t date);
-<<<<<<< HEAD
-    void setMtProtoVersion(int version);
     void moveToDatacenter(uint32_t datacenterId);
 
-    int32_t getMtProtoVersion();
-=======
->>>>>>> dd2b001b
     int64_t checkProxy(std::string address, uint16_t port, std::string username, std::string password, std::string secret, onRequestTimeFunc requestTimeFunc, jobject ptr1);
 
 #ifdef ANDROID
