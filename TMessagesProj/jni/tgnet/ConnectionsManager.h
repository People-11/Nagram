--- conflicted
+++ resolved
@@ -15,10 +15,7 @@
 #include <sys/epoll.h>
 #include <map>
 #include <atomic>
-<<<<<<< HEAD
 #include <memory>
-=======
->>>>>>> ff573550
 #include "Defines.h"
 
 #ifdef ANDROID
