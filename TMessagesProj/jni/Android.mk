LOCAL_PATH := $(call my-dir)

LOCAL_MODULE    := avutil 

ifeq ($(TARGET_ARCH_ABI),armeabi-v7a)
    FFMPEG_INCLUDE_PATH := $(LOCAL_PATH)/ffmpeg/build/armv7-a/include
    LOCAL_SRC_FILES := ./ffmpeg/build/armv7-a/lib/libavutil.a
else ifeq ($(TARGET_ARCH_ABI),arm64-v8a)
    FFMPEG_INCLUDE_PATH := $(LOCAL_PATH)/ffmpeg/build/arm64-v8a/include
    LOCAL_SRC_FILES := ./ffmpeg/build/arm64-v8a/lib/libavutil.a
else ifeq ($(TARGET_ARCH_ABI),x86)
    FFMPEG_INCLUDE_PATH := $(LOCAL_PATH)/ffmpeg/build/i686/include
    LOCAL_SRC_FILES := ./ffmpeg/build/i686/lib/libavutil.a
else ifeq ($(TARGET_ARCH_ABI),x86_64)
    FFMPEG_INCLUDE_PATH := $(LOCAL_PATH)/ffmpeg/build/x86_64/include
    LOCAL_SRC_FILES := ./ffmpeg/build/x86_64/lib/libavutil.a
endif

include $(PREBUILT_STATIC_LIBRARY)

include $(CLEAR_VARS)

LOCAL_MODULE    := avformat

ifeq ($(TARGET_ARCH_ABI),armeabi-v7a)
    LOCAL_SRC_FILES := ./ffmpeg/build/armv7-a/lib/libavformat.a
else ifeq ($(TARGET_ARCH_ABI),arm64-v8a)
    LOCAL_SRC_FILES := ./ffmpeg/build/arm64-v8a/lib/libavformat.a
else ifeq ($(TARGET_ARCH_ABI),x86)
    LOCAL_SRC_FILES := ./ffmpeg/build/i686/lib/libavformat.a
else ifeq ($(TARGET_ARCH_ABI),x86_64)
    LOCAL_SRC_FILES := ./ffmpeg/build/x86_64/lib/libavformat.a
endif

include $(PREBUILT_STATIC_LIBRARY)

include $(CLEAR_VARS)

LOCAL_MODULE    := avcodec

ifeq ($(TARGET_ARCH_ABI),armeabi-v7a)
    LOCAL_SRC_FILES := ./ffmpeg/build/armv7-a/lib/libavcodec.a
else ifeq ($(TARGET_ARCH_ABI),arm64-v8a)
    LOCAL_SRC_FILES := ./ffmpeg/build/arm64-v8a/lib/libavcodec.a
else ifeq ($(TARGET_ARCH_ABI),x86)
    LOCAL_SRC_FILES := ./ffmpeg/build/i686/lib/libavcodec.a
else ifeq ($(TARGET_ARCH_ABI),x86_64)
    LOCAL_SRC_FILES := ./ffmpeg/build/x86_64/lib/libavcodec.a
endif

include $(PREBUILT_STATIC_LIBRARY)

include $(CLEAR_VARS)

LOCAL_MODULE    := avresample

ifeq ($(TARGET_ARCH_ABI),armeabi-v7a)
    LOCAL_SRC_FILES := ./ffmpeg/build/armv7-a/lib/libavresample.a
else ifeq ($(TARGET_ARCH_ABI),arm64-v8a)
    LOCAL_SRC_FILES := ./ffmpeg/build/arm64-v8a/lib/libavresample.a
else ifeq ($(TARGET_ARCH_ABI),x86)
    LOCAL_SRC_FILES := ./ffmpeg/build/i686/lib/libavresample.a
else ifeq ($(TARGET_ARCH_ABI),x86_64)
    LOCAL_SRC_FILES := ./ffmpeg/build/x86_64/lib/libavresample.a
endif

include $(PREBUILT_STATIC_LIBRARY)

include $(CLEAR_VARS)

LOCAL_MODULE    := swresample

ifeq ($(TARGET_ARCH_ABI),armeabi-v7a)
    LOCAL_SRC_FILES := ./ffmpeg/build/armv7-a/lib/libswresample.a
else ifeq ($(TARGET_ARCH_ABI),arm64-v8a)
    LOCAL_SRC_FILES := ./ffmpeg/build/arm64-v8a/lib/libswresample.a
else ifeq ($(TARGET_ARCH_ABI),x86)
    LOCAL_SRC_FILES := ./ffmpeg/build/i686/lib/libswresample.a
else ifeq ($(TARGET_ARCH_ABI),x86_64)
    LOCAL_SRC_FILES := ./ffmpeg/build/x86_64/lib/libswresample.a
endif

include $(PREBUILT_STATIC_LIBRARY)

include $(CLEAR_VARS)

LOCAL_MODULE    := swscale

ifeq ($(TARGET_ARCH_ABI),armeabi-v7a)
    LOCAL_SRC_FILES := ./ffmpeg/build/armv7-a/lib/libswscale.a
else ifeq ($(TARGET_ARCH_ABI),arm64-v8a)
    LOCAL_SRC_FILES := ./ffmpeg/build/arm64-v8a/lib/libswscale.a
else ifeq ($(TARGET_ARCH_ABI),x86)
    LOCAL_SRC_FILES := ./ffmpeg/build/i686/lib/libswscale.a
else ifeq ($(TARGET_ARCH_ABI),x86_64)
    LOCAL_SRC_FILES := ./ffmpeg/build/x86_64/lib/libswscale.a
endif

include $(PREBUILT_STATIC_LIBRARY)

include $(CLEAR_VARS)

LOCAL_MODULE    := crypto

ifeq ($(TARGET_ARCH_ABI),armeabi-v7a)
    LOCAL_SRC_FILES := ./boringssl/build/armeabi-v7a/crypto/libcrypto.a
else ifeq ($(TARGET_ARCH_ABI),arm64-v8a)
    LOCAL_SRC_FILES := ./boringssl/build/arm64-v8a/crypto/libcrypto.a
else ifeq ($(TARGET_ARCH_ABI),x86)
    LOCAL_SRC_FILES := ./boringssl/build/x86/crypto/libcrypto.a
else ifeq ($(TARGET_ARCH_ABI),x86_64)
    LOCAL_SRC_FILES := ./boringssl/build/x86_64/crypto/libcrypto.a
endif

include $(PREBUILT_STATIC_LIBRARY)

include $(CLEAR_VARS)

LOCAL_MODULE    := ssl

ifeq ($(TARGET_ARCH_ABI),armeabi-v7a)
    LOCAL_SRC_FILES := ./boringssl/lib/libssl_armeabi-v7a.a
else ifeq ($(TARGET_ARCH_ABI),arm64-v8a)
    LOCAL_SRC_FILES := ./boringssl/lib/libssl_arm64-v8a.a
else ifeq ($(TARGET_ARCH_ABI),x86)
    LOCAL_SRC_FILES := ./boringssl/lib/libssl_x86.a
else ifeq ($(TARGET_ARCH_ABI),x86_64)
    LOCAL_SRC_FILES := ./boringssl/lib/libssl_x86_64.a
endif

include $(PREBUILT_STATIC_LIBRARY)

include ./jni/TgCalls.mk

include $(CLEAR_VARS)
LOCAL_CPPFLAGS := -Wall -std=c++14 -DANDROID -frtti -DHAVE_PTHREAD -finline-functions -ffast-math -Os

LOCAL_C_INCLUDES += $(LOCAL_PATH)/boringssl/include/
LOCAL_ARM_MODE := arm
LOCAL_MODULE := tgnet
LOCAL_STATIC_LIBRARIES := crypto

LOCAL_SRC_FILES := \
./tgnet/ApiScheme.cpp \
./tgnet/BuffersStorage.cpp \
./tgnet/ByteArray.cpp \
./tgnet/ByteStream.cpp \
./tgnet/Connection.cpp \
./tgnet/ConnectionSession.cpp \
./tgnet/ConnectionsManager.cpp \
./tgnet/ConnectionSocket.cpp \
./tgnet/Datacenter.cpp \
./tgnet/EventObject.cpp \
./tgnet/FileLog.cpp \
./tgnet/MTProtoScheme.cpp \
./tgnet/NativeByteBuffer.cpp \
./tgnet/Request.cpp \
./tgnet/Timer.cpp \
./tgnet/TLObject.cpp \
./tgnet/ProxyCheckInfo.cpp \
./tgnet/Handshake.cpp \
./tgnet/Config.cpp

include $(BUILD_STATIC_LIBRARY)

include $(CLEAR_VARS)

include $(LOCAL_PATH)/libwebp/Android.mk

LOCAL_PATH := $(MY_LOCAL_PATH)

include $(CLEAR_VARS)

LOCAL_CPPFLAGS := -frtti
LOCAL_CFLAGS += -DVERSION="1.3.1" -DFLAC__NO_MD5 -DFLAC__INTEGER_ONLY_LIBRARY -DFLAC__NO_ASM
LOCAL_CFLAGS += -D_REENTRANT -DPIC -DU_COMMON_IMPLEMENTATION -fPIC -DHAVE_SYS_PARAM_H
LOCAL_CFLAGS += -O3 -funroll-loops -finline-functions
LOCAL_C_INCLUDES := $(LOCAL_PATH)/exoplayer/libFLAC/include
LOCAL_ARM_MODE := arm
LOCAL_CPP_EXTENSION := .cc
LOCAL_MODULE := flac

LOCAL_SRC_FILES := \
./exoplayer/libFLAC/bitmath.c                     \
./exoplayer/libFLAC/bitreader.c                   \
./exoplayer/libFLAC/bitwriter.c                   \
./exoplayer/libFLAC/cpu.c                         \
./exoplayer/libFLAC/crc.c                         \
./exoplayer/libFLAC/fixed.c                       \
./exoplayer/libFLAC/fixed_intrin_sse2.c           \
./exoplayer/libFLAC/fixed_intrin_ssse3.c          \
./exoplayer/libFLAC/float.c                       \
./exoplayer/libFLAC/format.c                      \
./exoplayer/libFLAC/lpc.c                         \
./exoplayer/libFLAC/lpc_intrin_avx2.c             \
./exoplayer/libFLAC/lpc_intrin_sse2.c             \
./exoplayer/libFLAC/lpc_intrin_sse41.c            \
./exoplayer/libFLAC/lpc_intrin_sse.c              \
./exoplayer/libFLAC/md5.c                         \
./exoplayer/libFLAC/memory.c                      \
./exoplayer/libFLAC/metadata_iterators.c          \
./exoplayer/libFLAC/metadata_object.c             \
./exoplayer/libFLAC/stream_decoder.c              \
./exoplayer/libFLAC/stream_encoder.c              \
./exoplayer/libFLAC/stream_encoder_framing.c      \
./exoplayer/libFLAC/stream_encoder_intrin_avx2.c  \
./exoplayer/libFLAC/stream_encoder_intrin_sse2.c  \
./exoplayer/libFLAC/stream_encoder_intrin_ssse3.c \
./exoplayer/libFLAC/window.c

include $(BUILD_STATIC_LIBRARY)

include $(CLEAR_VARS)

LOCAL_ARM_MODE  := arm
LOCAL_MODULE := sqlite
LOCAL_CFLAGS 	:= -w -std=c11 -Os -DNULL=0 -DSOCKLEN_T=socklen_t -DLOCALE_NOT_USED -D_LARGEFILE_SOURCE=1
LOCAL_CFLAGS 	+= -DANDROID_NDK -DDISABLE_IMPORTGL -fno-strict-aliasing -fprefetch-loop-arrays -DAVOID_TABLES -DANDROID_TILE_BASED_DECODE -DANDROID_ARMV6_IDCT -DHAVE_STRCHRNUL=0

LOCAL_SRC_FILES     := \
./sqlite/sqlite3.c

include $(BUILD_STATIC_LIBRARY)

include $(CLEAR_VARS)

LOCAL_ARM_MODE  := arm
LOCAL_MODULE := lz4
LOCAL_CFLAGS 	:= -w -std=c11 -O3

LOCAL_SRC_FILES     := \
./lz4/lz4.c \
./lz4/lz4frame.c \
./lz4/xxhash.c

include $(BUILD_STATIC_LIBRARY)

include $(CLEAR_VARS)

LOCAL_ARM_MODE  := arm
LOCAL_MODULE := rlottie
LOCAL_CPPFLAGS := -DNDEBUG -Wall -std=c++14 -DANDROID -fno-rtti -DHAVE_PTHREAD -finline-functions -ffast-math -Os -fno-exceptions -fno-unwind-tables -fno-asynchronous-unwind-tables -Wnon-virtual-dtor -Woverloaded-virtual -Wno-unused-parameter -fvisibility=hidden
ifeq ($(TARGET_ARCH_ABI),$(filter $(TARGET_ARCH_ABI),armeabi-v7a))
 LOCAL_CFLAGS := -DUSE_ARM_NEON -fno-integrated-as
 LOCAL_CPPFLAGS += -DUSE_ARM_NEON -fno-integrated-as
else ifeq ($(TARGET_ARCH_ABI),$(filter $(TARGET_ARCH_ABI),arm64-v8a))
 LOCAL_CFLAGS := -DUSE_ARM_NEON -D__ARM64_NEON__ -fno-integrated-as
 LOCAL_CPPFLAGS += -DUSE_ARM_NEON -D__ARM64_NEON__ -fno-integrated-as
endif

LOCAL_C_INCLUDES := \
$(LOCAL_PATH)/rlottie/inc \
$(LOCAL_PATH)/rlottie/src/vector/ \
$(LOCAL_PATH)/rlottie/src/vector/pixman \
$(LOCAL_PATH)/rlottie/src/vector/freetype \
$(LOCAL_PATH)/rlottie/src/vector/stb

LOCAL_SRC_FILES     := \
./rlottie/src/lottie/lottieanimation.cpp \
./rlottie/src/lottie/lottieitem.cpp \
./rlottie/src/lottie/lottiekeypath.cpp \
./rlottie/src/lottie/lottieloader.cpp \
./rlottie/src/lottie/lottiemodel.cpp \
./rlottie/src/lottie/lottieparser.cpp \
./rlottie/src/lottie/lottieproxymodel.cpp \
./rlottie/src/vector/freetype/v_ft_math.cpp \
./rlottie/src/vector/freetype/v_ft_raster.cpp \
./rlottie/src/vector/freetype/v_ft_stroker.cpp \
./rlottie/src/vector/pixman/vregion.cpp \
./rlottie/src/vector/stb/stb_image.cpp \
./rlottie/src/vector/vbezier.cpp \
./rlottie/src/vector/vbitmap.cpp \
./rlottie/src/vector/vbrush.cpp \
./rlottie/src/vector/vcompositionfunctions.cpp \
./rlottie/src/vector/vdasher.cpp \
./rlottie/src/vector/vdebug.cpp \
./rlottie/src/vector/vdrawable.cpp \
./rlottie/src/vector/vdrawhelper.cpp \
./rlottie/src/vector/vdrawhelper_neon.cpp \
./rlottie/src/vector/velapsedtimer.cpp \
./rlottie/src/vector/vimageloader.cpp \
./rlottie/src/vector/vinterpolator.cpp \
./rlottie/src/vector/vmatrix.cpp \
./rlottie/src/vector/vpainter.cpp \
./rlottie/src/vector/vpath.cpp \
./rlottie/src/vector/vpathmesure.cpp \
./rlottie/src/vector/vraster.cpp \
./rlottie/src/vector/vrect.cpp \
./rlottie/src/vector/vrle.cpp

ifeq ($(TARGET_ARCH_ABI),$(filter $(TARGET_ARCH_ABI),armeabi-v7a))
    LOCAL_SRC_FILES += ./rlottie/src/vector/pixman/pixman-arm-neon-asm.S.neon
else ifeq ($(TARGET_ARCH_ABI),$(filter $(TARGET_ARCH_ABI),arm64-v8a))
    LOCAL_SRC_FILES += ./rlottie/src/vector/pixman/pixman-arma64-neon-asm.S.neon
endif

LOCAL_STATIC_LIBRARIES := cpufeatures
include $(BUILD_STATIC_LIBRARY)

include $(CLEAR_VARS)
LOCAL_PRELINK_MODULE := false

LOCAL_MODULE 	:= tmessages.32
LOCAL_CFLAGS 	:= -w -std=c11 -Os -DNULL=0 -DSOCKLEN_T=socklen_t -DLOCALE_NOT_USED -D_LARGEFILE_SOURCE=1
LOCAL_CFLAGS 	+= -Drestrict='' -D__EMX__ -DOPUS_BUILD -DFIXED_POINT -DUSE_ALLOCA -DHAVE_LRINT -DHAVE_LRINTF -fno-math-errno
LOCAL_CFLAGS 	+= -DANDROID_NDK -DDISABLE_IMPORTGL -fno-strict-aliasing -fprefetch-loop-arrays -DAVOID_TABLES -DANDROID_TILE_BASED_DECODE -DANDROID_ARMV6_IDCT -ffast-math -D__STDC_CONSTANT_MACROS
LOCAL_CPPFLAGS 	:= -DBSD=1 -ffast-math -Os -funroll-loops -std=c++14
<<<<<<< HEAD
LOCAL_LDLIBS 	:= -ljnigraphics -llog -lz -lEGL -lGLESv2 -landroid
LOCAL_STATIC_LIBRARIES := webp sqlite lz4 rlottie tgnet swscale avformat avcodec avresample avutil swresample flac
=======
LOCAL_LDLIBS 	:= -ljnigraphics -llog -lz -lEGL -lGLESv2 -landroid -lOpenSLES
LOCAL_STATIC_LIBRARIES := webp sqlite lz4 rlottie tgnet swscale avformat avcodec avresample avutil flac
LOCAL_WHOLE_STATIC_LIBRARIES := tgcalls
LOCAL_ARM_NEON  := false
>>>>>>> 6e495f54

LOCAL_SRC_FILES     := \
./opus/src/opus.c \
./opus/src/opus_decoder.c \
./opus/src/opus_encoder.c \
./opus/src/opus_multistream.c \
./opus/src/opus_multistream_encoder.c \
./opus/src/opus_multistream_decoder.c \
./opus/src/repacketizer.c \
./opus/src/analysis.c \
./opus/src/mlp.c \
./opus/src/mlp_data.c \
./opus/src/opus_projection_encoder.c \
./opus/src/opus_projection_decoder.c \
./opus/src/mapping_matrix.c

ifeq ($(TARGET_ARCH_ABI),$(filter $(TARGET_ARCH_ABI),armeabi-v7a arm64-v8a))
    LOCAL_ARM_MODE := arm
    LOCAL_CPPFLAGS += -DLIBYUV_NEON
    LOCAL_CFLAGS += -DLIBYUV_NEON
    LOCAL_CFLAGS += -DOPUS_HAVE_RTCD -DOPUS_ARM_ASM
    LOCAL_SRC_FILES += \
    ./opus/celt/arm/celt_neon_intr.c.neon \
    ./opus/celt/arm/pitch_neon_intr.c.neon \
    ./opus/silk/arm/NSQ_neon.c.neon \
    ./opus/silk/arm/arm_silk_map.c \
    ./opus/silk/arm/LPC_inv_pred_gain_neon_intr.c.neon \
    ./opus/silk/arm/NSQ_del_dec_neon_intr.c.neon \
    ./opus/silk/arm/biquad_alt_neon_intr.c.neon \
    ./opus/silk/fixed/arm/warped_autocorrelation_FIX_neon_intr.c.neon

#    LOCAL_SRC_FILES += ./opus/celt/arm/celt_pitch_xcorr_arm-gnu.S

else
	ifeq ($(TARGET_ARCH_ABI),x86)
	    LOCAL_CFLAGS += -Dx86fix
 	    LOCAL_CPPFLAGS += -Dx86fix
	    LOCAL_ARM_MODE  := arm
#	    LOCAL_SRC_FILES += \
#	    ./third_party/libyuv/source/row_x86.asm

#	    LOCAL_SRC_FILES += \
#	    ./opus/celt/x86/celt_lpc_sse.c \
#		./opus/celt/x86/pitch_sse.c \
#		./opus/celt/x86/pitch_sse2.c \
#		./opus/celt/x86/pitch_sse4_1.c \
#		./opus/celt/x86/vq_sse2.c \
#		./opus/celt/x86/x86_celt_map.c \
#		./opus/celt/x86/x86cpu.c \
#		./opus/silk/fixed/x86/burg_modified_FIX_sse.c \
#		./opus/silk/fixed/x86/vector_ops_FIX_sse.c \
#		./opus/silk/x86/NSQ_del_dec_sse.c \
#		./opus/silk/x86/NSQ_sse.c \
#		./opus/silk/x86/VAD_sse.c \
#		./opus/silk/x86/VQ_WMat_sse.c \
#		./opus/silk/x86/x86_silk_map.c
    endif
endif

LOCAL_SRC_FILES     += \
./opus/silk/CNG.c \
./opus/silk/code_signs.c \
./opus/silk/init_decoder.c \
./opus/silk/decode_core.c \
./opus/silk/decode_frame.c \
./opus/silk/decode_parameters.c \
./opus/silk/decode_indices.c \
./opus/silk/decode_pulses.c \
./opus/silk/decoder_set_fs.c \
./opus/silk/dec_API.c \
./opus/silk/enc_API.c \
./opus/silk/encode_indices.c \
./opus/silk/encode_pulses.c \
./opus/silk/gain_quant.c \
./opus/silk/interpolate.c \
./opus/silk/LP_variable_cutoff.c \
./opus/silk/NLSF_decode.c \
./opus/silk/NSQ.c \
./opus/silk/NSQ_del_dec.c \
./opus/silk/PLC.c \
./opus/silk/shell_coder.c \
./opus/silk/tables_gain.c \
./opus/silk/tables_LTP.c \
./opus/silk/tables_NLSF_CB_NB_MB.c \
./opus/silk/tables_NLSF_CB_WB.c \
./opus/silk/tables_other.c \
./opus/silk/tables_pitch_lag.c \
./opus/silk/tables_pulses_per_block.c \
./opus/silk/VAD.c \
./opus/silk/control_audio_bandwidth.c \
./opus/silk/quant_LTP_gains.c \
./opus/silk/VQ_WMat_EC.c \
./opus/silk/HP_variable_cutoff.c \
./opus/silk/NLSF_encode.c \
./opus/silk/NLSF_VQ.c \
./opus/silk/NLSF_unpack.c \
./opus/silk/NLSF_del_dec_quant.c \
./opus/silk/process_NLSFs.c \
./opus/silk/stereo_LR_to_MS.c \
./opus/silk/stereo_MS_to_LR.c \
./opus/silk/check_control_input.c \
./opus/silk/control_SNR.c \
./opus/silk/init_encoder.c \
./opus/silk/control_codec.c \
./opus/silk/A2NLSF.c \
./opus/silk/ana_filt_bank_1.c \
./opus/silk/biquad_alt.c \
./opus/silk/bwexpander_32.c \
./opus/silk/bwexpander.c \
./opus/silk/debug.c \
./opus/silk/decode_pitch.c \
./opus/silk/inner_prod_aligned.c \
./opus/silk/lin2log.c \
./opus/silk/log2lin.c \
./opus/silk/LPC_analysis_filter.c \
./opus/silk/LPC_inv_pred_gain.c \
./opus/silk/table_LSF_cos.c \
./opus/silk/NLSF2A.c \
./opus/silk/NLSF_stabilize.c \
./opus/silk/NLSF_VQ_weights_laroia.c \
./opus/silk/pitch_est_tables.c \
./opus/silk/resampler.c \
./opus/silk/resampler_down2_3.c \
./opus/silk/resampler_down2.c \
./opus/silk/resampler_private_AR2.c \
./opus/silk/resampler_private_down_FIR.c \
./opus/silk/resampler_private_IIR_FIR.c \
./opus/silk/resampler_private_up2_HQ.c \
./opus/silk/resampler_rom.c \
./opus/silk/sigm_Q15.c \
./opus/silk/sort.c \
./opus/silk/sum_sqr_shift.c \
./opus/silk/stereo_decode_pred.c \
./opus/silk/stereo_encode_pred.c \
./opus/silk/stereo_find_predictor.c \
./opus/silk/stereo_quant_pred.c \
./opus/silk/LPC_fit.c

LOCAL_SRC_FILES     += \
./opus/silk/fixed/LTP_analysis_filter_FIX.c \
./opus/silk/fixed/LTP_scale_ctrl_FIX.c \
./opus/silk/fixed/corrMatrix_FIX.c \
./opus/silk/fixed/encode_frame_FIX.c \
./opus/silk/fixed/find_LPC_FIX.c \
./opus/silk/fixed/find_LTP_FIX.c \
./opus/silk/fixed/find_pitch_lags_FIX.c \
./opus/silk/fixed/find_pred_coefs_FIX.c \
./opus/silk/fixed/noise_shape_analysis_FIX.c \
./opus/silk/fixed/process_gains_FIX.c \
./opus/silk/fixed/regularize_correlations_FIX.c \
./opus/silk/fixed/residual_energy16_FIX.c \
./opus/silk/fixed/residual_energy_FIX.c \
./opus/silk/fixed/warped_autocorrelation_FIX.c \
./opus/silk/fixed/apply_sine_window_FIX.c \
./opus/silk/fixed/autocorr_FIX.c \
./opus/silk/fixed/burg_modified_FIX.c \
./opus/silk/fixed/k2a_FIX.c \
./opus/silk/fixed/k2a_Q16_FIX.c \
./opus/silk/fixed/pitch_analysis_core_FIX.c \
./opus/silk/fixed/vector_ops_FIX.c \
./opus/silk/fixed/schur64_FIX.c \
./opus/silk/fixed/schur_FIX.c

LOCAL_SRC_FILES     += \
./opus/celt/bands.c \
./opus/celt/celt.c \
./opus/celt/celt_encoder.c \
./opus/celt/celt_decoder.c \
./opus/celt/cwrs.c \
./opus/celt/entcode.c \
./opus/celt/entdec.c \
./opus/celt/entenc.c \
./opus/celt/kiss_fft.c \
./opus/celt/laplace.c \
./opus/celt/mathops.c \
./opus/celt/mdct.c \
./opus/celt/modes.c \
./opus/celt/pitch.c \
./opus/celt/celt_lpc.c \
./opus/celt/quant_bands.c \
./opus/celt/rate.c \
./opus/celt/vq.c \
./opus/celt/arm/armcpu.c \
./opus/celt/arm/arm_celt_map.c

LOCAL_SRC_FILES     += \
./opus/ogg/bitwise.c \
./opus/ogg/framing.c \
./opus/opusfile/info.c \
./opus/opusfile/internal.c \
./opus/opusfile/opusfile.c \
./opus/opusfile/stream.c

LOCAL_C_INCLUDES    := \
<<<<<<< HEAD
$(LOCAL_PATH)/opus/include \
$(LOCAL_PATH)/opus/silk \
$(LOCAL_PATH)/opus/silk/fixed \
$(LOCAL_PATH)/opus/celt \
$(LOCAL_PATH)/opus/ \
$(LOCAL_PATH)/opus/opusfile \
$(LOCAL_PATH)/libyuv/include \
$(LOCAL_PATH)/boringssl/include \
$(FFMPEG_INCLUDE_PATH) \
$(LOCAL_PATH)/emoji \
$(LOCAL_PATH)/exoplayer/include \
$(LOCAL_PATH)/exoplayer/libFLAC/include \
$(LOCAL_PATH)/intro \
$(LOCAL_PATH)/rlottie/inc \
$(LOCAL_PATH)/ton \
$(LOCAL_PATH)/lz4
=======
./jni/opus/include \
./jni/opus/silk \
./jni/opus/silk/fixed \
./jni/opus/celt \
./jni/opus/ \
./jni/opus/opusfile \
./jni/third_party/libyuv/include \
./jni/boringssl/include \
./jni/ffmpeg/include \
./jni/emoji \
./jni/exoplayer/include \
./jni/exoplayer/libFLAC/include \
./jni/intro \
./jni/rlottie/inc \
./jni/tgcalls/ \
./jni/webrtc/ \
./jni/lz4
>>>>>>> 6e495f54

LOCAL_SRC_FILES     += \
./third_party/libyuv/source/compare_common.cc \
./third_party/libyuv/source/compare_gcc.cc \
./third_party/libyuv/source/compare_neon64.cc \
./third_party/libyuv/source/compare_win.cc \
./third_party/libyuv/source/compare.cc \
./third_party/libyuv/source/convert_argb.cc \
./third_party/libyuv/source/convert_from_argb.cc \
./third_party/libyuv/source/convert_from.cc \
./third_party/libyuv/source/convert_jpeg.cc \
./third_party/libyuv/source/convert_to_argb.cc \
./third_party/libyuv/source/convert_to_i420.cc \
./third_party/libyuv/source/convert.cc \
./third_party/libyuv/source/cpu_id.cc \
./third_party/libyuv/source/mjpeg_decoder.cc \
./third_party/libyuv/source/mjpeg_validate.cc \
./third_party/libyuv/source/planar_functions.cc \
./third_party/libyuv/source/rotate_any.cc \
./third_party/libyuv/source/rotate_argb.cc \
./third_party/libyuv/source/rotate_common.cc \
./third_party/libyuv/source/rotate_gcc.cc \
./third_party/libyuv/source/rotate_neon64.cc \
./third_party/libyuv/source/rotate_win.cc \
./third_party/libyuv/source/rotate.cc \
./third_party/libyuv/source/row_any.cc \
./third_party/libyuv/source/row_common.cc \
./third_party/libyuv/source/row_gcc.cc \
./third_party/libyuv/source/row_neon64.cc \
./third_party/libyuv/source/row_win.cc \
./third_party/libyuv/source/scale_any.cc \
./third_party/libyuv/source/scale_argb.cc \
./third_party/libyuv/source/scale_common.cc \
./third_party/libyuv/source/scale_gcc.cc \
./third_party/libyuv/source/scale_neon64.cc \
./third_party/libyuv/source/scale_win.cc \
./third_party/libyuv/source/scale.cc \
./third_party/libyuv/source/video_common.cc

ifeq ($(TARGET_ARCH_ABI),armeabi-v7a)
    LOCAL_CFLAGS += -DLIBYUV_NEON
    LOCAL_SRC_FILES += \
        ./third_party/libyuv/source/compare_neon.cc.neon    \
        ./third_party/libyuv/source/rotate_neon.cc.neon     \
        ./third_party/libyuv/source/row_neon.cc.neon        \
        ./third_party/libyuv/source/scale_neon.cc.neon
endif

LOCAL_SRC_FILES     += \
./jni.c \
./audio.c \
./image.cpp \
./video.c \
./intro/IntroRenderer.c \
./utilities.cpp \
./gifvideo.cpp \
./lottie.cpp \
./SqliteWrapper.cpp \
./TgNetWrapper.cpp \
./NativeLoader.cpp \
./exoplayer/flac_jni.cc \
./exoplayer/flac_parser.cc \
./exoplayer/opus_jni.cc \
./exoplayer/ffmpeg_jni.cc \
./fast-edge.cpp \
./genann.c \
./secureid_ocr.cpp

include $(BUILD_SHARED_LIBRARY)

$(call import-module,android/cpufeatures)<|MERGE_RESOLUTION|>--- conflicted
+++ resolved
@@ -1,4 +1,5 @@
-LOCAL_PATH := $(call my-dir)
+MY_LOCAL_PATH := $(call my-dir)
+LOCAL_PATH := $(MY_LOCAL_PATH)
 
 LOCAL_MODULE    := avutil 
 
@@ -119,13 +120,13 @@
 LOCAL_MODULE    := ssl
 
 ifeq ($(TARGET_ARCH_ABI),armeabi-v7a)
-    LOCAL_SRC_FILES := ./boringssl/lib/libssl_armeabi-v7a.a
-else ifeq ($(TARGET_ARCH_ABI),arm64-v8a)
-    LOCAL_SRC_FILES := ./boringssl/lib/libssl_arm64-v8a.a
-else ifeq ($(TARGET_ARCH_ABI),x86)
-    LOCAL_SRC_FILES := ./boringssl/lib/libssl_x86.a
-else ifeq ($(TARGET_ARCH_ABI),x86_64)
-    LOCAL_SRC_FILES := ./boringssl/lib/libssl_x86_64.a
+    LOCAL_SRC_FILES := ./boringssl/build/armeabi-v7a/ssl/libssl.a
+else ifeq ($(TARGET_ARCH_ABI),arm64-v8a)
+    LOCAL_SRC_FILES := ./boringssl/build/arm64-v8a/ssl/libssl.a
+else ifeq ($(TARGET_ARCH_ABI),x86)
+    LOCAL_SRC_FILES := ./boringssl/build/x86/ssl/libssl.a
+else ifeq ($(TARGET_ARCH_ABI),x86_64)
+    LOCAL_SRC_FILES := ./boringssl/build/x86_64/ssl/libssl.a
 endif
 
 include $(PREBUILT_STATIC_LIBRARY)
@@ -305,15 +306,10 @@
 LOCAL_CFLAGS 	+= -Drestrict='' -D__EMX__ -DOPUS_BUILD -DFIXED_POINT -DUSE_ALLOCA -DHAVE_LRINT -DHAVE_LRINTF -fno-math-errno
 LOCAL_CFLAGS 	+= -DANDROID_NDK -DDISABLE_IMPORTGL -fno-strict-aliasing -fprefetch-loop-arrays -DAVOID_TABLES -DANDROID_TILE_BASED_DECODE -DANDROID_ARMV6_IDCT -ffast-math -D__STDC_CONSTANT_MACROS
 LOCAL_CPPFLAGS 	:= -DBSD=1 -ffast-math -Os -funroll-loops -std=c++14
-<<<<<<< HEAD
-LOCAL_LDLIBS 	:= -ljnigraphics -llog -lz -lEGL -lGLESv2 -landroid
+LOCAL_LDLIBS 	:= -ljnigraphics -llog -lz -lEGL -lGLESv2 -landroid -lOpenSLES
 LOCAL_STATIC_LIBRARIES := webp sqlite lz4 rlottie tgnet swscale avformat avcodec avresample avutil swresample flac
-=======
-LOCAL_LDLIBS 	:= -ljnigraphics -llog -lz -lEGL -lGLESv2 -landroid -lOpenSLES
-LOCAL_STATIC_LIBRARIES := webp sqlite lz4 rlottie tgnet swscale avformat avcodec avresample avutil flac
 LOCAL_WHOLE_STATIC_LIBRARIES := tgcalls
 LOCAL_ARM_NEON  := false
->>>>>>> 6e495f54
 
 LOCAL_SRC_FILES     := \
 ./opus/src/opus.c \
@@ -508,14 +504,13 @@
 ./opus/opusfile/stream.c
 
 LOCAL_C_INCLUDES    := \
-<<<<<<< HEAD
 $(LOCAL_PATH)/opus/include \
 $(LOCAL_PATH)/opus/silk \
 $(LOCAL_PATH)/opus/silk/fixed \
 $(LOCAL_PATH)/opus/celt \
 $(LOCAL_PATH)/opus/ \
 $(LOCAL_PATH)/opus/opusfile \
-$(LOCAL_PATH)/libyuv/include \
+$(LOCAL_PATH)/third_party/libyuv/include \
 $(LOCAL_PATH)/boringssl/include \
 $(FFMPEG_INCLUDE_PATH) \
 $(LOCAL_PATH)/emoji \
@@ -523,27 +518,9 @@
 $(LOCAL_PATH)/exoplayer/libFLAC/include \
 $(LOCAL_PATH)/intro \
 $(LOCAL_PATH)/rlottie/inc \
-$(LOCAL_PATH)/ton \
+$(LOCAL_PATH)/tgcalls/ \
+./jni/webrtc/ \
 $(LOCAL_PATH)/lz4
-=======
-./jni/opus/include \
-./jni/opus/silk \
-./jni/opus/silk/fixed \
-./jni/opus/celt \
-./jni/opus/ \
-./jni/opus/opusfile \
-./jni/third_party/libyuv/include \
-./jni/boringssl/include \
-./jni/ffmpeg/include \
-./jni/emoji \
-./jni/exoplayer/include \
-./jni/exoplayer/libFLAC/include \
-./jni/intro \
-./jni/rlottie/inc \
-./jni/tgcalls/ \
-./jni/webrtc/ \
-./jni/lz4
->>>>>>> 6e495f54
 
 LOCAL_SRC_FILES     += \
 ./third_party/libyuv/source/compare_common.cc \
