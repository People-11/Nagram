#include "AudioStreamingPart.h"

#include "AudioStreamingPartInternal.h"

#include "rtc_base/logging.h"
#include "rtc_base/third_party/base64/base64.h"

#include <string>
#include <bitset>
#include <set>
#include <map>

namespace tgcalls {

namespace {

uint32_t stringToUInt32(std::string const &string) {
    std::stringstream stringStream(string);
    uint32_t value = 0;
    stringStream >> value;
    return value;
}

template <typename Out>
void splitString(const std::string &s, char delim, Out result) {
    std::istringstream iss(s);
    std::string item;
    while (std::getline(iss, item, delim)) {
        *result++ = item;
    }
}

std::vector<std::string> splitString(const std::string &s, char delim) {
    std::vector<std::string> elems;
    splitString(s, delim, std::back_inserter(elems));
    return elems;
}

static absl::optional<uint32_t> readInt32(std::string const &data, int &offset) {
    if (offset + 4 > data.length()) {
        return absl::nullopt;
    }

    int32_t value = 0;
    memcpy(&value, data.data() + offset, 4);
    offset += 4;

    return value;
}

struct ChannelUpdate {
    int frameIndex = 0;
    int id = 0;
    uint32_t ssrc = 0;
};

static std::vector<ChannelUpdate> parseChannelUpdates(std::string const &data, int &offset) {
    std::vector<ChannelUpdate> result;

    auto channels = readInt32(data, offset);
    if (!channels) {
        return {};
    }

    auto count = readInt32(data, offset);
    if (!count) {
        return {};
    }

    for (int i = 0; i < count.value(); i++) {
        auto frameIndex = readInt32(data, offset);
        if (!frameIndex) {
            return {};
        }

        auto channelId = readInt32(data, offset);
        if (!channelId) {
            return {};
        }

        auto ssrc = readInt32(data, offset);
        if (!ssrc) {
            return {};
        }

        ChannelUpdate update;
        update.frameIndex = frameIndex.value();
        update.id = channelId.value();
        update.ssrc = ssrc.value();

        result.push_back(update);
    }

    return result;
}

class AVIOContextImpl {
public:
    AVIOContextImpl(std::vector<uint8_t> &&fileData) :
    _fileData(std::move(fileData)) {
        _buffer.resize(4 * 1024);
        _context = avio_alloc_context(_buffer.data(), (int)_buffer.size(), 0, this, &AVIOContextImpl::read, NULL, &AVIOContextImpl::seek);
    }

    ~AVIOContextImpl() {
        av_free(_context);
    }

    static int read(void *opaque, unsigned char *buffer, int bufferSize) {
        AVIOContextImpl *instance = static_cast<AVIOContextImpl *>(opaque);

        int bytesToRead = std::min(bufferSize, ((int)instance->_fileData.size()) - instance->_fileReadPosition);
        if (bytesToRead < 0) {
            bytesToRead = 0;
        }

        if (bytesToRead > 0) {
            memcpy(buffer, instance->_fileData.data() + instance->_fileReadPosition, bytesToRead);
            instance->_fileReadPosition += bytesToRead;

            return bytesToRead;
        } else {
            return AVERROR_EOF;
        }
    }

    static int64_t seek(void *opaque, int64_t offset, int whence) {
        AVIOContextImpl *instance = static_cast<AVIOContextImpl *>(opaque);

        if (whence == 0x10000) {
            return (int64_t)instance->_fileData.size();
        } else {
            int64_t seekOffset = std::min(offset, (int64_t)instance->_fileData.size());
            if (seekOffset < 0) {
                seekOffset = 0;
            }
            instance->_fileReadPosition = (int)seekOffset;
            return seekOffset;
        }
    }

    AVIOContext *getContext() {
        return _context;
    }

private:
    std::vector<uint8_t> _fileData;
    int _fileReadPosition = 0;

    std::vector<uint8_t> _buffer;
    AVIOContext *_context = nullptr;
};

}

struct ReadPcmResult {
    int numSamples = 0;
    int numChannels = 0;
};

<<<<<<< HEAD
class AudioStreamingPartInternal {
public:
    AudioStreamingPartInternal(std::vector<uint8_t> &&fileData) :
    _avIoContext(std::move(fileData)) {
        int ret = 0;

        _frame = av_frame_alloc();

        AVInputFormat *inputFormat = av_find_input_format("ogg");
        if (!inputFormat) {
            _didReadToEnd = true;
            return;
        }

        _inputFormatContext = avformat_alloc_context();
        if (!_inputFormatContext) {
            _didReadToEnd = true;
            return;
        }

        _inputFormatContext->pb = _avIoContext.getContext();

        if ((ret = avformat_open_input(&_inputFormatContext, "", inputFormat, nullptr)) < 0) {
            _didReadToEnd = true;
            return;
        }

        if ((ret = avformat_find_stream_info(_inputFormatContext, nullptr)) < 0) {
            _didReadToEnd = true;

            avformat_close_input(&_inputFormatContext);
            _inputFormatContext = nullptr;
            return;
        }

        AVCodecParameters *audioCodecParameters = nullptr;
        AVStream *audioStream = nullptr;
        for (int i = 0; i < _inputFormatContext->nb_streams; i++) {
            AVStream *inStream = _inputFormatContext->streams[i];

            AVCodecParameters *inCodecpar = inStream->codecpar;
            if (inCodecpar->codec_type != AVMEDIA_TYPE_AUDIO) {
                continue;
            }
            audioCodecParameters = inCodecpar;
            audioStream = inStream;

            _durationInMilliseconds = (int)((inStream->duration + inStream->first_dts) * 1000 / 48000);

            if (inStream->metadata) {
                AVDictionaryEntry *entry = av_dict_get(inStream->metadata, "TG_META", nullptr, 0);
                if (entry && entry->value) {
                    std::string result;
                    size_t data_used = 0;
                    std::string sourceBase64 = (const char *)entry->value;
                    rtc::Base64::Decode(sourceBase64, rtc::Base64::DO_LAX, &result, &data_used);

                    if (result.size() != 0) {
                        int offset = 0;
                        _channelUpdates = parseChannelUpdates(result, offset);
                    }
                }

                uint32_t videoChannelMask = 0;
                entry = av_dict_get(inStream->metadata, "ACTIVE_MASK", nullptr, 0);
                if (entry && entry->value) {
                    std::string sourceString = (const char *)entry->value;
                    videoChannelMask = stringToUInt32(sourceString);
                }

                std::vector<std::string> endpointList;
                entry = av_dict_get(inStream->metadata, "ENDPOINTS", nullptr, 0);
                if (entry && entry->value) {
                    std::string sourceString = (const char *)entry->value;
                    endpointList = splitString(sourceString, ' ');
                }

                std::bitset<32> videoChannels(videoChannelMask);
                size_t endpointIndex = 0;
                if (videoChannels.count() == endpointList.size()) {
                    for (size_t i = 0; i < videoChannels.size(); i++) {
                        if (videoChannels[i]) {
                            _endpointMapping.insert(std::make_pair(endpointList[endpointIndex], i));
                            endpointIndex++;
                        }
                    }
                }
            }

            break;
        }

        if (audioCodecParameters && audioStream) {
            AVCodec *codec = avcodec_find_decoder(audioCodecParameters->codec_id);
            if (codec) {
                _codecContext = avcodec_alloc_context3(codec);
                ret = avcodec_parameters_to_context(_codecContext, audioCodecParameters);
                if (ret < 0) {
                    _didReadToEnd = true;

                    avcodec_free_context(&_codecContext);
                    _codecContext = nullptr;
                } else {
                    _codecContext->pkt_timebase = audioStream->time_base;

                    _channelCount = _codecContext->channels;

                    ret = avcodec_open2(_codecContext, codec, nullptr);
                    if (ret < 0) {
                        _didReadToEnd = true;

                        avcodec_free_context(&_codecContext);
                        _codecContext = nullptr;
                    }
                }
            }
        }
    }

    ~AudioStreamingPartInternal() {
        if (_frame) {
            av_frame_unref(_frame);
        }
        if (_codecContext) {
            avcodec_close(_codecContext);
            avcodec_free_context(&_codecContext);
        }
        if (_inputFormatContext) {
            avformat_close_input(&_inputFormatContext);
        }
    }

    ReadPcmResult readPcm(std::vector<int16_t> &outPcm) {
        int outPcmSampleOffset = 0;
        ReadPcmResult result;

        if (_channelCount == 0) {
            RTC_LOG(LS_WARNING) << "ReadPcmResult readPcm: _channelCount == 0, returned.";
            return result;
        }

        int readSamples = (int)outPcm.size() / _channelCount;

        result.numChannels = _channelCount;

        while (outPcmSampleOffset < readSamples) {
            if (_pcmBufferSampleOffset >= _pcmBufferSampleSize) {
                fillPcmBuffer();

                if (_pcmBufferSampleOffset >= _pcmBufferSampleSize) {
                    break;
                }
            }

            int readFromPcmBufferSamples = std::min(_pcmBufferSampleSize - _pcmBufferSampleOffset, readSamples - outPcmSampleOffset);
            if (readFromPcmBufferSamples != 0) {
                std::copy(_pcmBuffer.begin() + _pcmBufferSampleOffset * _channelCount, _pcmBuffer.begin() + _pcmBufferSampleOffset * _channelCount + readFromPcmBufferSamples * _channelCount, outPcm.begin() + outPcmSampleOffset * _channelCount);
                _pcmBufferSampleOffset += readFromPcmBufferSamples;
                outPcmSampleOffset += readFromPcmBufferSamples;
                result.numSamples += readFromPcmBufferSamples;
            }
        }

        return result;
    }

    int getDurationInMilliseconds() {
        return _durationInMilliseconds;
    }

    int getChannelCount() {
        return _channelCount;
    }

    std::vector<ChannelUpdate> const &getChannelUpdates() const {
        return _channelUpdates;
    }

    std::map<std::string, int32_t> getEndpointMapping() const {
        return _endpointMapping;
    }

private:
    static int16_t sampleFloatToInt16(float sample) {
      return av_clip_int16 (static_cast<int32_t>(lrint(sample*32767)));
    }

    void fillPcmBuffer() {
        _pcmBufferSampleSize = 0;
        _pcmBufferSampleOffset = 0;

        if (_didReadToEnd) {
            return;
        }
        if (!_inputFormatContext) {
            _didReadToEnd = true;
            return;
        }
        if (!_codecContext) {
            _didReadToEnd = true;
            return;
        }

        int ret = 0;
        do {
          ret = av_read_frame(_inputFormatContext, &_packet);
          if (ret < 0) {
            _didReadToEnd = true;
            return;
          }

          ret = avcodec_send_packet(_codecContext, &_packet);
          if (ret < 0) {
            _didReadToEnd = true;
            return;
          }

          int bytesPerSample = av_get_bytes_per_sample(_codecContext->sample_fmt);
          if (bytesPerSample != 2 && bytesPerSample != 4) {
            _didReadToEnd = true;
            return;
          }

          ret = avcodec_receive_frame(_codecContext, _frame);
        } while (ret == AVERROR(EAGAIN));

        if (ret != 0) {
            _didReadToEnd = true;
            return;
        }
        if (_frame->channels != _channelCount || _frame->channels > 8) {
            _didReadToEnd = true;
            return;
        }

        if (_pcmBuffer.size() < _frame->nb_samples * _frame->channels) {
            _pcmBuffer.resize(_frame->nb_samples * _frame->channels);
        }

        switch (_codecContext->sample_fmt) {
        case AV_SAMPLE_FMT_S16: {
            memcpy(_pcmBuffer.data(), _frame->data[0], _frame->nb_samples * 2 * _frame->channels);
        } break;

        case AV_SAMPLE_FMT_S16P: {
            int16_t *to = _pcmBuffer.data();
            for (int sample = 0; sample < _frame->nb_samples; ++sample) {
                for (int channel = 0; channel < _frame->channels; ++channel) {
                    int16_t *shortChannel = (int16_t*)_frame->data[channel];
                    *to++ = shortChannel[sample];
                }
            }
        } break;

        case AV_SAMPLE_FMT_FLT: {
			float *floatData = (float *)&_frame->data[0];
			for (int i = 0; i < _frame->nb_samples * _frame->channels; i++) {
				_pcmBuffer[i] = sampleFloatToInt16(floatData[i]);
			}
        } break;

        case AV_SAMPLE_FMT_FLTP: {
			int16_t *to = _pcmBuffer.data();
			for (int sample = 0; sample < _frame->nb_samples; ++sample) {
				for (int channel = 0; channel < _frame->channels; ++channel) {
					float *floatChannel = (float*)_frame->data[channel];
					*to++ = sampleFloatToInt16(floatChannel[sample]);
				}
			}
        } break;

        default: {
            //RTC_FATAL() << "Unexpected sample_fmt";
        } break;
        }

        _pcmBufferSampleSize = _frame->nb_samples;
        _pcmBufferSampleOffset = 0;
    }

private:
    AVIOContextImpl _avIoContext;

    AVFormatContext *_inputFormatContext = nullptr;
    AVPacket _packet;
    AVCodecContext *_codecContext = nullptr;
    AVFrame *_frame = nullptr;

    bool _didReadToEnd = false;

    int _durationInMilliseconds = 0;
    int _channelCount = 0;

    std::vector<ChannelUpdate> _channelUpdates;
    std::map<std::string, int32_t> _endpointMapping;

    std::vector<int16_t> _pcmBuffer;
    int _pcmBufferSampleOffset = 0;
    int _pcmBufferSampleSize = 0;
};

=======
>>>>>>> 5d552752
class AudioStreamingPartState {
    struct ChannelMapping {
        uint32_t ssrc = 0;
        int channelIndex = 0;

        ChannelMapping(uint32_t ssrc_, int channelIndex_) :
            ssrc(ssrc_), channelIndex(channelIndex_) {
        }
    };

public:
    AudioStreamingPartState(std::vector<uint8_t> &&data, std::string const &container, bool isSingleChannel) :
    _isSingleChannel(isSingleChannel),
    _parsedPart(std::move(data), container) {
        if (_parsedPart.getChannelUpdates().size() == 0 && !isSingleChannel) {
            _didReadToEnd = true;
            return;
        }

        _remainingMilliseconds = _parsedPart.getDurationInMilliseconds();

        for (const auto &it : _parsedPart.getChannelUpdates()) {
            _allSsrcs.insert(it.ssrc);
        }
    }

    ~AudioStreamingPartState() {
    }

    std::map<std::string, int32_t> getEndpointMapping() const {
        return _parsedPart.getEndpointMapping();
    }

    int getRemainingMilliseconds() const {
        return _remainingMilliseconds;
    }

    std::vector<AudioStreamingPart::StreamingPartChannel> get10msPerChannel(AudioStreamingPartPersistentDecoder &persistentDecoder) {
        if (_didReadToEnd) {
            return {};
        }

        for (const auto &update : _parsedPart.getChannelUpdates()) {
            if (update.frameIndex == _frameIndex) {
                updateCurrentMapping(update.ssrc, update.id);
            }
        }

        auto readResult = _parsedPart.readPcm(persistentDecoder, _pcm10ms);
        if (readResult.numSamples <= 0) {
            _didReadToEnd = true;
            return {};
        }

        std::vector<AudioStreamingPart::StreamingPartChannel> resultChannels;

        if (_isSingleChannel) {
            for (int i = 0; i < readResult.numChannels; i++) {
                AudioStreamingPart::StreamingPartChannel emptyPart;
                emptyPart.ssrc = i + 1;
                resultChannels.push_back(emptyPart);
            }

            for (int i = 0; i < readResult.numChannels; i++) {
                auto channel = resultChannels.begin() + i;
                int sourceChannelIndex = i;
                for (int j = 0; j < readResult.numSamples; j++) {
                    channel->pcmData.push_back(_pcm10ms[sourceChannelIndex + j * readResult.numChannels]);
                }
                channel->numSamples += readResult.numSamples;
            }
        } else {
            for (const auto ssrc : _allSsrcs) {
                AudioStreamingPart::StreamingPartChannel emptyPart;
                emptyPart.ssrc = ssrc;
                resultChannels.push_back(emptyPart);
            }

            for (auto &channel : resultChannels) {
                auto mappedChannelIndex = getCurrentMappedChannelIndex(channel.ssrc);

                if (mappedChannelIndex) {
                    int sourceChannelIndex = mappedChannelIndex.value();
                    for (int j = 0; j < readResult.numSamples; j++) {
                        channel.pcmData.push_back(_pcm10ms[sourceChannelIndex + j * readResult.numChannels]);
                    }
                    channel.numSamples += readResult.numSamples;
                } else {
                    for (int j = 0; j < readResult.numSamples; j++) {
                        channel.pcmData.push_back(0);
                    }
                    channel.numSamples += readResult.numSamples;
                }
            }
        }

        _remainingMilliseconds -= 10;
        if (_remainingMilliseconds < 0) {
            _remainingMilliseconds = 0;
        }
        _frameIndex++;

        return resultChannels;
    }

private:
    absl::optional<int> getCurrentMappedChannelIndex(uint32_t ssrc) {
        for (const auto &it : _currentChannelMapping) {
            if (it.ssrc == ssrc) {
                return it.channelIndex;
            }
        }
        return absl::nullopt;
    }

    void updateCurrentMapping(uint32_t ssrc, int channelIndex) {
        for (int i = (int)_currentChannelMapping.size() - 1; i >= 0; i--) {
            const auto &entry = _currentChannelMapping[i];
            if (entry.ssrc == ssrc && entry.channelIndex == channelIndex) {
                return;
            } else if (entry.ssrc == ssrc || entry.channelIndex == channelIndex) {
                _currentChannelMapping.erase(_currentChannelMapping.begin() + i);
            }
        }
        _currentChannelMapping.emplace_back(ssrc, channelIndex);
    }

private:
    bool _isSingleChannel = false;
    AudioStreamingPartInternal _parsedPart;
    std::set<uint32_t> _allSsrcs;

    std::vector<int16_t> _pcm10ms;
    std::vector<ChannelMapping> _currentChannelMapping;
    int _frameIndex = 0;
    int _remainingMilliseconds = 0;

    bool _didReadToEnd = false;
};

AudioStreamingPart::AudioStreamingPart(std::vector<uint8_t> &&data, std::string const &container, bool isSingleChannel) {
    if (!data.empty()) {
        _state = new AudioStreamingPartState(std::move(data), container, isSingleChannel);
    }
}

AudioStreamingPart::~AudioStreamingPart() {
    if (_state) {
        delete _state;
    }
}

std::map<std::string, int32_t> AudioStreamingPart::getEndpointMapping() const {
    return _state ? _state->getEndpointMapping() : std::map<std::string, int32_t>();
}

int AudioStreamingPart::getRemainingMilliseconds() const {
    return _state ? _state->getRemainingMilliseconds() : 0;
}

std::vector<AudioStreamingPart::StreamingPartChannel> AudioStreamingPart::get10msPerChannel(AudioStreamingPartPersistentDecoder &persistentDecoder) {
    return _state
        ? _state->get10msPerChannel(persistentDecoder)
        : std::vector<AudioStreamingPart::StreamingPartChannel>();
}

}<|MERGE_RESOLUTION|>--- conflicted
+++ resolved
@@ -158,310 +158,6 @@
     int numChannels = 0;
 };
 
-<<<<<<< HEAD
-class AudioStreamingPartInternal {
-public:
-    AudioStreamingPartInternal(std::vector<uint8_t> &&fileData) :
-    _avIoContext(std::move(fileData)) {
-        int ret = 0;
-
-        _frame = av_frame_alloc();
-
-        AVInputFormat *inputFormat = av_find_input_format("ogg");
-        if (!inputFormat) {
-            _didReadToEnd = true;
-            return;
-        }
-
-        _inputFormatContext = avformat_alloc_context();
-        if (!_inputFormatContext) {
-            _didReadToEnd = true;
-            return;
-        }
-
-        _inputFormatContext->pb = _avIoContext.getContext();
-
-        if ((ret = avformat_open_input(&_inputFormatContext, "", inputFormat, nullptr)) < 0) {
-            _didReadToEnd = true;
-            return;
-        }
-
-        if ((ret = avformat_find_stream_info(_inputFormatContext, nullptr)) < 0) {
-            _didReadToEnd = true;
-
-            avformat_close_input(&_inputFormatContext);
-            _inputFormatContext = nullptr;
-            return;
-        }
-
-        AVCodecParameters *audioCodecParameters = nullptr;
-        AVStream *audioStream = nullptr;
-        for (int i = 0; i < _inputFormatContext->nb_streams; i++) {
-            AVStream *inStream = _inputFormatContext->streams[i];
-
-            AVCodecParameters *inCodecpar = inStream->codecpar;
-            if (inCodecpar->codec_type != AVMEDIA_TYPE_AUDIO) {
-                continue;
-            }
-            audioCodecParameters = inCodecpar;
-            audioStream = inStream;
-
-            _durationInMilliseconds = (int)((inStream->duration + inStream->first_dts) * 1000 / 48000);
-
-            if (inStream->metadata) {
-                AVDictionaryEntry *entry = av_dict_get(inStream->metadata, "TG_META", nullptr, 0);
-                if (entry && entry->value) {
-                    std::string result;
-                    size_t data_used = 0;
-                    std::string sourceBase64 = (const char *)entry->value;
-                    rtc::Base64::Decode(sourceBase64, rtc::Base64::DO_LAX, &result, &data_used);
-
-                    if (result.size() != 0) {
-                        int offset = 0;
-                        _channelUpdates = parseChannelUpdates(result, offset);
-                    }
-                }
-
-                uint32_t videoChannelMask = 0;
-                entry = av_dict_get(inStream->metadata, "ACTIVE_MASK", nullptr, 0);
-                if (entry && entry->value) {
-                    std::string sourceString = (const char *)entry->value;
-                    videoChannelMask = stringToUInt32(sourceString);
-                }
-
-                std::vector<std::string> endpointList;
-                entry = av_dict_get(inStream->metadata, "ENDPOINTS", nullptr, 0);
-                if (entry && entry->value) {
-                    std::string sourceString = (const char *)entry->value;
-                    endpointList = splitString(sourceString, ' ');
-                }
-
-                std::bitset<32> videoChannels(videoChannelMask);
-                size_t endpointIndex = 0;
-                if (videoChannels.count() == endpointList.size()) {
-                    for (size_t i = 0; i < videoChannels.size(); i++) {
-                        if (videoChannels[i]) {
-                            _endpointMapping.insert(std::make_pair(endpointList[endpointIndex], i));
-                            endpointIndex++;
-                        }
-                    }
-                }
-            }
-
-            break;
-        }
-
-        if (audioCodecParameters && audioStream) {
-            AVCodec *codec = avcodec_find_decoder(audioCodecParameters->codec_id);
-            if (codec) {
-                _codecContext = avcodec_alloc_context3(codec);
-                ret = avcodec_parameters_to_context(_codecContext, audioCodecParameters);
-                if (ret < 0) {
-                    _didReadToEnd = true;
-
-                    avcodec_free_context(&_codecContext);
-                    _codecContext = nullptr;
-                } else {
-                    _codecContext->pkt_timebase = audioStream->time_base;
-
-                    _channelCount = _codecContext->channels;
-
-                    ret = avcodec_open2(_codecContext, codec, nullptr);
-                    if (ret < 0) {
-                        _didReadToEnd = true;
-
-                        avcodec_free_context(&_codecContext);
-                        _codecContext = nullptr;
-                    }
-                }
-            }
-        }
-    }
-
-    ~AudioStreamingPartInternal() {
-        if (_frame) {
-            av_frame_unref(_frame);
-        }
-        if (_codecContext) {
-            avcodec_close(_codecContext);
-            avcodec_free_context(&_codecContext);
-        }
-        if (_inputFormatContext) {
-            avformat_close_input(&_inputFormatContext);
-        }
-    }
-
-    ReadPcmResult readPcm(std::vector<int16_t> &outPcm) {
-        int outPcmSampleOffset = 0;
-        ReadPcmResult result;
-
-        if (_channelCount == 0) {
-            RTC_LOG(LS_WARNING) << "ReadPcmResult readPcm: _channelCount == 0, returned.";
-            return result;
-        }
-
-        int readSamples = (int)outPcm.size() / _channelCount;
-
-        result.numChannels = _channelCount;
-
-        while (outPcmSampleOffset < readSamples) {
-            if (_pcmBufferSampleOffset >= _pcmBufferSampleSize) {
-                fillPcmBuffer();
-
-                if (_pcmBufferSampleOffset >= _pcmBufferSampleSize) {
-                    break;
-                }
-            }
-
-            int readFromPcmBufferSamples = std::min(_pcmBufferSampleSize - _pcmBufferSampleOffset, readSamples - outPcmSampleOffset);
-            if (readFromPcmBufferSamples != 0) {
-                std::copy(_pcmBuffer.begin() + _pcmBufferSampleOffset * _channelCount, _pcmBuffer.begin() + _pcmBufferSampleOffset * _channelCount + readFromPcmBufferSamples * _channelCount, outPcm.begin() + outPcmSampleOffset * _channelCount);
-                _pcmBufferSampleOffset += readFromPcmBufferSamples;
-                outPcmSampleOffset += readFromPcmBufferSamples;
-                result.numSamples += readFromPcmBufferSamples;
-            }
-        }
-
-        return result;
-    }
-
-    int getDurationInMilliseconds() {
-        return _durationInMilliseconds;
-    }
-
-    int getChannelCount() {
-        return _channelCount;
-    }
-
-    std::vector<ChannelUpdate> const &getChannelUpdates() const {
-        return _channelUpdates;
-    }
-
-    std::map<std::string, int32_t> getEndpointMapping() const {
-        return _endpointMapping;
-    }
-
-private:
-    static int16_t sampleFloatToInt16(float sample) {
-      return av_clip_int16 (static_cast<int32_t>(lrint(sample*32767)));
-    }
-
-    void fillPcmBuffer() {
-        _pcmBufferSampleSize = 0;
-        _pcmBufferSampleOffset = 0;
-
-        if (_didReadToEnd) {
-            return;
-        }
-        if (!_inputFormatContext) {
-            _didReadToEnd = true;
-            return;
-        }
-        if (!_codecContext) {
-            _didReadToEnd = true;
-            return;
-        }
-
-        int ret = 0;
-        do {
-          ret = av_read_frame(_inputFormatContext, &_packet);
-          if (ret < 0) {
-            _didReadToEnd = true;
-            return;
-          }
-
-          ret = avcodec_send_packet(_codecContext, &_packet);
-          if (ret < 0) {
-            _didReadToEnd = true;
-            return;
-          }
-
-          int bytesPerSample = av_get_bytes_per_sample(_codecContext->sample_fmt);
-          if (bytesPerSample != 2 && bytesPerSample != 4) {
-            _didReadToEnd = true;
-            return;
-          }
-
-          ret = avcodec_receive_frame(_codecContext, _frame);
-        } while (ret == AVERROR(EAGAIN));
-
-        if (ret != 0) {
-            _didReadToEnd = true;
-            return;
-        }
-        if (_frame->channels != _channelCount || _frame->channels > 8) {
-            _didReadToEnd = true;
-            return;
-        }
-
-        if (_pcmBuffer.size() < _frame->nb_samples * _frame->channels) {
-            _pcmBuffer.resize(_frame->nb_samples * _frame->channels);
-        }
-
-        switch (_codecContext->sample_fmt) {
-        case AV_SAMPLE_FMT_S16: {
-            memcpy(_pcmBuffer.data(), _frame->data[0], _frame->nb_samples * 2 * _frame->channels);
-        } break;
-
-        case AV_SAMPLE_FMT_S16P: {
-            int16_t *to = _pcmBuffer.data();
-            for (int sample = 0; sample < _frame->nb_samples; ++sample) {
-                for (int channel = 0; channel < _frame->channels; ++channel) {
-                    int16_t *shortChannel = (int16_t*)_frame->data[channel];
-                    *to++ = shortChannel[sample];
-                }
-            }
-        } break;
-
-        case AV_SAMPLE_FMT_FLT: {
-			float *floatData = (float *)&_frame->data[0];
-			for (int i = 0; i < _frame->nb_samples * _frame->channels; i++) {
-				_pcmBuffer[i] = sampleFloatToInt16(floatData[i]);
-			}
-        } break;
-
-        case AV_SAMPLE_FMT_FLTP: {
-			int16_t *to = _pcmBuffer.data();
-			for (int sample = 0; sample < _frame->nb_samples; ++sample) {
-				for (int channel = 0; channel < _frame->channels; ++channel) {
-					float *floatChannel = (float*)_frame->data[channel];
-					*to++ = sampleFloatToInt16(floatChannel[sample]);
-				}
-			}
-        } break;
-
-        default: {
-            //RTC_FATAL() << "Unexpected sample_fmt";
-        } break;
-        }
-
-        _pcmBufferSampleSize = _frame->nb_samples;
-        _pcmBufferSampleOffset = 0;
-    }
-
-private:
-    AVIOContextImpl _avIoContext;
-
-    AVFormatContext *_inputFormatContext = nullptr;
-    AVPacket _packet;
-    AVCodecContext *_codecContext = nullptr;
-    AVFrame *_frame = nullptr;
-
-    bool _didReadToEnd = false;
-
-    int _durationInMilliseconds = 0;
-    int _channelCount = 0;
-
-    std::vector<ChannelUpdate> _channelUpdates;
-    std::map<std::string, int32_t> _endpointMapping;
-
-    std::vector<int16_t> _pcmBuffer;
-    int _pcmBufferSampleOffset = 0;
-    int _pcmBufferSampleSize = 0;
-};
-
-=======
->>>>>>> 5d552752
 class AudioStreamingPartState {
     struct ChannelMapping {
         uint32_t ssrc = 0;
