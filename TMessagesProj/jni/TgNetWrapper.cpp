--- conflicted
+++ resolved
@@ -574,14 +574,9 @@
                                sizeof(ConnectionsManagerMethods[0]))) {
         return JNI_FALSE;
     }
-
-<<<<<<< HEAD
+DEBUG_REF("RequestDelegateInternal class");
     jclass_RequestDelegateInternal = (jclass) env->NewGlobalRef(
             env->FindClass("org/telegram/tgnet/RequestDelegateInternal"));
-=======
-    DEBUG_REF("RequestDelegateInternal class");
-    jclass_RequestDelegateInternal = (jclass) env->NewGlobalRef(env->FindClass("org/telegram/tgnet/RequestDelegateInternal"));
->>>>>>> bab9943e
     if (jclass_RequestDelegateInternal == 0) {
         return JNI_FALSE;
     }
@@ -591,13 +586,9 @@
         return JNI_FALSE;
     }
 
-<<<<<<< HEAD
+    DEBUG_REF("RequestTimeDelegate class");
     jclass_RequestTimeDelegate = (jclass) env->NewGlobalRef(
             env->FindClass("org/telegram/tgnet/RequestTimeDelegate"));
-=======
-    DEBUG_REF("RequestTimeDelegate class");
-    jclass_RequestTimeDelegate = (jclass) env->NewGlobalRef(env->FindClass("org/telegram/tgnet/RequestTimeDelegate"));
->>>>>>> bab9943e
     if (jclass_RequestTimeDelegate == 0) {
         return JNI_FALSE;
     }
@@ -606,13 +597,9 @@
         return JNI_FALSE;
     }
 
-<<<<<<< HEAD
+    DEBUG_REF("QuickAckDelegate class");
     jclass_QuickAckDelegate = (jclass) env->NewGlobalRef(
             env->FindClass("org/telegram/tgnet/QuickAckDelegate"));
-=======
-    DEBUG_REF("QuickAckDelegate class");
-    jclass_QuickAckDelegate = (jclass) env->NewGlobalRef(env->FindClass("org/telegram/tgnet/QuickAckDelegate"));
->>>>>>> bab9943e
     if (jclass_RequestDelegateInternal == 0) {
         return JNI_FALSE;
     }
@@ -621,13 +608,9 @@
         return JNI_FALSE;
     }
 
-<<<<<<< HEAD
+    DEBUG_REF("WriteToSocketDelegate class");
     jclass_WriteToSocketDelegate = (jclass) env->NewGlobalRef(
             env->FindClass("org/telegram/tgnet/WriteToSocketDelegate"));
-=======
-    DEBUG_REF("WriteToSocketDelegate class");
-    jclass_WriteToSocketDelegate = (jclass) env->NewGlobalRef(env->FindClass("org/telegram/tgnet/WriteToSocketDelegate"));
->>>>>>> bab9943e
     if (jclass_WriteToSocketDelegate == 0) {
         return JNI_FALSE;
     }
@@ -635,13 +618,9 @@
     if (jclass_WriteToSocketDelegate_run == 0) {
         return JNI_FALSE;
     }
-<<<<<<< HEAD
+    DEBUG_REF("ConnectionsManager class");
     jclass_ConnectionsManager = (jclass) env->NewGlobalRef(
             env->FindClass("org/telegram/tgnet/ConnectionsManager"));
-=======
-    DEBUG_REF("ConnectionsManager class");
-    jclass_ConnectionsManager = (jclass) env->NewGlobalRef(env->FindClass("org/telegram/tgnet/ConnectionsManager"));
->>>>>>> bab9943e
     if (jclass_ConnectionsManager == 0) {
         return JNI_FALSE;
     }
