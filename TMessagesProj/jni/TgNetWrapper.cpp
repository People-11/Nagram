#include <jni.h>
#include "tgnet/ApiScheme.h"
#include "tgnet/BuffersStorage.h"
#include "tgnet/NativeByteBuffer.h"
#include "tgnet/ConnectionsManager.h"
#include "tgnet/MTProtoScheme.h"
#include "tgnet/ConnectionSocket.h"

JavaVM *java;
jclass jclass_RequestDelegateInternal;
jmethodID jclass_RequestDelegateInternal_run;

jclass jclass_RequestTimeDelegate;
jmethodID jclass_RequestTimeDelegate_run;

jclass jclass_QuickAckDelegate;
jmethodID jclass_QuickAckDelegate_run;

jclass jclass_WriteToSocketDelegate;
jmethodID jclass_WriteToSocketDelegate_run;

jclass jclass_ConnectionsManager;
jmethodID jclass_ConnectionsManager_onUnparsedMessageReceived;
jmethodID jclass_ConnectionsManager_onUpdate;
jmethodID jclass_ConnectionsManager_onSessionCreated;
jmethodID jclass_ConnectionsManager_onLogout;
jmethodID jclass_ConnectionsManager_onConnectionStateChanged;
jmethodID jclass_ConnectionsManager_onInternalPushReceived;
jmethodID jclass_ConnectionsManager_onUpdateConfig;
jmethodID jclass_ConnectionsManager_onBytesSent;
jmethodID jclass_ConnectionsManager_onBytesReceived;
jmethodID jclass_ConnectionsManager_onRequestNewServerIpAndPort;
jmethodID jclass_ConnectionsManager_onProxyError;
jmethodID jclass_ConnectionsManager_getHostByName;
jmethodID jclass_ConnectionsManager_getInitFlags;

bool check_utf8(const char *data, size_t len);

jlong getFreeBuffer(JNIEnv *env, jclass c, jint length) {
    return (jlong) (intptr_t) BuffersStorage::getInstance().getFreeBuffer((uint32_t) length);
}

jint limit(JNIEnv *env, jclass c, jlong address) {
    NativeByteBuffer *buffer = (NativeByteBuffer *) (intptr_t) address;
    return buffer->limit();
}

jint position(JNIEnv *env, jclass c, jlong address) {
    NativeByteBuffer *buffer = (NativeByteBuffer *) (intptr_t) address;
    return buffer->position();
}

void reuse(JNIEnv *env, jclass c, jlong address) {
    NativeByteBuffer *buffer = (NativeByteBuffer *) (intptr_t) address;
    buffer->reuse();
}

jobject getJavaByteBuffer(JNIEnv *env, jclass c, jlong address) {
    NativeByteBuffer *buffer = (NativeByteBuffer *) (intptr_t) address;
    if (buffer == nullptr) {
        return nullptr;
    }
    return buffer->getJavaByteBuffer();
}

static const char *NativeByteBufferClassPathName = "org/telegram/tgnet/NativeByteBuffer";
static JNINativeMethod NativeByteBufferMethods[] = {
        {"native_getFreeBuffer",     "(I)J",                     (void *) getFreeBuffer},
        {"native_limit",             "(J)I",                     (void *) limit},
        {"native_position",          "(J)I",                     (void *) position},
        {"native_reuse",             "(J)V",                     (void *) reuse},
        {"native_getJavaByteBuffer", "(J)Ljava/nio/ByteBuffer;", (void *) getJavaByteBuffer}
};

jlong getCurrentTimeMillis(JNIEnv *env, jclass c, jint instanceNum) {
    return ConnectionsManager::getInstance(instanceNum).getCurrentTimeMillis() +
           ((jlong) ConnectionsManager::getInstance(instanceNum).getTimeDifference()) * 1000;
}

jint getCurrentTime(JNIEnv *env, jclass c, jint instanceNum) {
    return ConnectionsManager::getInstance(instanceNum).getCurrentTime();
}

jint getCurrentDatacenterId(JNIEnv *env, jclass c, jint instanceNum) {
    return ConnectionsManager::getInstance(instanceNum).getCurrentDatacenterId();
}

jint isTestBackend(JNIEnv *env, jclass c, jint instanceNum) {
    return ConnectionsManager::getInstance(instanceNum).isTestBackend() ? 1 : 0;
}

jint getTimeDifference(JNIEnv *env, jclass c, jint instanceNum) {
    return ConnectionsManager::getInstance(instanceNum).getTimeDifference();
}

void sendRequest(JNIEnv *env, jclass c, jint instanceNum, jlong object, jobject onComplete,
                 jobject onQuickAck, jobject onWriteToSocket, jint flags, jint datacenterId,
                 jint connetionType, jboolean immediate, jint token) {
    TL_api_request *request = new TL_api_request();
    request->request = (NativeByteBuffer *) (intptr_t) object;
    if (onComplete != nullptr) {
        onComplete = env->NewGlobalRef(onComplete);
    }
    if (onQuickAck != nullptr) {
        onQuickAck = env->NewGlobalRef(onQuickAck);
    }
    if (onWriteToSocket != nullptr) {
        onWriteToSocket = env->NewGlobalRef(onWriteToSocket);
    }
    ConnectionsManager::getInstance(instanceNum).sendRequest(request, ([onComplete, instanceNum](
                                                                     TLObject *response, TL_error *error, int32_t networkType, int64_t responseTime) {
                                                                 TL_api_response *resp = (TL_api_response *) response;
                                                                 jlong ptr = 0;
                                                                 jint errorCode = 0;
                                                                 jstring errorText = nullptr;
                                                                 if (resp != nullptr) {
                                                                     ptr = (jlong) resp->response.get();
                                                                 } else if (error != nullptr) {
                                                                     errorCode = error->code;
                                                                     const char *text = error->text.c_str();
                                                                     size_t size = error->text.size();
                                                                     if (check_utf8(text, size)) {
                                                                         errorText = jniEnv[instanceNum]->NewStringUTF(text);
                                                                     } else {
                                                                         errorText = jniEnv[instanceNum]->NewStringUTF("UTF-8 ERROR");
                                                                     }
                                                                 }
                                                                 if (onComplete != nullptr) {
                                                                     jniEnv[instanceNum]->CallVoidMethod(onComplete, jclass_RequestDelegateInternal_run, ptr,
                                                                                                         errorCode, errorText, networkType, responseTime);
                                                                 }
                                                                 if (errorText != nullptr) {
                                                                     jniEnv[instanceNum]->DeleteLocalRef(errorText);
                                                                 }
                                                             }), ([onQuickAck, instanceNum] {
                                                                 if (onQuickAck != nullptr) {
                                                                     jniEnv[instanceNum]->CallVoidMethod(onQuickAck, jclass_QuickAckDelegate_run);
                                                                 }
                                                             }), ([onWriteToSocket, instanceNum] {
                                                                 if (onWriteToSocket != nullptr) {
                                                                     jniEnv[instanceNum]->CallVoidMethod(onWriteToSocket, jclass_WriteToSocketDelegate_run);
                                                                 }
                                                             }), (uint32_t) flags, (uint32_t) datacenterId, (ConnectionType) connetionType, immediate, token,
                                                             onComplete, onQuickAck,
                                                             onWriteToSocket);
}

void cancelRequest(JNIEnv *env, jclass c, jint instanceNum, jint token, jboolean notifyServer) {
    return ConnectionsManager::getInstance(instanceNum).cancelRequest(token, notifyServer);
}

void cleanUp(JNIEnv *env, jclass c, jint instanceNum, jboolean resetKeys) {
    return ConnectionsManager::getInstance(instanceNum).cleanUp(resetKeys, -1);
}

void cancelRequestsForGuid(JNIEnv *env, jclass c, jint instanceNum, jint guid) {
    return ConnectionsManager::getInstance(instanceNum).cancelRequestsForGuid(guid);
}

void bindRequestToGuid(JNIEnv *env, jclass c, jint instanceNum, jint requestToken, jint guid) {
    return ConnectionsManager::getInstance(instanceNum).bindRequestToGuid(requestToken, guid);
}

void applyDatacenterAddress(JNIEnv *env, jclass c, jint instanceNum, jint datacenterId,
                            jstring ipAddress, jint port) {
    const char *valueStr = env->GetStringUTFChars(ipAddress, 0);

    ConnectionsManager::getInstance(instanceNum).applyDatacenterAddress((uint32_t) datacenterId,
                                                                        std::string(valueStr),
                                                                        (uint32_t) port);

    if (valueStr != 0) {
        env->ReleaseStringUTFChars(ipAddress, valueStr);
    }
}

void moveToDatacenter(JNIEnv *env, jclass c, jint instanceNum, jint datacenterId) {

    ConnectionsManager::getInstance(instanceNum).moveToDatacenter((uint32_t) datacenterId);

}

void setProxySettings(JNIEnv *env, jclass c, jint instanceNum, jstring address, jint port,
                      jstring username, jstring password, jstring secret) {
    const char *addressStr = env->GetStringUTFChars(address, 0);
    const char *usernameStr = env->GetStringUTFChars(username, 0);
    const char *passwordStr = env->GetStringUTFChars(password, 0);
    const char *secretStr = env->GetStringUTFChars(secret, 0);

    ConnectionsManager::getInstance(instanceNum).setProxySettings(addressStr, (uint16_t) port,
                                                                  usernameStr, passwordStr,
                                                                  secretStr);

    if (addressStr != 0) {
        env->ReleaseStringUTFChars(address, addressStr);
    }
    if (usernameStr != 0) {
        env->ReleaseStringUTFChars(username, usernameStr);
    }
    if (passwordStr != 0) {
        env->ReleaseStringUTFChars(password, passwordStr);
    }
    if (secretStr != 0) {
        env->ReleaseStringUTFChars(secret, secretStr);
    }
}

jint getConnectionState(JNIEnv *env, jclass c, jint instanceNum) {
    return ConnectionsManager::getInstance(instanceNum).getConnectionState();
}

void setUserId(JNIEnv *env, jclass c, jint instanceNum, int32_t id) {
    ConnectionsManager::getInstance(instanceNum).setUserId(id);
}

void switchBackend(JNIEnv *env, jclass c, jint instanceNum, jboolean restart) {
    ConnectionsManager::getInstance(instanceNum).switchBackend(restart);
}

void pauseNetwork(JNIEnv *env, jclass c, jint instanceNum) {
    ConnectionsManager::getInstance(instanceNum).pauseNetwork();
}

void resumeNetwork(JNIEnv *env, jclass c, jint instanceNum, jboolean partial) {
    ConnectionsManager::getInstance(instanceNum).resumeNetwork(partial);
}

void updateDcSettings(JNIEnv *env, jclass c, jint instanceNum) {
    ConnectionsManager::getInstance(instanceNum).updateDcSettings(0, false);
}

void setIpStrategy(JNIEnv *env, jclass c, jint instanceNum, jbyte value) {
    ConnectionsManager::getInstance(instanceNum).setIpStrategy((uint8_t) value);
}

void setNetworkAvailable(JNIEnv *env, jclass c, jint instanceNum, jboolean value, jint networkType,
                         jboolean slow) {
    ConnectionsManager::getInstance(instanceNum).setNetworkAvailable(value, networkType, slow);
}

void setPushConnectionEnabled(JNIEnv *env, jclass c, jint instanceNum, jboolean value) {
    ConnectionsManager::getInstance(instanceNum).setPushConnectionEnabled(value);
}

void
applyDnsConfig(JNIEnv *env, jclass c, jint instanceNum, jlong address, jstring phone, jint date) {
    const char *phoneStr = env->GetStringUTFChars(phone, 0);

    ConnectionsManager::getInstance(instanceNum).applyDnsConfig(
            (NativeByteBuffer *) (intptr_t) address, phoneStr, date);
    if (phoneStr != 0) {
        env->ReleaseStringUTFChars(phone, phoneStr);
    }
}

jlong
checkProxy(JNIEnv *env, jclass c, jint instanceNum, jstring address, jint port, jstring username,
           jstring password, jstring secret, jobject requestTimeFunc) {
    const char *addressStr = env->GetStringUTFChars(address, 0);
    const char *usernameStr = env->GetStringUTFChars(username, 0);
    const char *passwordStr = env->GetStringUTFChars(password, 0);
    const char *secretStr = env->GetStringUTFChars(secret, 0);

    if (requestTimeFunc != nullptr) {
        requestTimeFunc = env->NewGlobalRef(requestTimeFunc);
    }

    jlong result = ConnectionsManager::getInstance(instanceNum).checkProxy(addressStr,
                                                                           (uint16_t) port,
                                                                           usernameStr, passwordStr,
                                                                           secretStr,
                                                                           [instanceNum, requestTimeFunc](
                                                                                   int64_t time) {
                                                                               if (requestTimeFunc !=
                                                                                   nullptr) {
                                                                                   jniEnv[instanceNum]->CallVoidMethod(
                                                                                           requestTimeFunc,
                                                                                           jclass_RequestTimeDelegate_run,
                                                                                           time);
                                                                               }
                                                                           }, requestTimeFunc);

    if (addressStr != 0) {
        env->ReleaseStringUTFChars(address, addressStr);
    }
    if (usernameStr != 0) {
        env->ReleaseStringUTFChars(username, usernameStr);
    }
    if (passwordStr != 0) {
        env->ReleaseStringUTFChars(password, passwordStr);
    }
    if (secretStr != 0) {
        env->ReleaseStringUTFChars(secret, secretStr);
    }

    return result;
}

class Delegate : public ConnectiosManagerDelegate {

    void onUpdate(int32_t instanceNum) {
        jniEnv[instanceNum]->CallStaticVoidMethod(jclass_ConnectionsManager,
                                                  jclass_ConnectionsManager_onUpdate, instanceNum);
    }

    void onSessionCreated(int32_t instanceNum) {
        jniEnv[instanceNum]->CallStaticVoidMethod(jclass_ConnectionsManager,
                                                  jclass_ConnectionsManager_onSessionCreated,
                                                  instanceNum);
    }

    void onConnectionStateChanged(ConnectionState state, int32_t instanceNum) {
        jniEnv[instanceNum]->CallStaticVoidMethod(jclass_ConnectionsManager,
                                                  jclass_ConnectionsManager_onConnectionStateChanged,
                                                  state, instanceNum);
    }

    void onUnparsedMessageReceived(int64_t reqMessageId, NativeByteBuffer *buffer,
                                   ConnectionType connectionType, int32_t instanceNum) {
        if (connectionType == ConnectionTypeGeneric) {
            jniEnv[instanceNum]->CallStaticVoidMethod(jclass_ConnectionsManager,
                                                      jclass_ConnectionsManager_onUnparsedMessageReceived,
                                                      (jlong) (intptr_t) buffer, instanceNum);
        }
    }

    void onLogout(int32_t instanceNum) {
        jniEnv[instanceNum]->CallStaticVoidMethod(jclass_ConnectionsManager,
                                                  jclass_ConnectionsManager_onLogout, instanceNum);
    }

    void onUpdateConfig(TL_config *config, int32_t instanceNum) {
        NativeByteBuffer *buffer = BuffersStorage::getInstance().getFreeBuffer(
                config->getObjectSize());
        config->serializeToStream(buffer);
        buffer->position(0);
        jniEnv[instanceNum]->CallStaticVoidMethod(jclass_ConnectionsManager,
                                                  jclass_ConnectionsManager_onUpdateConfig,
                                                  (jlong) (intptr_t) buffer, instanceNum);
        buffer->reuse();
    }

    void onInternalPushReceived(int32_t instanceNum) {
        jniEnv[instanceNum]->CallStaticVoidMethod(jclass_ConnectionsManager,
                                                  jclass_ConnectionsManager_onInternalPushReceived,
                                                  instanceNum);
    }

    void onBytesReceived(int32_t amount, int32_t networkType, int32_t instanceNum) {
        jniEnv[instanceNum]->CallStaticVoidMethod(jclass_ConnectionsManager,
                                                  jclass_ConnectionsManager_onBytesReceived, amount,
                                                  networkType, instanceNum);
    }

    void onBytesSent(int32_t amount, int32_t networkType, int32_t instanceNum) {
        jniEnv[instanceNum]->CallStaticVoidMethod(jclass_ConnectionsManager,
                                                  jclass_ConnectionsManager_onBytesSent, amount,
                                                  networkType, instanceNum);
    }

    void onRequestNewServerIpAndPort(int32_t second, int32_t instanceNum) {
        jniEnv[instanceNum]->CallStaticVoidMethod(jclass_ConnectionsManager,
                                                  jclass_ConnectionsManager_onRequestNewServerIpAndPort,
                                                  second, instanceNum);
    }

    void onProxyError(int32_t instanceNum) {
        jniEnv[instanceNum]->CallStaticVoidMethod(jclass_ConnectionsManager,
                                                  jclass_ConnectionsManager_onProxyError,
                                                  instanceNum);
    }

    void getHostByName(std::string domain, int32_t instanceNum, ConnectionSocket *socket) {
        jstring domainName = jniEnv[instanceNum]->NewStringUTF(domain.c_str());
        jniEnv[instanceNum]->CallStaticVoidMethod(jclass_ConnectionsManager,
                                                  jclass_ConnectionsManager_getHostByName,
                                                  domainName, (jlong) (intptr_t) socket);
        jniEnv[instanceNum]->DeleteLocalRef(domainName);
    }

    int32_t getInitFlags(int32_t instanceNum) {
        return (int32_t) jniEnv[instanceNum]->CallStaticIntMethod(jclass_ConnectionsManager,
                                                                  jclass_ConnectionsManager_getInitFlags);
    }
};

void
onHostNameResolved(JNIEnv *env, jclass c, jstring host, jlong address, jstring ip, jboolean ipv6) {
    const char *ipStr = env->GetStringUTFChars(ip, 0);
    const char *hostStr = env->GetStringUTFChars(host, 0);
    std::string i = std::string(ipStr);
    std::string h = std::string(hostStr);
    if (ipStr != 0) {
        env->ReleaseStringUTFChars(ip, ipStr);
    }
    if (hostStr != 0) {
        env->ReleaseStringUTFChars(host, hostStr);
    }
    ConnectionSocket *socket = (ConnectionSocket *) (intptr_t) address;
    socket->onHostNameResolved(h, i, ipv6);
}

void setLangCode(JNIEnv *env, jclass c, jint instanceNum, jstring langCode) {
    const char *langCodeStr = env->GetStringUTFChars(langCode, 0);

    ConnectionsManager::getInstance(instanceNum).setLangCode(std::string(langCodeStr));

    if (langCodeStr != 0) {
        env->ReleaseStringUTFChars(langCode, langCodeStr);
    }
}

void setRegId(JNIEnv *env, jclass c, jint instanceNum, jstring regId) {
    const char *regIdStr = env->GetStringUTFChars(regId, 0);

    ConnectionsManager::getInstance(instanceNum).setRegId(std::string(regIdStr));

    if (regIdStr != 0) {
        env->ReleaseStringUTFChars(regId, regIdStr);
    }
}

void setSystemLangCode(JNIEnv *env, jclass c, jint instanceNum, jstring langCode) {
    const char *langCodeStr = env->GetStringUTFChars(langCode, 0);

    ConnectionsManager::getInstance(instanceNum).setSystemLangCode(std::string(langCodeStr));

    if (langCodeStr != 0) {
        env->ReleaseStringUTFChars(langCode, langCodeStr);
    }
}

void init(JNIEnv *env, jclass c, jint instanceNum, jint version, jint layer, jint apiId,
          jstring deviceModel, jstring systemVersion, jstring appVersion, jstring langCode,
          jstring systemLangCode, jstring configPath, jstring logPath, jstring regId,
          jstring cFingerprint, jstring installerId, jstring packageId, jint timezoneOffset, jint userId,
          jboolean enablePushConnection, jboolean hasNetwork, jint networkType) {
    const char *deviceModelStr = env->GetStringUTFChars(deviceModel, 0);
    const char *systemVersionStr = env->GetStringUTFChars(systemVersion, 0);
    const char *appVersionStr = env->GetStringUTFChars(appVersion, 0);
    const char *langCodeStr = env->GetStringUTFChars(langCode, 0);
    const char *systemLangCodeStr = env->GetStringUTFChars(systemLangCode, 0);
    const char *configPathStr = env->GetStringUTFChars(configPath, 0);
    const char *logPathStr = env->GetStringUTFChars(logPath, 0);
    const char *regIdStr = env->GetStringUTFChars(regId, 0);
    const char *cFingerprintStr = env->GetStringUTFChars(cFingerprint, 0);
    const char *installerIdStr = env->GetStringUTFChars(installerId, 0);
    const char *packageIdStr = env->GetStringUTFChars(packageId, 0);

    ConnectionsManager::getInstance(instanceNum).init((uint32_t) version, layer, apiId,
                                                      std::string(deviceModelStr),
                                                      std::string(systemVersionStr),
                                                      std::string(appVersionStr),
                                                      std::string(langCodeStr),
                                                      std::string(systemLangCodeStr),
                                                      std::string(configPathStr),
                                                      std::string(logPathStr),
                                                      std::string(regIdStr),
                                                      std::string(cFingerprintStr),
                                                      std::string(installerIdStr), std::string(packageIdStr), timezoneOffset,
                                                      userId, true, enablePushConnection,
                                                      hasNetwork, networkType);

    if (deviceModelStr != 0) {
        env->ReleaseStringUTFChars(deviceModel, deviceModelStr);
    }
    if (systemVersionStr != 0) {
        env->ReleaseStringUTFChars(systemVersion, systemVersionStr);
    }
    if (appVersionStr != 0) {
        env->ReleaseStringUTFChars(appVersion, appVersionStr);
    }
    if (langCodeStr != 0) {
        env->ReleaseStringUTFChars(langCode, langCodeStr);
    }
    if (systemLangCodeStr != 0) {
        env->ReleaseStringUTFChars(systemLangCode, systemLangCodeStr);
    }
    if (configPathStr != 0) {
        env->ReleaseStringUTFChars(configPath, configPathStr);
    }
    if (logPathStr != 0) {
        env->ReleaseStringUTFChars(logPath, logPathStr);
    }
    if (regIdStr != 0) {
        env->ReleaseStringUTFChars(regId, regIdStr);
    }
    if (cFingerprintStr != 0) {
        env->ReleaseStringUTFChars(cFingerprint, cFingerprintStr);
    }
    if (installerIdStr != 0) {
        env->ReleaseStringUTFChars(installerId, installerIdStr);
    }
    if (packageIdStr != 0) {
        env->ReleaseStringUTFChars(packageId, packageIdStr);
    }
}

void setJava(JNIEnv *env, jclass c, jboolean useJavaByteBuffers) {
    ConnectionsManager::useJavaVM(java, useJavaByteBuffers);
}

void setJava1(JNIEnv *env, jclass c, jint instanceNum) {
    if (instanceNum >= jniEnv.capacity()) {
        jniEnv.resize(instanceNum + 10, nullptr);
    }
    ConnectionsManager::getInstance(instanceNum).setDelegate(new Delegate());
}

static const char *ConnectionsManagerClassPathName = "org/telegram/tgnet/ConnectionsManager";
static JNINativeMethod ConnectionsManagerMethods[] = {
        {"native_getCurrentTimeMillis",     "(I)J",                                                                                                                                                                                             (void *) getCurrentTimeMillis},
        {"native_getCurrentTime",           "(I)I",                                                                                                                                                                                             (void *) getCurrentTime},
        {"native_getCurrentDatacenterId",   "(I)I",                                                                                                                                                                                             (void *) getCurrentDatacenterId},
        {"native_isTestBackend",            "(I)I",                                                                                                                                                                                             (void *) isTestBackend},
        {"native_getTimeDifference",        "(I)I",                                                                                                                                                                                             (void *) getTimeDifference},
        {"native_sendRequest",              "(IJLorg/telegram/tgnet/RequestDelegateInternal;Lorg/telegram/tgnet/QuickAckDelegate;Lorg/telegram/tgnet/WriteToSocketDelegate;IIIZI)V",                                                            (void *) sendRequest},
        {"native_cancelRequest",            "(IIZ)V",                                                                                                                                                                                           (void *) cancelRequest},
        {"native_cleanUp",                  "(IZ)V",                                                                                                                                                                                            (void *) cleanUp},
        {"native_cancelRequestsForGuid",    "(II)V",                                                                                                                                                                                            (void *) cancelRequestsForGuid},
        {"native_bindRequestToGuid",        "(III)V",                                                                                                                                                                                           (void *) bindRequestToGuid},
        {"native_applyDatacenterAddress",   "(IILjava/lang/String;I)V",                                                                                                                                                                         (void *) applyDatacenterAddress},
        {"native_moveToDatacenter",         "(II)V",                                                                                                                                                                                            (void *) moveToDatacenter},
        {"native_setProxySettings",         "(ILjava/lang/String;ILjava/lang/String;Ljava/lang/String;Ljava/lang/String;)V",                                                                                                                    (void *) setProxySettings},
        {"native_getConnectionState",       "(I)I",                                                                                                                                                                                             (void *) getConnectionState},
        {"native_setUserId",                "(II)V",                                                                                                                                                                                            (void *) setUserId},
        {"native_init", "(IIIILjava/lang/String;Ljava/lang/String;Ljava/lang/String;Ljava/lang/String;Ljava/lang/String;Ljava/lang/String;Ljava/lang/String;Ljava/lang/String;Ljava/lang/String;Ljava/lang/String;Ljava/lang/String;IIZZI)V", (void *) init},
<<<<<<< HEAD
        {"native_setLangCode",              "(ILjava/lang/String;)V",                                                                                                                                                                           (void *) setLangCode},
        {"native_setRegId",                 "(ILjava/lang/String;)V",                                                                                                                                                                           (void *) setRegId},
        {"native_setSystemLangCode",        "(ILjava/lang/String;)V",                                                                                                                                                                           (void *) setSystemLangCode},
        {"native_switchBackend",            "(I)V",                                                                                                                                                                                             (void *) switchBackend},
        {"native_pauseNetwork",             "(I)V",                                                                                                                                                                                             (void *) pauseNetwork},
        {"native_resumeNetwork",            "(IZ)V",                                                                                                                                                                                            (void *) resumeNetwork},
        {"native_updateDcSettings",         "(I)V",                                                                                                                                                                                             (void *) updateDcSettings},
        {"native_setIpStrategy",            "(IB)V",                                                                                                                                                                                            (void *) setIpStrategy},
        {"native_setNetworkAvailable",      "(IZIZ)V",                                                                                                                                                                                          (void *) setNetworkAvailable},
        {"native_setPushConnectionEnabled", "(IZ)V",                                                                                                                                                                                            (void *) setPushConnectionEnabled},
        {"native_setJava",                  "(Z)V",                                                                                                                                                                                             (void *) setJava},
        {"native_setJava",                  "(I)V",                                                                                                                                                                                             (void *) setJava1},
        {"native_applyDnsConfig",           "(IJLjava/lang/String;I)V",                                                                                                                                                                         (void *) applyDnsConfig},
        {"native_checkProxy",               "(ILjava/lang/String;ILjava/lang/String;Ljava/lang/String;Ljava/lang/String;Lorg/telegram/tgnet/RequestTimeDelegate;)J",                                                                            (void *) checkProxy},
        {"native_onHostNameResolved",       "(Ljava/lang/String;JLjava/lang/String;Z)V",                                                                                                                                                        (void *) onHostNameResolved}
=======
        {"native_setLangCode", "(ILjava/lang/String;)V", (void *) setLangCode},
        {"native_setRegId", "(ILjava/lang/String;)V", (void *) setRegId},
        {"native_setSystemLangCode", "(ILjava/lang/String;)V", (void *) setSystemLangCode},
        {"native_switchBackend", "(IZ)V", (void *) switchBackend},
        {"native_pauseNetwork", "(I)V", (void *) pauseNetwork},
        {"native_resumeNetwork", "(IZ)V", (void *) resumeNetwork},
        {"native_updateDcSettings", "(I)V", (void *) updateDcSettings},
        {"native_setIpStrategy", "(IB)V", (void *) setIpStrategy},
        {"native_setNetworkAvailable", "(IZIZ)V", (void *) setNetworkAvailable},
        {"native_setPushConnectionEnabled", "(IZ)V", (void *) setPushConnectionEnabled},
        {"native_setJava", "(Z)V", (void *) setJava},
        {"native_applyDnsConfig", "(IJLjava/lang/String;I)V", (void *) applyDnsConfig},
        {"native_checkProxy", "(ILjava/lang/String;ILjava/lang/String;Ljava/lang/String;Ljava/lang/String;Lorg/telegram/tgnet/RequestTimeDelegate;)J", (void *) checkProxy},
        {"native_onHostNameResolved", "(Ljava/lang/String;JLjava/lang/String;)V", (void *) onHostNameResolved}
>>>>>>> 24c6968b
};

inline int registerNativeMethods(JNIEnv *env, const char *className, JNINativeMethod *methods,
                                 int methodsCount) {
    jclass clazz;
    clazz = env->FindClass(className);
    if (clazz == NULL) {
        return JNI_FALSE;
    }
    if (env->RegisterNatives(clazz, methods, methodsCount) < 0) {
        return JNI_FALSE;
    }
    return JNI_TRUE;
}

extern "C" int registerNativeTgNetFunctions(JavaVM *vm, JNIEnv *env) {
    java = vm;

    if (!registerNativeMethods(env, NativeByteBufferClassPathName, NativeByteBufferMethods,
                               sizeof(NativeByteBufferMethods) /
                               sizeof(NativeByteBufferMethods[0]))) {
        return JNI_FALSE;
    }

    if (!registerNativeMethods(env, ConnectionsManagerClassPathName, ConnectionsManagerMethods,
                               sizeof(ConnectionsManagerMethods) /
                               sizeof(ConnectionsManagerMethods[0]))) {
        return JNI_FALSE;
    }

    jclass_RequestDelegateInternal = (jclass) env->NewGlobalRef(
            env->FindClass("org/telegram/tgnet/RequestDelegateInternal"));
    if (jclass_RequestDelegateInternal == 0) {
        return JNI_FALSE;
    }
    jclass_RequestDelegateInternal_run = env->GetMethodID(jclass_RequestDelegateInternal, "run",
                                                          "(JILjava/lang/String;IJ)V");
    if (jclass_RequestDelegateInternal_run == 0) {
        return JNI_FALSE;
    }

    jclass_RequestTimeDelegate = (jclass) env->NewGlobalRef(
            env->FindClass("org/telegram/tgnet/RequestTimeDelegate"));
    if (jclass_RequestTimeDelegate == 0) {
        return JNI_FALSE;
    }
    jclass_RequestTimeDelegate_run = env->GetMethodID(jclass_RequestTimeDelegate, "run", "(J)V");
    if (jclass_RequestTimeDelegate_run == 0) {
        return JNI_FALSE;
    }

    jclass_QuickAckDelegate = (jclass) env->NewGlobalRef(
            env->FindClass("org/telegram/tgnet/QuickAckDelegate"));
    if (jclass_RequestDelegateInternal == 0) {
        return JNI_FALSE;
    }
    jclass_QuickAckDelegate_run = env->GetMethodID(jclass_QuickAckDelegate, "run", "()V");
    if (jclass_QuickAckDelegate_run == 0) {
        return JNI_FALSE;
    }

    jclass_WriteToSocketDelegate = (jclass) env->NewGlobalRef(
            env->FindClass("org/telegram/tgnet/WriteToSocketDelegate"));
    if (jclass_WriteToSocketDelegate == 0) {
        return JNI_FALSE;
    }
    jclass_WriteToSocketDelegate_run = env->GetMethodID(jclass_WriteToSocketDelegate, "run", "()V");
    if (jclass_WriteToSocketDelegate_run == 0) {
        return JNI_FALSE;
    }
    jclass_ConnectionsManager = (jclass) env->NewGlobalRef(
            env->FindClass("org/telegram/tgnet/ConnectionsManager"));
    if (jclass_ConnectionsManager == 0) {
        return JNI_FALSE;
    }
    jclass_ConnectionsManager_onUnparsedMessageReceived = env->GetStaticMethodID(
            jclass_ConnectionsManager, "onUnparsedMessageReceived", "(JI)V");
    if (jclass_ConnectionsManager_onUnparsedMessageReceived == 0) {
        return JNI_FALSE;
    }
    jclass_ConnectionsManager_onUpdate = env->GetStaticMethodID(jclass_ConnectionsManager,
                                                                "onUpdate", "(I)V");
    if (jclass_ConnectionsManager_onUpdate == 0) {
        return JNI_FALSE;
    }
    jclass_ConnectionsManager_onSessionCreated = env->GetStaticMethodID(jclass_ConnectionsManager,
                                                                        "onSessionCreated", "(I)V");
    if (jclass_ConnectionsManager_onSessionCreated == 0) {
        return JNI_FALSE;
    }
    jclass_ConnectionsManager_onLogout = env->GetStaticMethodID(jclass_ConnectionsManager,
                                                                "onLogout", "(I)V");
    if (jclass_ConnectionsManager_onLogout == 0) {
        return JNI_FALSE;
    }
    jclass_ConnectionsManager_onConnectionStateChanged = env->GetStaticMethodID(
            jclass_ConnectionsManager, "onConnectionStateChanged", "(II)V");
    if (jclass_ConnectionsManager_onConnectionStateChanged == 0) {
        return JNI_FALSE;
    }
    jclass_ConnectionsManager_onInternalPushReceived = env->GetStaticMethodID(
            jclass_ConnectionsManager, "onInternalPushReceived", "(I)V");
    if (jclass_ConnectionsManager_onInternalPushReceived == 0) {
        return JNI_FALSE;
    }
    jclass_ConnectionsManager_onUpdateConfig = env->GetStaticMethodID(jclass_ConnectionsManager,
                                                                      "onUpdateConfig", "(JI)V");
    if (jclass_ConnectionsManager_onUpdateConfig == 0) {
        return JNI_FALSE;
    }
    jclass_ConnectionsManager_onBytesSent = env->GetStaticMethodID(jclass_ConnectionsManager,
                                                                   "onBytesSent", "(III)V");
    if (jclass_ConnectionsManager_onBytesSent == 0) {
        return JNI_FALSE;
    }
    jclass_ConnectionsManager_onBytesReceived = env->GetStaticMethodID(jclass_ConnectionsManager,
                                                                       "onBytesReceived", "(III)V");
    if (jclass_ConnectionsManager_onBytesReceived == 0) {
        return JNI_FALSE;
    }
    jclass_ConnectionsManager_onRequestNewServerIpAndPort = env->GetStaticMethodID(
            jclass_ConnectionsManager, "onRequestNewServerIpAndPort", "(II)V");
    if (jclass_ConnectionsManager_onRequestNewServerIpAndPort == 0) {
        return JNI_FALSE;
    }
    jclass_ConnectionsManager_onProxyError = env->GetStaticMethodID(jclass_ConnectionsManager,
                                                                    "onProxyError", "(I)V");
    if (jclass_ConnectionsManager_onProxyError == 0) {
        return JNI_FALSE;
    }
    jclass_ConnectionsManager_getHostByName = env->GetStaticMethodID(jclass_ConnectionsManager,
                                                                     "getHostByName",
                                                                     "(Ljava/lang/String;J)V");
    if (jclass_ConnectionsManager_getHostByName == 0) {
        return JNI_FALSE;
    }
    jclass_ConnectionsManager_getInitFlags = env->GetStaticMethodID(jclass_ConnectionsManager,
                                                                    "getInitFlags", "()I");
    if (jclass_ConnectionsManager_getInitFlags == 0) {
        return JNI_FALSE;
    }

    return JNI_TRUE;
}

//
// Copyright Aliaksei Levin (levlam@telegram.org), Arseny Smirnov (arseny30@gmail.com) 2014-2018
//
// Distributed under the Boost Software License, Version 1.0. (See accompanying
// file LICENSE_1_0.txt or copy at http://www.boost.org/LICENSE_1_0.txt)
//

bool check_utf8(const char *data, size_t len) {
    const char *data_end = data + len;
    do {
        unsigned int a = (unsigned char) (*data++);
        if ((a & 0x80) == 0) {
            if (data == data_end + 1) {
                return true;
            }
            continue;
        }

#define ENSURE(condition) \
if (!(condition)) {       \
    return false;             \
}

        ENSURE((a & 0x40) != 0);

        unsigned int b = (unsigned char) (*data++);
        ENSURE((b & 0xc0) == 0x80);
        if ((a & 0x20) == 0) {
            ENSURE((a & 0x1e) > 0);
            continue;
        }

        unsigned int c = (unsigned char) (*data++);
        ENSURE((c & 0xc0) == 0x80);
        if ((a & 0x10) == 0) {
            int x = (((a & 0x0f) << 6) | (b & 0x20));
            ENSURE(x != 0 && x != 0x360);
            continue;
        }

        unsigned int d = (unsigned char) (*data++);
        ENSURE((d & 0xc0) == 0x80);
        if ((a & 0x08) == 0) {
            int t = (((a & 0x07) << 6) | (b & 0x30));
            ENSURE(0 < t && t < 0x110);
            continue;
        }

        return false;
#undef ENSURE
    } while (1);
}<|MERGE_RESOLUTION|>--- conflicted
+++ resolved
@@ -525,11 +525,10 @@
         {"native_getConnectionState",       "(I)I",                                                                                                                                                                                             (void *) getConnectionState},
         {"native_setUserId",                "(II)V",                                                                                                                                                                                            (void *) setUserId},
         {"native_init", "(IIIILjava/lang/String;Ljava/lang/String;Ljava/lang/String;Ljava/lang/String;Ljava/lang/String;Ljava/lang/String;Ljava/lang/String;Ljava/lang/String;Ljava/lang/String;Ljava/lang/String;Ljava/lang/String;IIZZI)V", (void *) init},
-<<<<<<< HEAD
         {"native_setLangCode",              "(ILjava/lang/String;)V",                                                                                                                                                                           (void *) setLangCode},
         {"native_setRegId",                 "(ILjava/lang/String;)V",                                                                                                                                                                           (void *) setRegId},
         {"native_setSystemLangCode",        "(ILjava/lang/String;)V",                                                                                                                                                                           (void *) setSystemLangCode},
-        {"native_switchBackend",            "(I)V",                                                                                                                                                                                             (void *) switchBackend},
+        {"native_switchBackend",            "(IZ)V",                                                                                                                                                                                             (void *) switchBackend},
         {"native_pauseNetwork",             "(I)V",                                                                                                                                                                                             (void *) pauseNetwork},
         {"native_resumeNetwork",            "(IZ)V",                                                                                                                                                                                            (void *) resumeNetwork},
         {"native_updateDcSettings",         "(I)V",                                                                                                                                                                                             (void *) updateDcSettings},
@@ -541,22 +540,6 @@
         {"native_applyDnsConfig",           "(IJLjava/lang/String;I)V",                                                                                                                                                                         (void *) applyDnsConfig},
         {"native_checkProxy",               "(ILjava/lang/String;ILjava/lang/String;Ljava/lang/String;Ljava/lang/String;Lorg/telegram/tgnet/RequestTimeDelegate;)J",                                                                            (void *) checkProxy},
         {"native_onHostNameResolved",       "(Ljava/lang/String;JLjava/lang/String;Z)V",                                                                                                                                                        (void *) onHostNameResolved}
-=======
-        {"native_setLangCode", "(ILjava/lang/String;)V", (void *) setLangCode},
-        {"native_setRegId", "(ILjava/lang/String;)V", (void *) setRegId},
-        {"native_setSystemLangCode", "(ILjava/lang/String;)V", (void *) setSystemLangCode},
-        {"native_switchBackend", "(IZ)V", (void *) switchBackend},
-        {"native_pauseNetwork", "(I)V", (void *) pauseNetwork},
-        {"native_resumeNetwork", "(IZ)V", (void *) resumeNetwork},
-        {"native_updateDcSettings", "(I)V", (void *) updateDcSettings},
-        {"native_setIpStrategy", "(IB)V", (void *) setIpStrategy},
-        {"native_setNetworkAvailable", "(IZIZ)V", (void *) setNetworkAvailable},
-        {"native_setPushConnectionEnabled", "(IZ)V", (void *) setPushConnectionEnabled},
-        {"native_setJava", "(Z)V", (void *) setJava},
-        {"native_applyDnsConfig", "(IJLjava/lang/String;I)V", (void *) applyDnsConfig},
-        {"native_checkProxy", "(ILjava/lang/String;ILjava/lang/String;Ljava/lang/String;Ljava/lang/String;Lorg/telegram/tgnet/RequestTimeDelegate;)J", (void *) checkProxy},
-        {"native_onHostNameResolved", "(Ljava/lang/String;JLjava/lang/String;)V", (void *) onHostNameResolved}
->>>>>>> 24c6968b
 };
 
 inline int registerNativeMethods(JNIEnv *env, const char *className, JNINativeMethod *methods,
