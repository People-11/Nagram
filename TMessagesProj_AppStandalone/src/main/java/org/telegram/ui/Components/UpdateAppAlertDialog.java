--- conflicted
+++ resolved
@@ -253,11 +253,7 @@
         textView.setTextColor(Theme.getColor(Theme.key_dialogTextBlack));
         textView.setSingleLine(true);
         textView.setEllipsize(TextUtils.TruncateAt.END);
-<<<<<<< HEAD
-        textView.setText(LocaleController.getString("AppUpdateNekoX", R.string.AppUpdateNekoX));
-=======
         textView.setText(LocaleController.getString(R.string.AppUpdate));
->>>>>>> 1e891826
         linearLayout.addView(textView, LayoutHelper.createLinear(LayoutHelper.WRAP_CONTENT, LayoutHelper.WRAP_CONTENT, Gravity.TOP | Gravity.CENTER_HORIZONTAL, 23, 16, 23, 0));
 
         TextView messageTextView = new TextView(getContext());
