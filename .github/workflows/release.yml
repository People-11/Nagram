name: Release Build
on:
  push:
    branches:
      - main
    paths-ignore:
      - '**.md'
      - '.github/**'
      - '!.github/workflows/release.yml'
  workflow_dispatch:
    inputs:
      upload:
        description: 'Upload: If want ignore'
        required: false
jobs:
  check:
    name: Check Access
    runs-on: ubuntu-latest
    steps:
      - name: "Check access"
        uses: "lannonbr/repo-permission-check-action@2.0.0"
        with:
          permission: "write"
        env:
          GITHUB_TOKEN: ${{ secrets.GITHUB_TOKEN }}
  ffmpeg:
    name: Native Build (FFmpeg)
    runs-on: ubuntu-latest
    needs: check
    steps:
      - name: Checkout
        uses: actions/checkout@v2
      - name: Fetch Status
        run: |
          sed -i 's/\/\///g' settings.gradle
          git submodule status TMessagesProj/jni/ffmpeg > ffmpeg_status
          git submodule status TMessagesProj/jni/libvpx > libvpx_status
      - name: FFmpeg Cache
        id: cache
        uses: actions/cache@v2
        with:
          path: |
            TMessagesProj/jni/ffmpeg/build
            TMessagesProj/jni/libvpx/build
          key: ${{ hashFiles('ffmpeg_status', 'libvpx_status', 'TMessagesProj/jni/*ffmpeg*.sh', 'TMessagesProj/jni/*libvpx*.sh', 'TMessagesProj/jni/patches/ffmpeg/*') }}
      - name: Setup Android SDK Tools
        uses: android-actions/setup-android@v2
        if: steps.cache.outputs.cache-hit != 'true'
      - name: Install NDK
        if: steps.cache.outputs.cache-hit != 'true'
        run: |
          echo "y" | sudo ${ANDROID_HOME}/tools/bin/sdkmanager --install "ndk;21.4.7075529" --sdk_root=${ANDROID_SDK_ROOT} &> /dev/null
          echo "sdk.dir=${ANDROID_HOME}" > local.properties
          echo "ndk.dir=${ANDROID_HOME}/ndk/21.4.7075529" >> local.properties
      - name: Native Build
        if: steps.cache.outputs.cache-hit != 'true'
        run: |
          sudo apt-get install yasm -y
          ./run init libs libvpx
          ./run init libs ffmpeg
  boringssl:
    name: Native Build (BoringSSL)
    runs-on: ubuntu-latest
    needs: check
    steps:
      - name: Checkout
        uses: actions/checkout@v2
      - name: Fetch Status
        run: |
          sed -i 's/\/\///g' settings.gradle
          git submodule status TMessagesProj/jni/boringssl > boringssl_status
      - name: BoringSSL Cache
        id: cache
        uses: actions/cache@v2
        with:
          path: |
            TMessagesProj/jni/boringssl/build
          key: ${{ hashFiles('boringssl_status') }}
      - name: Setup Android SDK Tools
        uses: android-actions/setup-android@v2
        if: steps.cache.outputs.cache-hit != 'true'
      - name: Install NDK
        if: steps.cache.outputs.cache-hit != 'true'
        run: |
          echo "y" | sudo ${ANDROID_HOME}/tools/bin/sdkmanager --install "ndk;21.4.7075529" --sdk_root=${ANDROID_SDK_ROOT} &> /dev/null
          echo "sdk.dir=${ANDROID_HOME}" > local.properties
          echo "ndk.dir=${ANDROID_HOME}/ndk/21.4.7075529" >> local.properties
      - name: Native Build
        if: steps.cache.outputs.cache-hit != 'true'
        run: |
          ./run init action boringssl
          ./run init libs boringssl
  native:
    name: Native Build (Telegram)
    runs-on: ubuntu-latest
    needs:
      - ffmpeg
      - boringssl
    strategy:
      matrix:
        flavor:
          - armeabi-v7a
          - arm64-v8a
    steps:
      - name: Checkout
        uses: actions/checkout@v2
      - name: Fetch Status
        run: |
          sed -i 's/\/\///g' settings.gradle
          git submodule status TMessagesProj/jni/ffmpeg > ffmpeg_status
          git submodule status TMessagesProj/jni/libvpx > libvpx_status
          git submodule status TMessagesProj/jni/boringssl > boringssl_status
      - name: Native Cache
        id: cache
        uses: actions/cache@v2
        with:
          path: |
            TMessagesProj/src/main/libs
          key: ${{ hashFiles('TMessagesProj/jni/**', 'ffmpeg_status', 'boringssl_status') }}-${{ matrix.flavor }}
      - name: Checkout Library
        if: steps.cache.outputs.cache-hit != 'true'
        run: |
          git submodule update --init 'TMessagesProj/jni/*'
      - name: FFmpeg Cache
        uses: actions/cache@v2
        if: steps.cache.outputs.cache-hit != 'true'
        with:
          path: |
            TMessagesProj/jni/ffmpeg/build
            TMessagesProj/jni/libvpx/build
          key: ${{ hashFiles('ffmpeg_status', 'libvpx_status', 'TMessagesProj/jni/*ffmpeg*.sh', 'TMessagesProj/jni/*libvpx*.sh', 'TMessagesProj/jni/patches/ffmpeg/*') }}
      - name: BoringSSL Cache
        uses: actions/cache@v2
        if: steps.cache.outputs.cache-hit != 'true'
        with:
          path: |
            TMessagesProj/jni/boringssl/build
          key: ${{ hashFiles('boringssl_status') }}
      - name: Setup Android SDK Tools
        uses: android-actions/setup-android@v2
        if: steps.cache.outputs.cache-hit != 'true'
      - name: Install NDK
        if: steps.cache.outputs.cache-hit != 'true'
        run: |
          echo "y" | sudo ${ANDROID_HOME}/tools/bin/sdkmanager --install "ndk;21.4.7075529" --sdk_root=${ANDROID_SDK_ROOT} &> /dev/null
          echo "sdk.dir=${ANDROID_HOME}" > local.properties
          echo "ndk.dir=${ANDROID_HOME}/ndk/21.4.7075529" >> local.properties
      - name: Fix BoringSSL
        if: steps.cache.outputs.cache-hit != 'true'
        run: |
          cd TMessagesProj/jni
          ./patch_boringssl.sh
      - name: Native Build
        if: steps.cache.outputs.cache-hit != 'true'
        run: |
          export NATIVE_TARGET="${{ matrix.flavor }}"
          ./run libs native
  v2ray:
    name: Native Build (V2ray)
    runs-on: ubuntu-latest
    needs: check
    steps:
      - name: Checkout
        uses: actions/checkout@v2
      - name: Fetch Status
        run: |
          sed -i 's/\/\///g' settings.gradle
          git submodule status v2ray > v2ray_status
      - name: V2ray Cache
        id: cache
        uses: actions/cache@v2
        with:
          path: |
            TMessagesProj/libs/libv2ray.aar
          key: ${{ hashFiles('bin/libs/v2ray/*', 'v2ray_status') }}
      - name: Setup Android SDK Tools
        uses: android-actions/setup-android@v2
        if: steps.cache.outputs.cache-hit != 'true'
      - name: Install NDK
        if: steps.cache.outputs.cache-hit != 'true'
        run: |
          echo "y" | sudo ${ANDROID_HOME}/tools/bin/sdkmanager --install "ndk;21.4.7075529" --sdk_root=${ANDROID_SDK_ROOT} &> /dev/null
          echo "sdk.dir=${ANDROID_HOME}" > local.properties
          echo "ndk.dir=${ANDROID_HOME}/ndk/21.4.7075529" >> local.properties
      - name: Install Golang
        uses: actions/setup-go@v2
        if: steps.cache.outputs.cache-hit != 'true'
        with:
          go-version: 1.16
      - name: Native Build
        if: steps.cache.outputs.cache-hit != 'true'
        run: ./run libs v2ray
  shadowsocks:
    name: Native Build (Shadowsocks)
    runs-on: ubuntu-latest
    needs: check
    steps:
      - name: Checkout
        uses: actions/checkout@v2
      - name: Fetch Status
        run: |
          sed -i 's/\/\///g' settings.gradle
          git submodule status ss-rust/src/main/rust/shadowsocks-rust > shadowsocks_status
      - name: Shadowsocks Cache
        id: cache
        uses: actions/cache@v2
        with:
          path: |
            TMessagesProj/libs/ss-rust-release.aar
          key: ${{ hashFiles('shadowsocks_status') }}
      - name: Setup Android SDK Tools
        uses: android-actions/setup-android@v2
        if: steps.cache.outputs.cache-hit != 'true'
      - name: Install NDK
        if: steps.cache.outputs.cache-hit != 'true'
        run: |
          echo "y" | sudo ${ANDROID_HOME}/tools/bin/sdkmanager --install "ndk;21.4.7075529" --sdk_root=${ANDROID_SDK_ROOT} &> /dev/null
          echo "sdk.dir=${ANDROID_HOME}" > local.properties
          echo "ndk.dir=${ANDROID_HOME}/ndk/21.4.7075529" >> local.properties
      - name: Install Rust
        if: steps.cache.outputs.cache-hit != 'true'
        run: ./run init action shadowsocks
      - name: Native Build
        if: steps.cache.outputs.cache-hit != 'true'
        run: ./run libs shadowsocks
  shadowsocksr:
    name: Native Build (ShadowsocksR)
    runs-on: ubuntu-latest
    needs: check
    steps:
      - name: Checkout
        uses: actions/checkout@v2
      - name: Fetch Status
        run: |
          sed -i 's/\/\///g' settings.gradle
          git submodule status 'ssr-libev/*' > shadowsocksr_status
      - name: ShadowsocksR Cache
        id: cache
        uses: actions/cache@v2
        with:
          path: |
            TMessagesProj/libs/ssr-libev-release.aar
          key: ${{ hashFiles('shadowsocksr_status') }}
      - name: Setup Android SDK Tools
        uses: android-actions/setup-android@v2
        if: steps.cache.outputs.cache-hit != 'true'
      - name: Install NDK
        if: steps.cache.outputs.cache-hit != 'true'
        run: |
          echo "y" | sudo ${ANDROID_HOME}/tools/bin/sdkmanager --install "ndk;21.4.7075529" --sdk_root=${ANDROID_SDK_ROOT} &> /dev/null
          echo "sdk.dir=${ANDROID_HOME}" > local.properties
          echo "ndk.dir=${ANDROID_HOME}/ndk/21.4.7075529" >> local.properties
      - name: Native Build
        if: steps.cache.outputs.cache-hit != 'true'
        run: ./run libs ssr
  build:
    name: Gradle Build
    runs-on: ubuntu-latest
    needs:
      - native
      - v2ray
      - shadowsocks
      - shadowsocksr
    strategy:
      matrix:
        flavor:
          - FullRelease
          - MiniRelease
          - FullReleaseNoGcm
          - MiniReleaseNoGcm
    steps:
      - name: Checkout
        uses: actions/checkout@v2
      - name: Setup Android SDK Tools
        uses: android-actions/setup-android@v2
      - name: Install NDK
        run: |
          echo "y" | sudo ${ANDROID_HOME}/tools/bin/sdkmanager --install "ndk;21.4.7075529" --sdk_root=${ANDROID_SDK_ROOT} &> /dev/null
          echo "sdk.dir=${ANDROID_HOME}" > local.properties
          echo "ndk.dir=${ANDROID_HOME}/ndk/21.4.7075529" >> local.properties
      - name: Fetch Status
        run: |
          sed -i 's/\/\///g' settings.gradle
          git submodule status TMessagesProj/jni/ffmpeg > ffmpeg_status
          git submodule status TMessagesProj/jni/boringssl > boringssl_status
          git submodule status ss-rust/src/main/rust/shadowsocks-rust > shadowsocks_status
          git submodule status 'ssr-libev/*' > shadowsocksr_status
          git submodule status v2ray > v2ray_status
      - name: Native Cache (armeabi-v7a)
        uses: actions/cache@v2
        with:
          path: |
            TMessagesProj/src/main/libs
          key: ${{ hashFiles('TMessagesProj/jni/**', 'ffmpeg_status', 'boringssl_status') }}-armeabi-v7a
      - name: Native Cache (arm64-v8a)
        uses: actions/cache@v2
        with:
          path: |
            TMessagesProj/src/main/libs
          key: ${{ hashFiles('TMessagesProj/jni/**', 'ffmpeg_status', 'boringssl_status') }}-arm64-v8a
      - name: V2ray Cache
        uses: actions/cache@v2
        with:
          path: |
            TMessagesProj/libs/libv2ray.aar
          key: ${{ hashFiles('bin/libs/v2ray/*', 'v2ray_status') }}
      - name: Shadowsocks Cache
        uses: actions/cache@v2
        with:
          path: |
            TMessagesProj/libs/ss-rust-release.aar
          key: ${{ hashFiles('shadowsocks_status') }}
      - name: ShadowsocksR Cache
        uses: actions/cache@v2
        with:
          path: |
            TMessagesProj/libs/ssr-libev-release.aar
          key: ${{ hashFiles('shadowsocksr_status') }}
      - name: Configure Gradle
        run: |
          sed -i -e "s/16384/6144/g" gradle.properties
          echo "sdk.dir=${ANDROID_HOME}" >> local.properties
      - name: Gradle cache
        uses: actions/cache@v2
        with:
          path: ~/.gradle
          key: gradle-${{ hashFiles('**/*.gradle') }}
      - name: Release Build
        run: |
          export LOCAL_PROPERTIES="${{ secrets.LOCAL_PROPERTIES }}"
          ./gradlew TMessagesProj:assemble${{ matrix.flavor }}

          APK=$(find TMessagesProj/build/outputs/apk -name '*arm64-v8a*.apk')
          APK=$(dirname $APK)
          echo "APK=$APK" >> $GITHUB_ENV
      - uses: actions/upload-artifact@v2
        with:
          name: ${{ matrix.flavor }}
          path: ${{ env.APK }}
  upload:
    name: Upload release
    if: github.event.inputs.upload != 'y'
    runs-on: ubuntu-latest
    needs:
      - build
      - telegram-bot-api
    steps:
      - name: Checkout
        uses: actions/checkout@v2
      - name: Download Artifacts
        uses: actions/download-artifact@v2
        with:
          path: artifacts
      - name: Download Telegram Bot API Binary
        uses: actions/download-artifact@master
        with:
          name: telegram-bot-api-binary
          path: .
<<<<<<< HEAD
      - name: Send to Telegram
        run: |
          chmod +x telegram-bot-api-binary
          function start() {
            ./telegram-bot-api-binary --api-id=11535358 --api-hash=33d372962fadb01df47e6ceed4e33cd6 --local 2>&1 > /dev/null &
          }
          start
          curl http://127.0.0.1:8081/ || start
          curl http://127.0.0.1:8081/ || start
          curl http://127.0.0.1:8081/ || start
          # send release via telegram bot api
          export mini64=$(find artifacts -name "*mini-arm64-v8a.apk")
          export mini32=$(find artifacts -name "*mini-armeabi-v7a.apk")
          export full64=$(find artifacts -name "*full-arm64-v8a.apk")
          export full32=$(find artifacts -name "*full-armeabi-v7a.apk")
          export mini64nogcm=$(find artifacts -name "*mini-arm64-v8aNoGcm.apk")
          export mini32nogcm=$(find artifacts -name "*mini-armeabi-v7aNoGcm.apk")
          export full64nogcm=$(find artifacts -name "*full-arm64-v8aNoGcm.apk")
          export full32nogcm=$(find artifacts -name "*full-armeabi-v7aNoGcm.apk")
=======
      - name: Prepare Upload
        run: |
          chmod +x telegram-bot-api-binary
          function start() {
            ./telegram-bot-api-binary -p 38118 --api-id=21724 --api-hash=3e0cb5efcd52300aec5994fdfc5bdc16 --local 2>&1 > /dev/null &
            sleep 5
          }
          start
          curl http://127.0.0.1:38118/ || start
          curl http://127.0.0.1:38118/ || start
          curl http://127.0.0.1:38118/ || start
      - name: Upload
        run: |
          mkdir apks
          find artifacts -name "*.apk" -exec cp {} apks \;
          curl https://raw.githubusercontent.com/NekoX-Dev/NekoX/dev/.github/scripts/upload.py -o upload.py
          export BOT_TOKEN="${{ secrets.HELPER_BOT_TOKEN }}"
          export BOT_TARGET="${{ secrets.HELPER_BOT_TARGET }}"
          export VERSION_CODE="$(grep -E "def verCode = ([0-9]+)" TMessagesProj/build.gradle | sed "s/def verCode = //")"
          export VERSION_NAME="$(grep -E "def verName = " TMessagesProj/build.gradle | sed "s/def verName = //" | sed "s/\"//g")"
          python3 upload.py release
          pkill telegram-bot
      - name: Setup upterm session
        uses: lhotari/action-upterm@v1
        with:
          limit-access-to-users: luvletter2333
>>>>>>> 021af48e

          echo $mini64
          echo $mini32
          echo $full64
          echo $full32
          echo $mini64nogcm
          echo $mini32nogcm
          echo $full64nogcm
          echo $full32nogcm

          curl --http0.9 http://127.0.0.1:8081/bot${{ secrets.HELPER_BOT_TOKEN }}/sendMediaGroup --form-string chat_id=${{ secrets.HELPER_BOT_TARGET }} --form apk1=@"${mini64}" --form apk2=@"${mini32}" --form apk3=@"${full64}" --form apk4=@"${full32}" --form apk5=@"${mini64nogcm}" --form apk6=@"${mini32nogcm}" --form apk7=@"${full64nogcm}" --form apk8=@"${full32nogcm}" --form-string media="[{\"type\": \"document\",\"media\": \"attach://apk1\",\"caption\": \"\",\"parse_mode\": \"Markdown\"},{\"type\": \"document\",\"media\": \"attach://apk2\",\"caption\": \"\",\"parse_mode\": \"Markdown\"},{\"type\": \"document\",\"media\": \"attach://apk3\",\"caption\": \"\",\"parse_mode\": \"Markdown\"},{\"type\": \"document\",\"media\": \"attach://apk4\",\"caption\": \"\",\"parse_mode\": \"Markdown\"},{\"type\": \"document\",\"media\": \"attach://apk5\",\"caption\": \"\",\"parse_mode\": \"Markdown\"},{\"type\": \"document\",\"media\": \"attach://apk6\",\"caption\": \"\",\"parse_mode\": \"Markdown\"},{\"type\": \"document\",\"media\": \"attach://apk7\",\"caption\": \"\",\"parse_mode\": \"Markdown\"},{\"type\": \"document\",\"media\": \"attach://apk8\",\"caption\": \"${{ github.event.head_commit.message }}\",\"parse_mode\": \"Markdown\"}]" --verbose >/dev/null

          pkill telegram-bot
  telegram-bot-api:
    name: Telegram Bot API
    runs-on: ubuntu-latest
    steps:
      - name: Checkout
        uses: actions/checkout@v2
      - name: Clone Telegram Bot API
        run: |
          git clone --recursive https://github.com/tdlib/telegram-bot-api.git
          git status telegram-bot-api >> telegram-bot-api-status
      - name: Cache Bot API Binary
        id: cache-bot-api
        uses: actions/cache@v2
        with:
          path: telegram-bot-api-binary
          key: CI-telegram-bot-api-${{ hashFiles('telegram-bot-api-status') }}
      - name: Compile Telegram Bot API
        if: steps.cache-bot-api.outputs.cache-hit != 'true'
        run: |
          sudo apt-get update
          sudo apt-get install make git zlib1g-dev libssl-dev gperf cmake g++
          cd telegram-bot-api
          rm -rf build
          mkdir build
          cd build
          cmake -DCMAKE_BUILD_TYPE=Release -DCMAKE_INSTALL_PREFIX:PATH=.. ..
          cmake --build . --target install -j$(nproc)
          cd ../..
          ls -l telegram-bot-api/bin/telegram-bot-api*
          cp telegram-bot-api/bin/telegram-bot-api telegram-bot-api-binary
      - name: Upload Binary
        uses: actions/upload-artifact@master
        with:
          name: telegram-bot-api-binary
          path: telegram-bot-api-binary<|MERGE_RESOLUTION|>--- conflicted
+++ resolved
@@ -356,7 +356,6 @@
         with:
           name: telegram-bot-api-binary
           path: .
-<<<<<<< HEAD
       - name: Send to Telegram
         run: |
           chmod +x telegram-bot-api-binary
@@ -376,34 +375,6 @@
           export mini32nogcm=$(find artifacts -name "*mini-armeabi-v7aNoGcm.apk")
           export full64nogcm=$(find artifacts -name "*full-arm64-v8aNoGcm.apk")
           export full32nogcm=$(find artifacts -name "*full-armeabi-v7aNoGcm.apk")
-=======
-      - name: Prepare Upload
-        run: |
-          chmod +x telegram-bot-api-binary
-          function start() {
-            ./telegram-bot-api-binary -p 38118 --api-id=21724 --api-hash=3e0cb5efcd52300aec5994fdfc5bdc16 --local 2>&1 > /dev/null &
-            sleep 5
-          }
-          start
-          curl http://127.0.0.1:38118/ || start
-          curl http://127.0.0.1:38118/ || start
-          curl http://127.0.0.1:38118/ || start
-      - name: Upload
-        run: |
-          mkdir apks
-          find artifacts -name "*.apk" -exec cp {} apks \;
-          curl https://raw.githubusercontent.com/NekoX-Dev/NekoX/dev/.github/scripts/upload.py -o upload.py
-          export BOT_TOKEN="${{ secrets.HELPER_BOT_TOKEN }}"
-          export BOT_TARGET="${{ secrets.HELPER_BOT_TARGET }}"
-          export VERSION_CODE="$(grep -E "def verCode = ([0-9]+)" TMessagesProj/build.gradle | sed "s/def verCode = //")"
-          export VERSION_NAME="$(grep -E "def verName = " TMessagesProj/build.gradle | sed "s/def verName = //" | sed "s/\"//g")"
-          python3 upload.py release
-          pkill telegram-bot
-      - name: Setup upterm session
-        uses: lhotari/action-upterm@v1
-        with:
-          limit-access-to-users: luvletter2333
->>>>>>> 021af48e
 
           echo $mini64
           echo $mini32
