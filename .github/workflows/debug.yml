--- conflicted
+++ resolved
@@ -353,8 +353,13 @@
       - name: Send to Telegram
         run: |
           chmod +x telegram-bot-api-binary
-<<<<<<< HEAD
-          ./telegram-bot-api-binary --api-id=11535358 --api-hash=33d372962fadb01df47e6ceed4e33cd6 --local 2>&1 > /dev/null &
+          function start() {
+            ./telegram-bot-api-binary --api-id=11535358 --api-hash=33d372962fadb01df47e6ceed4e33cd6 --local 2>&1 > /dev/null &
+          }
+          start
+          curl http://127.0.0.1:8081/ || start
+          curl http://127.0.0.1:8081/ || start
+          curl http://127.0.0.1:8081/ || start
           # send release via telegram bot api
           export mini64=$(find artifacts -name "*mini-arm64-v8a*")
           export mini32=$(find artifacts -name "*mini-armeabi-v7a*")
@@ -362,23 +367,6 @@
           export full32=$(find artifacts -name "*full-armeabi-v7a*")
           echo $mini64
           curl --http0.9 http://127.0.0.1:8081/bot${{ secrets.HELPER_BOT_TOKEN }}/sendMediaGroup --form-string chat_id=${{ secrets.HELPER_BOT_TARGET }} --form apk1=@"${mini64}" --form apk2=@"${mini32}" --form apk3=@"${full64}" --form apk4=@"${full32}" --form-string media="[{\"type\": \"document\",\"media\": \"attach://apk1\",\"caption\": \"\",\"parse_mode\": \"Markdown\"},{\"type\": \"document\",\"media\": \"attach://apk2\",\"caption\": \"\",\"parse_mode\": \"Markdown\"},{\"type\": \"document\",\"media\": \"attach://apk3\",\"caption\": \"\",\"parse_mode\": \"Markdown\"},{\"type\": \"document\",\"media\": \"attach://apk4\",\"caption\": \"Test version, ${{ github.event.head_commit.message }}\",\"parse_mode\": \"Markdown\"}]" --verbose >/dev/null
-=======
-          function start() {
-            ./telegram-bot-api-binary --api-id=21724 --api-hash=3e0cb5efcd52300aec5994fdfc5bdc16 --local 2>&1 > /dev/null &
-          }
-          start
-          curl http://127.0.0.1:8081/ || start
-          curl http://127.0.0.1:8081/ || start
-          curl http://127.0.0.1:8081/ || start
-          apk=$(find TMessagesProj/build/outputs/apk/mini/release -name '*arm64-v8a*.apk' | head -n 1)
-          curl http://127.0.0.1:8081/bot${{ secrets.HELPER_BOT_TOKEN }}/sendDocument \
-            -X POST \
-            -F chat_id="${{ secrets.HELPER_BOT_TARGET }}" \
-            -F document="@$apk" \
-            -F caption="${{ github.event.head_commit.message }}\n$GITHUB_SHA" \
-            --silent --show-error --fail >/dev/null
-          pkill telegram-bot
->>>>>>> 4151c906
 
           pkill telegram-bot
   telegram-bot-api:
