// Top-level build file where you can add configuration options common to all sub-projects/modules.
buildscript {
    repositories {
        mavenCentral()
        google()
        maven { url "https://plugins.gradle.org/m2/" }
    }
    dependencies {
<<<<<<< HEAD
        classpath 'com.android.tools.build:gradle:8.5.0'
        classpath 'com.google.gms:google-services:4.4.1'
//        classpath 'com.huawei.agconnect:agcp:1.9.1.301'
        classpath 'com.google.firebase:firebase-crashlytics-gradle:2.9.9'
=======
        classpath 'com.android.tools.build:gradle:8.6.1'
        classpath 'com.google.gms:google-services:4.3.15'
        classpath 'com.huawei.agconnect:agcp:1.9.1.301'
        classpath 'com.google.firebase:firebase-crashlytics-gradle:2.9.0'
>>>>>>> ddc90f16
        classpath "org.jetbrains.kotlin:kotlin-gradle-plugin:1.9.20"

        classpath 'gradle.plugin.org.mozilla.rust-android-gradle:plugin:0.9.0'
        //noinspection GradleDependency
        classpath "com.github.triplet.gradle:play-publisher:3.6.0"
        classpath 'cn.hutool:hutool-core:5.7.13'
        classpath "io.sentry:sentry-android-gradle-plugin:4.5.1"
        // db
        classpath "io.objectbox:objectbox-gradle-plugin:4.2.0"
    }
}

static String detectNdkVersion() {

    def version = "21.4.7075529"

    def androidHome = System.getenv("ANDROID_HOME")

    if (androidHome == null) return version
    if (new File(androidHome, "ndk/$version").isDirectory()) return version

    def versionFile = new File(androidHome, "ndk-bundle/source.properties")

    if (!versionFile.isFile()) return version

    def versionProperties = new Properties()

    versionProperties.load(versionFile.newDataInputStream())

    return versionProperties.getProperty("Pkg.Revision", version)

}

ext {

    ndkVersion = detectNdkVersion()

}

allprojects {
    repositories {
        // The order in which you list these repositories matter.
        mavenCentral()
        google()
    }
}<|MERGE_RESOLUTION|>--- conflicted
+++ resolved
@@ -6,17 +6,10 @@
         maven { url "https://plugins.gradle.org/m2/" }
     }
     dependencies {
-<<<<<<< HEAD
-        classpath 'com.android.tools.build:gradle:8.5.0'
-        classpath 'com.google.gms:google-services:4.4.1'
-//        classpath 'com.huawei.agconnect:agcp:1.9.1.301'
-        classpath 'com.google.firebase:firebase-crashlytics-gradle:2.9.9'
-=======
         classpath 'com.android.tools.build:gradle:8.6.1'
         classpath 'com.google.gms:google-services:4.3.15'
-        classpath 'com.huawei.agconnect:agcp:1.9.1.301'
+//        classpath 'com.huawei.agconnect:agcp:1.9.1.301'
         classpath 'com.google.firebase:firebase-crashlytics-gradle:2.9.0'
->>>>>>> ddc90f16
         classpath "org.jetbrains.kotlin:kotlin-gradle-plugin:1.9.20"
 
         classpath 'gradle.plugin.org.mozilla.rust-android-gradle:plugin:0.9.0'
